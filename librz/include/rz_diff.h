// SPDX-FileCopyrightText: 2021 RizinOrg <info@rizin.re>
// SPDX-FileCopyrightText: 2021 deroad <wargio@libero.it>
// SPDX-License-Identifier: LGPL-3.0-only

#ifndef RZ_DIFF_H
#define RZ_DIFF_H

#include <rz_types.h>
#include <rz_list.h>
#include <rz_util/pj.h>
#include <rz_util/rz_strbuf.h>

#ifdef __cplusplus
extern "C" {
#endif

RZ_LIB_VERSION_HEADER(rz_diff);

typedef enum rz_diff_op_type_t {
	RZ_DIFF_OP_INVALID = 0,
	RZ_DIFF_OP_DELETE,
	RZ_DIFF_OP_EQUAL,
	RZ_DIFF_OP_INSERT,
	RZ_DIFF_OP_REPLACE,
} RzDiffOpType;

/**
 * This interface allows to analyze any data using the same algorithm
 * elem_at(array, index)   [required] must return the an element of the array at position 'index'
 * elem_hash(elem)         [required] must return the hash value of the element (use rz_diff_hash_data)
 * compare(a_elem, b_elem) [required] must return true if the two elements are the same
 * stringify(elem, sb)     [required] appends into sb the stringified element of the array
 * ignore(elem)            [optional] must return true if the element matches the user define 
 *                                     rule (if set to NULL, it will be considered as always false)
 */
typedef const void *(*RzDiffMethodElemAt)(RZ_BORROW const void *array, ut32 index);
typedef ut32 (*RzDiffMethodElemHash)(RZ_BORROW const void *elem);
typedef int (*RzDiffMethodCompare)(RZ_BORROW const void *a_elem, RZ_BORROW const void *b_elem);
typedef bool (*RzDiffMethodIgnore)(RZ_BORROW const void *elem);
typedef void (*RzDiffMethodStringify)(RZ_BORROW const void *elem, RZ_BORROW RzStrBuf *sb);
typedef struct rz_diff_methods_t {
	RzDiffMethodElemAt elem_at; ///< can be either be an element of A or B
	RzDiffMethodElemHash elem_hash; ///< can be either be an element of A or B
	RzDiffMethodCompare compare; ///< elements from A and B
	RzDiffMethodStringify stringify; ///< elements from A and B
	RzDiffMethodIgnore ignore; ///< elements from A and B
} RzDiffMethods;

typedef struct rz_diff_op_t {
	RzDiffOpType type;
	st32 a_beg;
	st32 a_end;
	st32 b_beg;
	st32 b_end;
} RzDiffOp;

<<<<<<< HEAD
//typedef struct rz_diff_t RzDiff;

typedef struct rz_diff_t {
	ut64 off_a;
	ut64 off_b;
	int delta;
	void *user;
	bool verbose;
	int type;
	const char **diff_cmd; // null-terminated array of cmd+args
	int (*callback)(struct rz_diff_t *diff, void *user, RzDiffOp *op);
} RzDiff;

typedef int (*RzDiffCallback)(RzDiff *diff, void *user, RzDiffOp *op);

typedef struct rz_diffchar_t {
	const ut8 *align_a;
	const ut8 *align_b;
	size_t len_buf;
	size_t start_align;
} RzDiffChar;

/* XXX: this api needs to be reviewed , constructor with offa+offb?? */
=======
#define RZ_DIFF_OP_SIZE_A(op)    (((op)->a_end) - ((op)->a_beg))
#define RZ_DIFF_OP_SIZE_B(op)    (((op)->b_end) - ((op)->b_beg))
#define RZ_DIFF_DEFAULT_N_GROUPS 3

typedef struct match_p_t {
	ut32 a;
	ut32 b;
	ut32 size;
} RzDiffMatch;

typedef bool (*RzDiffIgnoreByte)(const ut64 byte);
typedef bool (*RzDiffIgnoreLine)(RZ_BORROW const char *line);

typedef struct rz_diff_t RzDiff;

>>>>>>> 5009f9b6
#ifdef RZ_API

/* To calculate the hash of a complex structure made of
 * various values, xor the results before returning the final value. */
RZ_API ut32 rz_diff_hash_data(RZ_NULLABLE const ut8 *buffer, ut32 size);

RZ_API RZ_OWN RzDiff *rz_diff_bytes_new(RZ_BORROW const ut8 *a, ut32 a_size, RZ_BORROW const ut8 *b, ut32 b_size, RZ_NULLABLE RzDiffIgnoreByte ignore);
RZ_API RZ_OWN RzDiff *rz_diff_lines_new(RZ_BORROW const char *a, RZ_BORROW const char *b, RZ_NULLABLE RzDiffIgnoreLine ignore);
RZ_API RZ_OWN RzDiff *rz_diff_generic_new(RZ_BORROW const void *a, ut32 a_size, RZ_BORROW const void *b, ut32 b_size, RZ_NONNULL RzDiffMethods *methods);
RZ_API void rz_diff_free(RZ_NULLABLE RzDiff *diff);
RZ_API RZ_BORROW const void *rz_diff_get_a(RZ_NONNULL RzDiff *diff);
RZ_API RZ_BORROW const void *rz_diff_get_b(RZ_NONNULL RzDiff *diff);

RZ_API RZ_OWN RzList /*<RzDiffMatch>*/ *rz_diff_matches_new(RZ_NONNULL RzDiff *diff);
RZ_API RZ_OWN RzList /*<RzDiffOp>*/ *rz_diff_opcodes_new(RZ_NONNULL RzDiff *diff);
RZ_API RZ_OWN RzList /*<RzList<RzDiffOp>>*/ *rz_diff_opcodes_grouped_new(RZ_NONNULL RzDiff *diff, ut32 n_groups);
RZ_API bool rz_diff_ratio(RZ_NONNULL RzDiff *diff, RZ_NONNULL double *result);
RZ_API bool rz_diff_sizes_ratio(RZ_NONNULL RzDiff *diff, RZ_NONNULL double *result);

RZ_API RZ_OWN char *rz_diff_unified_text(RZ_NONNULL RzDiff *diff, RZ_NULLABLE const char *from, RZ_NULLABLE const char *to, bool show_time, bool color);
RZ_API RZ_OWN PJ *rz_diff_unified_json(RZ_NONNULL RzDiff *diff, RZ_NULLABLE const char *from, RZ_NULLABLE const char *to, bool show_time);

/* Distances algorithms */
RZ_API bool rz_diff_myers_distance(RZ_NONNULL const ut8 *a, ut32 size_a, RZ_NONNULL const ut8 *b, ut32 size_b, RZ_NULLABLE ut32 *distance, RZ_NULLABLE double *similarity);
RZ_API bool rz_diff_levenstein_distance(RZ_NONNULL const ut8 *a, ut32 size_a, RZ_NONNULL const ut8 *b, ut32 size_b, RZ_NULLABLE ut32 *distance, RZ_NULLABLE double *similarity);

#endif

#ifdef __cplusplus
}
#endif

#endif /* RZ_DIFF_H */<|MERGE_RESOLUTION|>--- conflicted
+++ resolved
@@ -54,31 +54,6 @@
 	st32 b_end;
 } RzDiffOp;
 
-<<<<<<< HEAD
-//typedef struct rz_diff_t RzDiff;
-
-typedef struct rz_diff_t {
-	ut64 off_a;
-	ut64 off_b;
-	int delta;
-	void *user;
-	bool verbose;
-	int type;
-	const char **diff_cmd; // null-terminated array of cmd+args
-	int (*callback)(struct rz_diff_t *diff, void *user, RzDiffOp *op);
-} RzDiff;
-
-typedef int (*RzDiffCallback)(RzDiff *diff, void *user, RzDiffOp *op);
-
-typedef struct rz_diffchar_t {
-	const ut8 *align_a;
-	const ut8 *align_b;
-	size_t len_buf;
-	size_t start_align;
-} RzDiffChar;
-
-/* XXX: this api needs to be reviewed , constructor with offa+offb?? */
-=======
 #define RZ_DIFF_OP_SIZE_A(op)    (((op)->a_end) - ((op)->a_beg))
 #define RZ_DIFF_OP_SIZE_B(op)    (((op)->b_end) - ((op)->b_beg))
 #define RZ_DIFF_DEFAULT_N_GROUPS 3
@@ -94,7 +69,6 @@
 
 typedef struct rz_diff_t RzDiff;
 
->>>>>>> 5009f9b6
 #ifdef RZ_API
 
 /* To calculate the hash of a complex structure made of
