--- conflicted
+++ resolved
@@ -2,11 +2,6 @@
 #define RZ_LIST_H
 
 #include <rz_types.h>
-<<<<<<< HEAD
-#include <rz_util/ht_pp.h>
-=======
-#include <ls.h>
->>>>>>> 11cb44af
 
 #ifdef __cplusplus
 extern "C" {
