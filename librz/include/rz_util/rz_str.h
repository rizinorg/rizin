--- conflicted
+++ resolved
@@ -167,19 +167,11 @@
 RZ_API void rz_str_trim_tail_char(RZ_NONNULL RZ_INOUT char *str, const char c);
 RZ_API ut64 rz_str_djb2_hash(const char *str);
 RZ_API char *rz_str_trim_nc(char *str);
-<<<<<<< HEAD
-RZ_API bool rz_str_is2utf8(RZ_NULLABLE const char *c);
-RZ_API bool rz_str_is3utf8(RZ_NULLABLE const char *c);
-RZ_API bool rz_str_is4utf8(RZ_NULLABLE const char *c);
-RZ_API bool rz_str_isXutf8(RZ_NULLABLE const char *c, ut8 x);
-RZ_API const char *rz_str_strchr(const char *str, RZ_NULLABLE const char *c);
-=======
 RZ_API bool rz_str_is2utf8(RZ_NONNULL const char *c);
 RZ_API bool rz_str_is3utf8(RZ_NONNULL const char *c);
 RZ_API bool rz_str_is4utf8(RZ_NONNULL const char *c);
 RZ_API bool rz_str_isXutf8(RZ_NONNULL const char *c, ut8 x);
 RZ_API const char *rz_str_strchr(RZ_NONNULL const char *str, RZ_NONNULL const char *c);
->>>>>>> ccdd9f28
 RZ_API const char *rz_str_nstr(const char *from, const char *to, int size);
 RZ_API const char *rz_str_lchr(const char *str, char chr);
 RZ_API const char *rz_sub_str_lchr(const char *str, int start, int end, char chr);
