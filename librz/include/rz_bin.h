#ifndef RZ_BIN_H
#define RZ_BIN_H

#include "rz_vector.h"
#include <rz_util.h>
#include <rz_types.h>
#include <rz_io.h>
#include <rz_cons.h>
#include <rz_list.h>
#include <rz_util/ht_pu.h>
#include <rz_demangler.h>
#include <rz_hash.h>

typedef struct rz_bin_t RzBin;
typedef struct rz_bin_file_t RzBinFile;
typedef struct rz_bin_source_line_info_t RzBinSourceLineInfo;
typedef struct rz_bin_reloc_storage_t RzBinRelocStorage;

#include <rz_bin_dwarf.h>
#include <rz_pdb.h>

#ifdef __cplusplus
extern "C" {
#endif

RZ_LIB_VERSION_HEADER(rz_bin);

#define RZ_BIN_DBG_STRIPPED 0x01
#define RZ_BIN_DBG_STATIC   0x02
#define RZ_BIN_DBG_LINENUMS 0x04
#define RZ_BIN_DBG_SYMS     0x08
#define RZ_BIN_DBG_RELOCS   0x10

#define RZ_BIN_ENTRY_TYPE_PROGRAM 0
#define RZ_BIN_ENTRY_TYPE_MAIN    1
#define RZ_BIN_ENTRY_TYPE_INIT    2
#define RZ_BIN_ENTRY_TYPE_FINI    3
#define RZ_BIN_ENTRY_TYPE_TLS     4
#define RZ_BIN_ENTRY_TYPE_PREINIT 5

#define RZ_BIN_SIZEOF_STRINGS 512
#define RZ_BIN_MAX_ARCH       1024

#define RZ_BIN_REQ_ALL              UT64_MAX
#define RZ_BIN_REQ_UNK              0x000000
#define RZ_BIN_REQ_ENTRIES          0x000001
#define RZ_BIN_REQ_IMPORTS          0x000002
#define RZ_BIN_REQ_SYMBOLS          0x000004
#define RZ_BIN_REQ_SECTIONS         0x000008
#define RZ_BIN_REQ_INFO             0x000010
#define RZ_BIN_REQ_OPERATION        0x000020
#define RZ_BIN_REQ_HELP             0x000040
#define RZ_BIN_REQ_STRINGS          0x000080
#define RZ_BIN_REQ_FIELDS           0x000100
#define RZ_BIN_REQ_LIBS             0x000200
#define RZ_BIN_REQ_SRCLINE          0x000400
#define RZ_BIN_REQ_MAIN             0x000800
#define RZ_BIN_REQ_EXTRACT          0x001000
#define RZ_BIN_REQ_RELOCS           0x002000
#define RZ_BIN_REQ_LISTARCHS        0x004000
#define RZ_BIN_REQ_CREATE           0x008000
#define RZ_BIN_REQ_CLASSES          0x010000
#define RZ_BIN_REQ_DWARF            0x020000
#define RZ_BIN_REQ_SIZE             0x040000
#define RZ_BIN_REQ_PDB              0x080000
#define RZ_BIN_REQ_PDB_DWNLD        0x100000
#define RZ_BIN_REQ_DLOPEN           0x200000
#define RZ_BIN_REQ_EXPORTS          0x400000
#define RZ_BIN_REQ_VERSIONINFO      0x800000
#define RZ_BIN_REQ_PACKAGE          0x1000000
#define RZ_BIN_REQ_HEADER           0x2000000
#define RZ_BIN_REQ_LISTPLUGINS      0x4000000
#define RZ_BIN_REQ_RESOURCES        0x8000000
#define RZ_BIN_REQ_INITFINI         0x10000000
#define RZ_BIN_REQ_SEGMENTS         0x20000000
#define RZ_BIN_REQ_HASHES           0x40000000
#define RZ_BIN_REQ_SIGNATURE        0x80000000
#define RZ_BIN_REQ_TRYCATCH         0x100000000
#define RZ_BIN_REQ_SECTIONS_MAPPING 0x200000000
#define RZ_BIN_REQ_CLASSES_SOURCES  0x400000000
#define RZ_BIN_REQ_BASEFIND         0x800000000

/* RzBinSymbol->method_flags : */
#define RZ_BIN_METH_CLASS                 0x0000000000000001L
#define RZ_BIN_METH_STATIC                0x0000000000000002L
#define RZ_BIN_METH_PUBLIC                0x0000000000000004L
#define RZ_BIN_METH_PRIVATE               0x0000000000000008L
#define RZ_BIN_METH_PROTECTED             0x0000000000000010L
#define RZ_BIN_METH_INTERNAL              0x0000000000000020L
#define RZ_BIN_METH_OPEN                  0x0000000000000040L
#define RZ_BIN_METH_FILEPRIVATE           0x0000000000000080L
#define RZ_BIN_METH_FINAL                 0x0000000000000100L
#define RZ_BIN_METH_VIRTUAL               0x0000000000000200L
#define RZ_BIN_METH_CONST                 0x0000000000000400L
#define RZ_BIN_METH_MUTATING              0x0000000000000800L
#define RZ_BIN_METH_ABSTRACT              0x0000000000001000L
#define RZ_BIN_METH_SYNCHRONIZED          0x0000000000002000L
#define RZ_BIN_METH_NATIVE                0x0000000000004000L
#define RZ_BIN_METH_BRIDGE                0x0000000000008000L
#define RZ_BIN_METH_VARARGS               0x0000000000010000L
#define RZ_BIN_METH_SYNTHETIC             0x0000000000020000L
#define RZ_BIN_METH_STRICT                0x0000000000040000L
#define RZ_BIN_METH_MIRANDA               0x0000000000080000L
#define RZ_BIN_METH_CONSTRUCTOR           0x0000000000100000L
#define RZ_BIN_METH_DECLARED_SYNCHRONIZED 0x0000000000200000L

#define RZ_BIN_BIND_LOCAL_STR   "LOCAL"
#define RZ_BIN_BIND_GLOBAL_STR  "GLOBAL"
#define RZ_BIN_BIND_WEAK_STR    "WEAK"
#define RZ_BIN_BIND_NUM_STR     "NUM"
#define RZ_BIN_BIND_LOOS_STR    "LOOS"
#define RZ_BIN_BIND_HIOS_STR    "HIOS"
#define RZ_BIN_BIND_LOPROC_STR  "LOPROC"
#define RZ_BIN_BIND_HIPROC_STR  "HIPROC"
#define RZ_BIN_BIND_IMPORT_STR  "IMPORT"
#define RZ_BIN_BIND_UNKNOWN_STR "UNKNOWN"

#define RZ_BIN_TYPE_NOTYPE_STR      "NOTYPE"
#define RZ_BIN_TYPE_OBJECT_STR      "OBJ"
#define RZ_BIN_TYPE_FUNC_STR        "FUNC"
#define RZ_BIN_TYPE_FIELD_STR       "FIELD"
#define RZ_BIN_TYPE_IFACE_STR       "IFACE"
#define RZ_BIN_TYPE_METH_STR        "METH"
#define RZ_BIN_TYPE_STATIC_STR      "STATIC"
#define RZ_BIN_TYPE_SECTION_STR     "SECT"
#define RZ_BIN_TYPE_FILE_STR        "FILE"
#define RZ_BIN_TYPE_COMMON_STR      "COMMON"
#define RZ_BIN_TYPE_TLS_STR         "TLS"
#define RZ_BIN_TYPE_NUM_STR         "NUM"
#define RZ_BIN_TYPE_LOOS_STR        "LOOS"
#define RZ_BIN_TYPE_HIOS_STR        "HIOS"
#define RZ_BIN_TYPE_LOPROC_STR      "LOPROC"
#define RZ_BIN_TYPE_HIPROC_STR      "HIPROC"
#define RZ_BIN_TYPE_SPECIAL_SYM_STR "SPCL"
#define RZ_BIN_TYPE_UNKNOWN_STR     "UNK"

typedef enum {
	RZ_BIN_SPECIAL_SYMBOL_ENTRY,
	RZ_BIN_SPECIAL_SYMBOL_INIT,
	RZ_BIN_SPECIAL_SYMBOL_MAIN,
	RZ_BIN_SPECIAL_SYMBOL_FINI,
	RZ_BIN_SPECIAL_SYMBOL_LAST
} RzBinSpecialSymbol;

// name mangling types
typedef enum {
	RZ_BIN_LANGUAGE_UNKNOWN = 0,
	RZ_BIN_LANGUAGE_JAVA = 1,
	RZ_BIN_LANGUAGE_C = 1 << 1,
	RZ_BIN_LANGUAGE_GO = 1 << 2,
	RZ_BIN_LANGUAGE_CXX = 1 << 3,
	RZ_BIN_LANGUAGE_OBJC = 1 << 4,
	RZ_BIN_LANGUAGE_SWIFT = 1 << 5,
	RZ_BIN_LANGUAGE_DLANG = 1 << 6,
	RZ_BIN_LANGUAGE_MSVC = 1 << 7,
	RZ_BIN_LANGUAGE_RUST = 1 << 8,
	RZ_BIN_LANGUAGE_KOTLIN = 1 << 9,
	RZ_BIN_LANGUAGE_GROOVY = 1 << 10,
	RZ_BIN_LANGUAGE_DART = 1 << 11,
	RZ_BIN_LANGUAGE_PASCAL = 1 << 12,
	RZ_BIN_LANGUAGE_NIM = 1 << 13,
	RZ_BIN_LANGUAGE_BLOCKS = 1 << 31,
} RzBinLanguage;

#define RZ_BIN_LANGUAGE_MASK(x)       ((x) & ~RZ_BIN_LANGUAGE_BLOCKS)
#define RZ_BIN_LANGUAGE_HAS_BLOCKS(x) ((x)&RZ_BIN_LANGUAGE_BLOCKS)

enum {
	RZ_BIN_CLASS_PRIVATE,
	RZ_BIN_CLASS_PUBLIC,
	RZ_BIN_CLASS_FRIENDLY,
	RZ_BIN_CLASS_PROTECTED,
};

typedef enum {
	RZ_BIN_RELOC_8 = 8,
	RZ_BIN_RELOC_16 = 16,
	RZ_BIN_RELOC_24 = 24,
	RZ_BIN_RELOC_32 = 32,
	RZ_BIN_RELOC_64 = 64
} RzBinRelocType;

enum {
	RZ_BIN_TYPE_DEFAULT = 0,
	RZ_BIN_TYPE_CORE = 1
};

typedef struct rz_bin_addr_t {
	ut64 vaddr;
	ut64 paddr;
	ut64 hvaddr;
	ut64 hpaddr;
	int type;
	int bits;
} RzBinAddr;

typedef struct rz_bin_hash_t {
	const char *type;
	ut64 addr;
	int len;
	ut64 from;
	ut64 to;
	ut8 buf[32];
	const char *cmd;
} RzBinHash;

typedef struct rz_bin_file_hash_t {
	const char *type;
	const char *hex;
} RzBinFileHash;

typedef struct rz_bin_info_t {
	char *file;
	char *type;
	char *bclass;
	char *rclass;
	char *arch;
	char *cpu;
	char *machine;
	char *head_flag;
	char *features;
	char *os;
	char *subsystem;
	char *rpath;
	char *guid;
	char *debug_file_name;
	const char *lang;
	char *default_cc;
	RzPVector /*<RzBinFileHash *>*/ *file_hashes;
	int bits;
	int has_va;
	int has_pi; // pic/pie
	int has_canary;
	int has_retguard;
	int has_sanitizers;
	int has_crypto;
	int has_nx;
	bool has_nobtcfi; ///< OpenBSD, linked with -Wl,-z,nobtcfi to opt-out of IBT/BTI
	int big_endian;
	char *actual_checksum;
	char *claimed_checksum;
	int pe_overlay;
	bool signature;
	ut64 dbg_info;
	RzBinHash sum[3];
	ut64 baddr;
	char *intrp;
	char *compiler;
} RzBinInfo;

typedef struct rz_bin_file_load_options_t {
	ut64 baseaddr; ///< where the linker maps the binary in memory
	ut64 loadaddr; ///< starting physical address to read from the target file
	bool patch_relocs; ///< ask the bin plugin to fill relocs with valid contents for analysis
	bool big_endian; ///< only used for binary formats that do not specify the endian in the file, but need it to load, otherwise ignored.
	bool elf_load_sections; ///< ELF specific, load or not ELF sections
	bool elf_checks_sections; ///< ELF specific, checks or not ELF sections
	bool elf_checks_segments; ///< ELF specific, checks or not ELF sections
} RzBinObjectLoadOptions;

typedef struct rz_bin_string_database_t RzBinStrDb;

typedef struct rz_bin_object_t {
	RzBinObjectLoadOptions opts;
	st64 baddr_shift;
	ut64 boffset;
	ut64 size;
	ut64 obj_size;
	RzList /*<RzBinVirtualFile *>*/ *vfiles;
	RzList /*<RzBinMap *>*/ *maps;
	RzList /*<RzBinSection *>*/ *sections;
	RzPVector /*<RzBinImport *>*/ *imports;
	RzList /*<RzBinSymbol *>*/ *symbols;
	RzPVector /*<RzBinResource *>*/ *resources;
	/**
	 * \brief Acceleration structure for fast access of the symbol for a given import.
	 * This associates the name of every symbol where is_imported == true to the symbol itself.
	 */
	HtPP /*<const char *, RzBinSymbol>*/ *import_name_symbols; // currently only used for imports, but could be extended to all symbols if needed.
	RzList /*<RzBinAddr *>*/ *entries;
<<<<<<< HEAD
	RzPVector /*<RzBinField *>*/ *fields;
	RzList /*<char *>*/ *libs;
=======
	RzList /*<RzBinField *>*/ *fields;
	RzPVector /*<char *>*/ *libs;
>>>>>>> c0f62c52
	RzBinRelocStorage *relocs;
	RzBinStrDb *strings;
	RzPVector /*<RzBinClass *>*/ *classes;
	HtPP /*<char *, RzBinClass*>*/ *name_to_class_object;
	HtPP /*<char *, RzBinSymbol*>*/ *glue_to_class_method;
	HtPP /*<char *, RzBinClassField*>*/ *glue_to_class_field;
	HtUP /*<vaddr , RzBinSymbol*>*/ *vaddr_to_class_method;
	RzBinSourceLineInfo *lines;
	RzPVector /*<RzBinMem *>*/ *mem;
	char *regstate;
	RzBinInfo *info;
	RzBinAddr *binsym[RZ_BIN_SPECIAL_SYMBOL_LAST];
	struct rz_bin_plugin_t *plugin;
	RzBinLanguage lang;
	RZ_DEPRECATE RZ_BORROW Sdb *kv; ///< deprecated, put info in C structures instead of this (holds a copy of another pointer.)
	void *bin_obj; // internal pointer used by formats
} RzBinObject;

// XXX: RbinFile may hold more than one RzBinObject
/// XX curplugin == o->plugin
struct rz_bin_file_t {
	char *file;
	int fd; ///< when used in combination with RzIO, this refers to the io fd.
	int size;
	ut32 id;
	RzBuffer *buf;
	ut64 offset;
	RzBinObject *o;
	void *xtr_obj;
	ut64 loadaddr;
	/* values used when searching the strings */
	int minstrlen;
	int maxstrlen;
	int narch;
	struct rz_bin_xtr_plugin_t *curxtr;
	// struct rz_bin_plugin_t *curplugin; // use o->plugin
	RzList /*<RzBinXtrData *>*/ *xtr_data;
	RZ_DEPRECATE Sdb *sdb; ///< deprecated, put info in C structures instead of this
	struct rz_bin_t *rbin;
}; // RzBinFile

typedef struct rz_bin_file_options_t {
	int rawstr;
	ut64 baddr; // base address
	ut64 laddr; // load address
	ut64 paddr; // offset
	const char *plugname; // force a plugin? why do i need this?
	// const char *xtrname;
} RzBinFileOptions;

struct rz_bin_t {
	const char *file;
	RZ_DEPRECATE RzBinFile *cur; ///< never use this in new code! Get a file from the binfiles list or track it yourself.
	int narch;
	void *user;
	RzEvent *event;
	/* preconfigured values */
	int debase64;
	int minstrlen;
	int maxstrlen; //< <= 0 means no limit
	ut64 maxstrbuf;
	int rawstr;
	RZ_DEPRECATE Sdb *sdb;
	RzIDStorage *ids;
	RzList /*<RzBinPlugin *>*/ *plugins;
	RzList /*<RzBinXtrPlugin *>*/ *binxtrs;
	RzList /*<RzBinFile *>*/ *binfiles;
	PrintfCallback cb_printf;
	int loadany;
	RzIOBind iob;
	RzConsBind consb;
	char *force;
	int is_debugger;
	bool want_dbginfo;
	int filter; // symbol filtering
	char strfilter; // string filtering
	char *strpurge; // purge false positive strings
	char *srcdir; // dir.source
	char *prefix; // bin.prefix
	char *strenc;
	ut64 filter_rules;
	bool verbose;
	bool demangle;
	bool use_xtr; // use extract plugins when loading a file?
	bool strseach_check_ascii_freq; // str.search.check_ascii_freq
	RzStrConstPool constpool;
	bool is_reloc_patched; // used to indicate whether relocations were patched or not
	RzDemangler *demangler;
	RzHash *hash;
	RzList /*<char *>*/ *default_hashes; // bin.hashes.default
};

typedef struct rz_bin_xtr_metadata_t {
	char *arch;
	int bits;
	char *libname;
	char *machine;
	char *type;
	const char *xtr_type;
} RzBinXtrMetadata;

typedef int (*FREE_XTR)(void *xtr_obj);
typedef struct rz_bin_xtr_extract_t {
	char *file;
	RzBuffer *buf;
	ut64 size;
	ut64 offset;
	RzBinObjectLoadOptions obj_opts;
	int file_count;
	int loaded;
	RzBinXtrMetadata *metadata;
} RzBinXtrData;

RZ_API RzBinXtrData *rz_bin_xtrdata_new(RzBuffer *buf, ut64 offset, ut64 size, ut32 file_count, RzBinXtrMetadata *metadata);
RZ_API void rz_bin_xtrdata_free(RZ_NULLABLE void /*RzBinXtrData*/ *data);

typedef struct rz_bin_xtr_plugin_t {
	char *name;
	char *desc;
	char *license;
	int (*init)(void *user);
	int (*fini)(void *user);
	bool (*check_buffer)(RzBuffer *b);

	RzBinXtrData *(*extract_from_bytes)(RzBin *bin, const ut8 *buf, ut64 size, int idx);
	RzBinXtrData *(*extract_from_buffer)(RzBin *bin, RzBuffer *buf, int idx);
	RzList /*<RzBinXtrData *>*/ *(*extractall_from_bytes)(RzBin *bin, const ut8 *buf, ut64 size);
	RzList /*<RzBinXtrData *>*/ *(*extractall_from_buffer)(RzBin *bin, RzBuffer *buf);
	RzBinXtrData *(*extract)(RzBin *bin, int idx);
	RzList /*<RzBinXtrData *>*/ *(*extractall)(RzBin *bin);

	bool (*load)(RzBin *bin);
	int (*size)(RzBin *bin);
	void (*destroy)(RzBin *bin);
	void (*free_xtr)(void *xtr_obj);
} RzBinXtrPlugin;

typedef struct rz_bin_arch_options_t {
	const char *arch;
	int bits;
} RzBinArchOptions;

typedef struct rz_bin_trycatch_t {
	ut64 source;
	ut64 from;
	ut64 to;
	ut64 handler;
	ut64 filter;
	// TODO: add type/name of exception
} RzBinTrycatch;

RZ_API RzBinTrycatch *rz_bin_trycatch_new(ut64 source, ut64 from, ut64 to, ut64 handler, ut64 filter);
RZ_API void rz_bin_trycatch_free(RzBinTrycatch *tc);

/**
 * \brief A single sample of source line info for a specific address
 *
 * If at least one of the line, column and file members is not 0/NULL, such a sample specifies the line info
 * for all addresses greater or equal to address until the next address that has another sample.
 *
 * If all the members line, column and file are 0/NULL, then this is a closing sample, indicating that the
 * previous entry stops here. The address is the first address **not contained** by the previous record.
 * Such a case corresponds for example to what DW_LNE_end_sequence emits in Dwarf.
 * Use rz_bin_source_line_sample_is_closing() for checking if a sample is closing.
 */
typedef struct rz_bin_source_line_sample_t {
	/**
	 * The first address that is covered by the given line and column,
	 * or, if all other members are 0/NULL, this is the first.
	 */
	ut64 address;

	/**
	 * If > 0, then indicates the line for the given address and the following.
	 * If == 0, then indicates that no line information is known.
	 *
	 * 32bit for this value is an intentional decision to lower memory consumption.
	 */
	ut32 line;

	/**
	 * If > 0, then indicates the column.
	 * If == 0, then no column information is known.
	 *
	 * 32bit for this value is an intentional decision to lower memory consumption.
	 */
	ut32 column;

	/**
	 * Filename, which must come out of the const pool of the owning
	 * RzBinSourceLineInfo or RzBinSourceLineInfoBuilder.
	 */
	const char *file;
} RzBinSourceLineSample;

/*
 * see documentation of RzBinSourceLineSample about what closing exactly means.
 */
static inline bool rz_bin_source_line_sample_is_closing(const RzBinSourceLineSample *s) {
	return !s->line && !s->column && !s->file;
}

struct rz_bin_source_line_info_t {
	/**
	 * \brief All source line references for given adresses
	 *
	 * These elements must be sorted by address and addresses must be unique, so binary search can be applied.
	 * Source file information is not contained within this array because source file changes
	 * are generally much sparser than line changes.
	 */
	RzBinSourceLineSample *samples;
	size_t samples_count;
	RzStrConstPool filename_pool;
}; // RzBinSourceLineInfo

/**
 * Temporary data structure for building an RzBinSourceLineInfo.
 */
typedef struct rz_bin_source_line_info_builder_t {
	RzVector /*<RzBinSourceLineSample>*/ samples; //< may be unsorted and will be sorted in the finalization step
	RzStrConstPool filename_pool;
} RzBinSourceLineInfoBuilder;

RZ_API void rz_bin_source_line_info_builder_init(RzBinSourceLineInfoBuilder *builder);
RZ_API void rz_bin_source_line_info_builder_fini(RzBinSourceLineInfoBuilder *builder);
RZ_API void rz_bin_source_line_info_builder_push_sample(RzBinSourceLineInfoBuilder *builder, ut64 address, ut32 line, ut32 column, const char *file);
RZ_API RzBinSourceLineInfo *rz_bin_source_line_info_builder_build_and_fini(RzBinSourceLineInfoBuilder *builder);

RZ_API bool rz_bin_source_line_info_merge(RZ_BORROW RZ_NONNULL RzBinSourceLineInfo *dst, RZ_BORROW RZ_NONNULL RzBinSourceLineInfo *src);
RZ_API void rz_bin_source_line_info_free(RzBinSourceLineInfo *sli);
RZ_API const RzBinSourceLineSample *rz_bin_source_line_info_get_first_at(const RzBinSourceLineInfo *sli, ut64 addr);
RZ_API const RzBinSourceLineSample *rz_bin_source_line_info_get_next(const RzBinSourceLineInfo *sli, RZ_NONNULL const RzBinSourceLineSample *cur);

typedef struct rz_bin_plugin_t {
	char *name;
	char *desc;
	char *author;
	char *version;
	char *license;
	RZ_DEPRECATE Sdb *(*get_sdb)(RzBinFile *obj); ///< deprecated, put info in C structures instead of this
	bool (*load_buffer)(RzBinFile *bf, RzBinObject *obj, RzBuffer *buf, Sdb *sdb);
	ut64 (*size)(RzBinFile *bin);
	void (*destroy)(RzBinFile *bf);
	bool (*check_bytes)(const ut8 *buf, ut64 length);
	bool (*check_buffer)(RzBuffer *buf);
	bool (*check_filename)(const char *filename);
	ut64 (*baddr)(RzBinFile *bf);
	ut64 (*boffset)(RzBinFile *bf);
	RzList /*<RzBinVirtualFile *>*/ *(*virtual_files)(RzBinFile *bf);
	RzList /*<RzBinMap *>*/ *(*maps)(RzBinFile *bf);
	RzBinAddr *(*binsym)(RzBinFile *bf, RzBinSpecialSymbol num);
	RzList /*<RzBinAddr *>*/ *(*entries)(RzBinFile *bf);
	RzList /*<RzBinSection *>*/ *(*sections)(RzBinFile *bf);
	RZ_OWN RzBinSourceLineInfo *(*lines)(RzBinFile *bf); //< only called once on load, ownership is transferred to the caller
	RzList /*<RzBinSymbol *>*/ *(*symbols)(RzBinFile *bf);
	RzPVector /*<RzBinImport *>*/ *(*imports)(RzBinFile *bf);
	RzList /*<RzBinString *>*/ *(*strings)(RzBinFile *bf);
	RzBinInfo *(*info)(RzBinFile *bf);
<<<<<<< HEAD
	RzPVector /*<RzBinField *>*/ *(*fields)(RzBinFile *bf);
	RzList /*<char *>*/ *(*libs)(RzBinFile *bf);
=======
	RzList /*<RzBinField *>*/ *(*fields)(RzBinFile *bf);
	RzPVector /*<char *>*/ *(*libs)(RzBinFile *bf);
>>>>>>> c0f62c52
	RzPVector /*<RzBinReloc *>*/ *(*relocs)(RzBinFile *bf);
	RzPVector /*<RzBinTrycatch *>*/ *(*trycatch)(RzBinFile *bf);
	RzPVector /*<RzBinClass *>*/ *(*classes)(RzBinFile *bf);
	RzPVector /*<RzBinMem *>*/ *(*mem)(RzBinFile *bf);
	RzPVector /*<RzBinReloc *>*/ *(*patch_relocs)(RzBinFile *bf);
	RzPVector /*<RzBinFileHash *>*/ *(*hashes)(RzBinFile *bf);
	RzPVector /*<RzBinResource *>*/ *(*resources)(RzBinFile *bf);
	void (*header)(RzBinFile *bf);
	char *(*signature)(RzBinFile *bf, bool json);
	int (*demangle_type)(const char *str);
	char *(*enrich_asm)(RzBinFile *bf, const char *asm_str, int asm_len);
	ut64 (*get_offset)(RzBinFile *bf, int type, int idx);
	char *(*get_name)(RzBinFile *bf, int type, int idx);
	ut64 (*get_vaddr)(RzBinFile *bf, ut64 baddr, ut64 paddr, ut64 vaddr);
	char *(*section_type_to_string)(ut64 type);
	RzList /*<char *>*/ *(*section_flag_to_rzlist)(ut64 flag);
	RzBuffer *(*create)(RzBin *bin, const ut8 *code, int codelen, const ut8 *data, int datalen, RzBinArchOptions *opt);
	char *(*demangle)(const char *str);
	char *(*regstate)(RzBinFile *bf);
	int (*file_type)(RzBinFile *bf);
	/* default value if not specified by user */
	int minstrlen;
	char strfilter;
	void *user;
} RzBinPlugin;

typedef void (*RzBinSymbollCallback)(RzBinObject *obj, void *symbol);

/**
 * A virtual file is a binary buffer, exposed by a bin plugin for a loaded file.
 * These virtual files can be used whenever data that is related to the file but
 * not directly represented-as is in the raw file should be mapped into the virtual
 * address space.
 * Common examples for this include compressed segments or patching relocations.
 * The idea is that the bin plugin exposes virtual files and then refers to them
 * in the RzBinMap it returns.
 *
 * For example, when there is a binary format that contains a compressed segment
 * called "text", the bin plugin would create a virtual file:
 *
 * 	   RzBinVirtualFile {
 * 	     .name = "text_decompressed",
 * 	     .buf = rz_buf_new_with_bytes(<decompressed bytes>, <decompressed size>),
 * 	     ...
 * 	   }
 *
 * which it can then use for mapping by referring to its exact name:
 *
 *     RzBinMap {
 *       .vsize = <decompressed size>,
 *       .name = "text",
 *       .vfile_name = "text_decompressed",
 *       ...
 *     }
 *
 * When RzBin is used as part of RzCore, these virtual files can be opened as RzIO
 * files using an URI like `vfile://<binfile id>/<filename>`. By default, RzCore
 * sets everything up automatically though so it is rather rare that one has to
 * manually work with these URIs.
 */
typedef struct rz_bin_virtual_file_t {
	RZ_OWN RZ_NONNULL char *name;
	RZ_NONNULL RzBuffer *buf;
	bool buf_owned; ///< whether buf is owned and freed by this RzBinVirtualFile
} RzBinVirtualFile;

/// Description of a single memory mapping into virtual memory from a binary
typedef struct rz_bin_map_t {
	ut64 paddr; ///< address of the map inside the file
	ut64 psize; ///< size of the data inside the file
	ut64 vaddr; ///< address in the destination address space to map to
	ut64 vsize; ///< size to map in the destination address space. If vsize > psize, excessive bytes are meant to be filled with 0
	RZ_NULLABLE char *name;
	ut32 perm;

	/**
	 * If not NULL, the data will be taken from the virtual file returned by the
	 * plugin's virtual_file callback matching the given name.
	 * If NULL, the mapping will simply be taken from the raw file.
	 */
	RZ_NULLABLE char *vfile_name;
} RzBinMap;

typedef struct rz_bin_section_t {
	char *name;
	ut64 size;
	ut64 vsize;
	ut64 vaddr;
	ut64 paddr;
	ut32 perm;
	ut64 align;
	// per section platform info
	const char *arch;
	ut64 type;
	ut64 flags;
	char *format;
	int bits;
	bool has_strings;
	bool is_data;
	bool is_segment;
} RzBinSection;

/**
 * Structure to associate a segment with the list of sections that fall in that
 * segment.
 */
typedef struct rz_bin_section_map_t {
	const RzBinSection *segment;
	RzPVector /*<RzBinSection *>*/ sections;
} RzBinSectionMap;

typedef struct rz_bin_class_t {
	char *name; ///< Class name
	char *super; ///< Class parent name
	int visibility; ///< Generic class visibility
	char *visibility_str; ///< Only used by java to express the visibility of the class.
	ut64 addr; ///< Virtual address pointing to some objc metadata
	RzList /*<RzBinSymbol *>*/ *methods;
	RzList /*<RzBinClassField *>*/ *fields;
} RzBinClass;

#define RzBinSectionName   rz_offsetof(RzBinSection, name)
#define RzBinSectionOffset rz_offsetof(RzBinSection, offset)

#define REBASE_PADDR(o, l, type_t) \
	do { \
		if ((o)->opts.loadaddr) { \
			void **_it; \
			type_t *_el; \
			rz_pvector_foreach ((l), _it) { \
				_el = *_it; \
				_el->paddr += (o)->opts.loadaddr; \
			} \
		} \
	} while (0)

typedef struct rz_bin_symbol_t {
	/* heap-allocated */
	char *name;
	char *dname;
	char *libname;
	char *classname;
	/* const-unique-strings */
	const char *forwarder;
	const char *bind;
	const char *type;
	const char *rtype;
	bool is_imported;
	/* only used by java */
	char *visibility_str;
	// ----------------
	// char descriptor[RZ_BIN_SIZEOF_STRINGS+1];
	ut64 vaddr;
	ut64 paddr;
	ut32 size;
	ut32 ordinal;
	ut32 visibility;
	int bits;
	/* see RZ_BIN_METH_* constants */
	ut64 method_flags;
	int dup_count;
} RzBinSymbol;

typedef struct rz_bin_import_t {
	char *name;
	char *dname;
	char *libname;
	const char *bind;
	const char *type;
	char *classname;
	char *descriptor;
	ut32 ordinal;
	ut32 visibility;
} RzBinImport;

typedef struct rz_bin_reloc_t {
	RzBinRelocType type;
	RzBinSymbol *symbol;
	RzBinImport *import;
	st64 addend;
	ut64 vaddr; ///< the vaddr where the value should be patched into
	ut64 paddr; ///< the paddr where the value should be patched into
	ut64 target_vaddr; ///< the target address that the patched reloc points to
	ut64 section_vaddr; ///< the subsection address
	ut32 visibility;
	bool additive;
	/* is_ifunc: indirect function, `addend` points to a resolver function
	 * that returns the actual relocation value, e.g. chooses
	 * an optimized version depending on the CPU.
	 * cf. https://gcc.gnu.org/onlinedocs/gcc/Common-Function-Attributes.html
	 */
	bool is_ifunc;
} RzBinReloc;

RZ_API ut64 rz_bin_reloc_size(RzBinReloc *reloc);

/// Efficient storage of relocations to query by address
struct rz_bin_reloc_storage_t {
	RzBinReloc **relocs; ///< all relocs, ordered by their vaddr
	size_t relocs_count;
	RzBinReloc **target_relocs; ///< all relocs that have a valid target_vaddr, ordered by their target_vaddr. size is target_relocs_count!
	size_t target_relocs_count;
}; // RzBinRelocStorage

RZ_API RzBinRelocStorage *rz_bin_reloc_storage_new(RZ_OWN RzPVector /*<RzBinReloc *>*/ *relocs);
RZ_API void rz_bin_reloc_storage_free(RzBinRelocStorage *storage);
RZ_API RzBinReloc *rz_bin_reloc_storage_get_reloc_in(RzBinRelocStorage *storage, ut64 vaddr, ut64 size);

/// return true iff there is at least one reloc in the storage with a target address
static inline bool rz_bin_reloc_storage_targets_available(RzBinRelocStorage *storage) {
	return storage->target_relocs_count != 0;
}

RZ_API RzBinReloc *rz_bin_reloc_storage_get_reloc_to(RzBinRelocStorage *storage, ut64 vaddr);

typedef struct rz_bin_string_t {
	// TODO: rename string->name (avoid colisions)
	char *string;
	ut64 vaddr;
	ut64 paddr;
	ut32 ordinal;
	ut32 size; // size of buffer containing the string in bytes
	ut32 length; // length of string in chars
	RzStrEnc type; // Ascii Wide cp850 utf8 mutf8 base64 ...
} RzBinString;

typedef struct rz_bin_field_t {
	ut64 vaddr;
	ut64 paddr;
	int size;
	int offset;
	char *name;
	char *type;
	char *comment;
	char *format;
	bool format_named; // whether format is the name of a format or a raw pf format string
	ut64 flags;
} RzBinField;

typedef struct rz_bin_class_field_t {
	ut64 vaddr;
	ut64 paddr;
	char *name;
	char *classname;
	char *libname;
	char *type;
	ut32 visibility;
	char *visibility_str;
	ut64 flags;
} RzBinClassField;

typedef struct rz_bin_mem_t {
	char *name;
	ut64 addr;
	int size;
	int perms;
	RzPVector /*<RzBinMem *>*/ *mirrors; // for mirror access; stuff here should only create new maps not new fds
} RzBinMem;

typedef struct rz_bin_resource_t {
	size_t index;
	char *name;
	char *time;
	ut64 vaddr;
	ut64 size;
	char *type;
	char *language;
} RzBinResource;

// TODO: deprecate rz_bin_is_big_endian
// TODO: has_dbg_syms... maybe flags?

typedef ut64 (*RzBinGetOffset)(RzBin *bin, int type, int idx);
typedef char *(*RzBinGetName)(RzBin *bin, int type, int idx);
typedef RzList *(*RzBinGetSections)(RzBin *bin);
typedef RzBinSection *(*RzBinGetSectionAt)(RzBin *bin, ut64 addr);
typedef char *(*RzBinDemangle)(RzBin *bin, const char *language, const char *mangled);

typedef struct rz_bin_bind_t {
	RzBin *bin;
	RzBinGetOffset get_offset;
	RzBinGetName get_name;
	RzBinGetSections get_sections;
	RzBinGetSectionAt get_vsect_at;
	RzBinDemangle demangle;
	ut32 visibility;
} RzBinBind;

RZ_API RzBinField *rz_bin_field_new(ut64 paddr, ut64 vaddr, int size, const char *name, const char *comment, const char *format, bool format_named);
RZ_API void rz_bin_field_free(RZ_NULLABLE RzBinField *field);
RZ_API RzBinClassField *rz_bin_class_field_new(ut64 vaddr, ut64 paddr, const char *name, const char *classname, const char *libname, const char *type);
RZ_API void rz_bin_class_field_free(RZ_NULLABLE RzBinClassField *field);
RZ_API void rz_bin_class_free(RZ_NULLABLE RzBinClass *k);

RZ_API void rz_bin_virtual_file_free(RZ_NULLABLE RzBinVirtualFile *vfile);
RZ_API void rz_bin_map_free(RZ_NULLABLE RzBinMap *map);
RZ_API bool rz_bin_map_is_data(RZ_NONNULL const RzBinMap *map);
RZ_API RZ_OWN RzList /*<RzBinMap *>*/ *rz_bin_maps_of_file_sections(RZ_NONNULL RzBinFile *binfile);
RZ_API RzList /*<RzBinSection *>*/ *rz_bin_sections_of_maps(RzList /*<RzBinMap *>*/ *maps);
RZ_API RzBinSection *rz_bin_section_new(const char *name);
RZ_API void rz_bin_section_free(RZ_NULLABLE RzBinSection *bs);
RZ_API bool rz_bin_section_is_data(RZ_NONNULL const RzBinSection *section);
RZ_API RZ_OWN char *rz_bin_section_type_to_string(RzBin *bin, int type);
RZ_API RZ_OWN RzList /*<char *>*/ *rz_bin_section_flag_to_list(RzBin *bin, ut64 flag);
RZ_API void rz_bin_info_free(RZ_NULLABLE RzBinInfo *rb);
RZ_API void rz_bin_import_free(RZ_NULLABLE RzBinImport *imp);
RZ_API void rz_bin_resource_free(RZ_NULLABLE RzBinResource *res);
RZ_API void rz_bin_symbol_free(RZ_NULLABLE RzBinSymbol *sym);
static inline bool rz_bin_reloc_has_target(RzBinReloc *reloc) {
	return reloc->target_vaddr && reloc->target_vaddr != UT64_MAX;
}
RZ_API void rz_bin_reloc_free(RZ_NULLABLE RzBinReloc *reloc);
RZ_API RzBinSymbol *rz_bin_symbol_new(const char *name, ut64 paddr, ut64 vaddr);
RZ_API void rz_bin_string_free(RZ_NULLABLE void *_str);

#ifdef RZ_API

typedef struct rz_bin_options_t {
	const char *pluginname;
	RzBinObjectLoadOptions obj_opts;
	ut64 sz;
	int xtr_idx; // load Nth binary
	int fd;
	const char *filename;
} RzBinOptions;

typedef struct rz_event_bin_file_del_t {
	RzBinFile *bf;
} RzEventBinFileDel;

RZ_API RzBinImport *rz_bin_import_clone(RzBinImport *o);
RZ_API const char *rz_bin_symbol_name(RzBinSymbol *s);
typedef void (*RzBinSymbolCallback)(RzBinObject *obj, RzBinSymbol *symbol);

// common functionality for patching relocs
RZ_API ut64 rz_bin_relocs_patch_find_targets_map_base(RzList /*<RzBinMap *>*/ *maps, ut64 target_sz);

typedef struct rz_bin_reloc_target_builder RzBinRelocTargetBuilder;
RZ_API RzBinRelocTargetBuilder *rz_bin_reloc_target_builder_new(ut64 target_size, ut64 target_base);
RZ_API void rz_bin_reloc_target_builder_free(RZ_NULLABLE RzBinRelocTargetBuilder *builder);
RZ_API ut64 rz_bin_reloc_target_builder_get_target(RzBinRelocTargetBuilder *builder, ut64 sym);

RZ_API void rz_bin_relocs_patch_maps(RZ_NONNULL RzList /*<RzBinMap *>*/ *maps,
	RZ_NULLABLE RzBuffer *buf_patched, ut64 buf_patched_offset,
	ut64 target_vfile_base, ut64 target_vfile_size,
	RZ_NONNULL const char *vfile_name_patched, RZ_NONNULL const char *vfile_name_reloc_targets);

// options functions
RZ_API void rz_bin_options_init(RzBinOptions *opt, int fd, ut64 baseaddr, ut64 loadaddr, bool patch_relocs);
RZ_API void rz_bin_arch_options_init(RzBinArchOptions *opt, const char *arch, int bits);

// open/close/reload functions
RZ_API RzBin *rz_bin_new(void);
RZ_API void rz_bin_free(RZ_NULLABLE RzBin *bin);
RZ_API RzBinFile *rz_bin_open(RzBin *bin, const char *file, RzBinOptions *opt);
RZ_API RzBinFile *rz_bin_open_io(RzBin *bin, RzBinOptions *opt);
RZ_API RzBinFile *rz_bin_open_buf(RzBin *bin, RzBuffer *buf, RzBinOptions *opt);
RZ_API RzBinFile *rz_bin_reload(RzBin *bin, RzBinFile *bf, ut64 baseaddr);

// plugins/bind functions
RZ_API void rz_bin_bind(RzBin *b, RzBinBind *bnd);
RZ_API bool rz_bin_plugin_add(RzBin *bin, RZ_NONNULL RzBinPlugin *plugin);
RZ_API bool rz_bin_plugin_del(RzBin *bin, RZ_NONNULL RzBinPlugin *plugin);
RZ_API bool rz_bin_xtr_plugin_add(RzBin *bin, RZ_NONNULL RzBinXtrPlugin *plugin);
RZ_API bool rz_bin_xtr_plugin_del(RzBin *bin, RZ_NONNULL RzBinXtrPlugin *plugin);
RZ_API bool rz_bin_list_plugin(RzBin *bin, const char *name, PJ *pj, int json);
RZ_API RzBinPlugin *rz_bin_get_binplugin_by_buffer(RzBin *bin, RzBuffer *buf);
RZ_API const RzBinPlugin *rz_bin_plugin_get(RZ_NONNULL RzBin *bin, RZ_NONNULL const char *name);
RZ_API const RzBinXtrPlugin *rz_bin_xtrplugin_get(RZ_NONNULL RzBin *bin, RZ_NONNULL const char *name);
RZ_API void rz_bin_force_plugin(RzBin *bin, const char *pname);

// get/set various bin information
RZ_API ut64 rz_bin_get_baddr(RzBin *bin);
RZ_API ut64 rz_bin_file_get_baddr(RzBinFile *bf);
RZ_API void rz_bin_set_user_ptr(RzBin *bin, void *user);
RZ_DEPRECATE RZ_API RZ_BORROW RzBinInfo *rz_bin_get_info(RzBin *bin);
RZ_API void rz_bin_set_baddr(RzBin *bin, ut64 baddr);
RZ_API ut64 rz_bin_get_laddr(RzBin *bin);
RZ_API ut64 rz_bin_get_size(RzBin *bin);
RZ_API RZ_OWN RzList /*<RzBinString *>*/ *rz_bin_file_strings(RZ_NONNULL RzBinFile *bf, size_t min_length, bool raw_strings);

// use RzBinFile instead
RZ_DEPRECATE RZ_API RZ_BORROW RzList /*<RzBinAddr *>*/ *rz_bin_get_entries(RZ_NONNULL RzBin *bin);
<<<<<<< HEAD
RZ_DEPRECATE RZ_API RZ_BORROW RzList /*<char *>*/ *rz_bin_get_libs(RZ_NONNULL RzBin *bin);
=======
RZ_DEPRECATE RZ_API RZ_BORROW RzList /*<RzBinField *>*/ *rz_bin_get_fields(RZ_NONNULL RzBin *bin);
>>>>>>> c0f62c52
RZ_DEPRECATE RZ_API RZ_BORROW RzList /*<RzBinSection *>*/ *rz_bin_get_sections(RZ_NONNULL RzBin *bin);
RZ_DEPRECATE RZ_API RZ_BORROW RzList /*<RzBinString *>*/ *rz_bin_get_strings(RZ_NONNULL RzBin *bin);
RZ_DEPRECATE RZ_API RZ_BORROW RzList /*<RzBinSymbol *>*/ *rz_bin_get_symbols(RZ_NONNULL RzBin *bin);
RZ_DEPRECATE RZ_API int rz_bin_is_static(RZ_NONNULL RzBin *bin);
RZ_API RZ_OWN RzPVector /*<RzBinTrycatch *>*/ *rz_bin_file_get_trycatch(RZ_NONNULL RzBinFile *bf);

RZ_API const RzList /*<RzBinAddr *>*/ *rz_bin_object_get_entries(RZ_NONNULL RzBinObject *obj);
RZ_API const RzPVector /*<RzBinField *>*/ *rz_bin_object_get_fields(RZ_NONNULL RzBinObject *obj);
RZ_API const RzPVector /*<RzBinImport *>*/ *rz_bin_object_get_imports(RZ_NONNULL RzBinObject *obj);
RZ_API const RzBinInfo *rz_bin_object_get_info(RZ_NONNULL RzBinObject *obj);
RZ_API const RzPVector /*<char *>*/ *rz_bin_object_get_libs(RZ_NONNULL RzBinObject *obj);
RZ_API const RzList /*<RzBinSection *>*/ *rz_bin_object_get_sections_all(RZ_NONNULL RzBinObject *obj);
RZ_API RZ_OWN RzList /*<RzBinSection *>*/ *rz_bin_object_get_sections(RZ_NONNULL RzBinObject *obj);
RZ_API RZ_OWN RzList /*<RzBinSection *>*/ *rz_bin_object_get_segments(RZ_NONNULL RzBinObject *obj);
RZ_API RZ_OWN RzList /*<RzBinMap *>*/ *rz_bin_object_get_maps(RZ_NONNULL RzBinObject *obj);
RZ_API const RzPVector /*<RzBinClass *>*/ *rz_bin_object_get_classes(RZ_NONNULL RzBinObject *obj);
RZ_API const RzList /*<RzBinString *>*/ *rz_bin_object_get_strings(RZ_NONNULL RzBinObject *obj);
RZ_API RZ_BORROW const RzPVector /*<RzBinMem *>*/ *rz_bin_object_get_mem(RZ_NONNULL RzBinObject *obj);
RZ_API const RzPVector /*<RzBinResource *>*/ *rz_bin_object_get_resources(RZ_NONNULL RzBinObject *obj);
RZ_API const RzList /*<RzBinSymbol *>*/ *rz_bin_object_get_symbols(RZ_NONNULL RzBinObject *obj);
RZ_API bool rz_bin_object_reset_strings(RZ_NONNULL RzBin *bin, RZ_NONNULL RzBinFile *bf, RZ_NONNULL RzBinObject *obj);
RZ_API RZ_BORROW RzBinString *rz_bin_object_get_string_at(RZ_NONNULL RzBinObject *obj, ut64 address, bool is_va);
RZ_API bool rz_bin_object_is_big_endian(RZ_NONNULL RzBinObject *obj);
RZ_API bool rz_bin_object_is_static(RZ_NONNULL RzBinObject *obj);
RZ_API RZ_OWN RzVector /*<RzBinSectionMap>*/ *rz_bin_object_sections_mapping_list(RZ_NONNULL RzBinObject *obj);
RZ_API RZ_OWN RzPVector /*<RzBinMap *>*/ *rz_bin_object_get_maps_at(RzBinObject *o, ut64 off, bool va);
RZ_API RZ_BORROW RzBinMap *rz_bin_object_get_map_at(RZ_NONNULL RzBinObject *o, ut64 off, bool va);
RZ_API ut64 rz_bin_object_p2v(RZ_NONNULL RzBinObject *obj, ut64 paddr);
RZ_API RzVector /*<ut64>*/ *rz_bin_object_p2v_all(RZ_NONNULL RzBinObject *obj, ut64 paddr);
RZ_API ut64 rz_bin_object_v2p(RZ_NONNULL RzBinObject *obj, ut64 vaddr);

RZ_API RzBinLanguage rz_bin_language_detect(RzBinFile *binfile);
RZ_API RzBinLanguage rz_bin_language_to_id(const char *language);
RZ_API const char *rz_bin_language_to_string(RzBinLanguage language);

RZ_API RzBinFile *rz_bin_cur(RzBin *bin);
RZ_API RzBinObject *rz_bin_cur_object(RzBin *bin);

// select/list binfiles functions
RZ_API bool rz_bin_select(RzBin *bin, const char *arch, int bits, const char *name);
RZ_API bool rz_bin_select_bfid(RzBin *bin, ut32 bf_id);
RZ_API bool rz_bin_use_arch(RzBin *bin, const char *arch, int bits, const char *name);
RZ_API RzBuffer *rz_bin_create(RzBin *bin, const char *plugin_name, const ut8 *code, int codelen, const ut8 *data, int datalen, RzBinArchOptions *opt);

RZ_API const char *rz_bin_entry_type_string(int etype);

RZ_API bool rz_bin_file_object_new_from_xtr_data(RzBin *bin, RzBinFile *bf, RzBinObjectLoadOptions *opts, RzBinXtrData *data);

// RzBinFile.get
RZ_API RzBinFile *rz_bin_file_at(RzBin *bin, ut64 addr);
RZ_API RzList /*<RzBinSymbol *>*/ *rz_bin_file_get_symbols(RzBinFile *bf);
// RzBinFile.find
RZ_API RzBinFile *rz_bin_file_find_by_arch_bits(RzBin *bin, const char *arch, int bits);
RZ_API RzBinFile *rz_bin_file_find_by_id(RzBin *bin, ut32 bin_id);
RZ_API RzBinFile *rz_bin_file_find_by_fd(RzBin *bin, ut32 bin_fd);
RZ_API RzBinFile *rz_bin_file_find_by_name(RzBin *bin, const char *name);

RZ_API bool rz_bin_file_set_cur_binfile(RzBin *bin, RzBinFile *bf);
RZ_API bool rz_bin_file_set_cur_by_fd(RzBin *bin, ut32 bin_fd);
RZ_API bool rz_bin_file_set_cur_by_id(RzBin *bin, ut32 bin_id);
RZ_API bool rz_bin_file_set_cur_by_name(RzBin *bin, const char *name);
RZ_API ut64 rz_bin_file_delete_all(RzBin *bin);
RZ_API bool rz_bin_file_delete(RzBin *bin, RzBinFile *bf);
RZ_API RZ_OWN RzPVector /*<RzBinFileHash *>*/ *rz_bin_file_compute_hashes(RzBin *bin, RzBinFile *bf, ut64 limit);
RZ_API RZ_OWN RzPVector /*<RzBinFileHash *>*/ *rz_bin_file_set_hashes(RzBin *bin, RZ_OWN RzPVector /*<RzBinFileHash *>*/ *new_hashes);
RZ_API RzBinPlugin *rz_bin_file_cur_plugin(RzBinFile *binfile);
RZ_API void rz_bin_file_hash_free(RZ_NULLABLE RzBinFileHash *fhash);

// binobject functions
RZ_API bool rz_bin_object_process_plugin_data(RZ_NONNULL RzBinFile *bf, RZ_NONNULL RzBinObject *o);
RZ_API ut64 rz_bin_object_addr_with_base(RzBinObject *o, ut64 addr);
RZ_API ut64 rz_bin_object_get_vaddr(RzBinObject *o, ut64 paddr, ut64 vaddr);
RZ_API const RzBinAddr *rz_bin_object_get_special_symbol(RzBinObject *o, RzBinSpecialSymbol sym);
RZ_API RzBinRelocStorage *rz_bin_object_patch_relocs(RzBinFile *bf, RzBinObject *o);
RZ_API RzBinSymbol *rz_bin_object_get_symbol_of_import(RzBinObject *o, RzBinImport *imp);
RZ_API RzBinVirtualFile *rz_bin_object_get_virtual_file(RzBinObject *o, const char *name);

// class
RZ_API RZ_BORROW RzBinClass *rz_bin_object_find_class(RZ_NONNULL RzBinObject *o, RZ_NONNULL const char *name);
RZ_API RzBinSymbol *rz_bin_object_find_method(RZ_NONNULL RzBinObject *o, RZ_NONNULL const char *klass, RZ_NONNULL const char *method);
RZ_API RzBinSymbol *rz_bin_object_find_method_by_vaddr(RZ_NONNULL RzBinObject *o, ut64 vaddr);
RZ_API RzBinClassField *rz_bin_object_find_field(RZ_NONNULL RzBinObject *o, RZ_NONNULL const char *klass, RZ_NONNULL const char *field);
RZ_API RZ_BORROW RzBinClass *rz_bin_object_add_class(RZ_NONNULL RzBinObject *o, RZ_NONNULL const char *name, RZ_NULLABLE const char *super, ut64 vaddr);
RZ_API RZ_BORROW RzBinSymbol *rz_bin_object_add_method(RZ_NONNULL RzBinObject *o, RZ_NONNULL const char *klass, RZ_NONNULL const char *method, ut64 paddr, ut64 vaddr);
RZ_API RZ_BORROW RzBinClassField *rz_bin_object_add_field(RZ_NONNULL RzBinObject *o, RZ_NONNULL const char *klass, RZ_NONNULL const char *field, ut64 paddr, ut64 vaddr);

RZ_API void rz_bin_mem_free(RZ_NULLABLE void *data);

// demangle functions
RZ_API void rz_bin_demangle_with_flags(RZ_NONNULL RzBin *bin, RzDemanglerFlag flags);
RZ_API RZ_OWN char *rz_bin_demangle(RZ_NULLABLE RzBin *bin, RZ_NULLABLE const char *language, RZ_NULLABLE const char *mangled);
RZ_API const char *rz_bin_get_meth_flag_string(ut64 flag, bool compact);

RZ_API RZ_BORROW RzBinSection *rz_bin_get_section_at(RzBinObject *o, ut64 off, int va);

/* dbginfo.c */
RZ_DEPRECATE RZ_API bool rz_bin_addr2line(RzBin *bin, ut64 addr, char *file, int len, int *line);
RZ_DEPRECATE RZ_API char *rz_bin_addr2text(RzBin *bin, ut64 addr, int origin);

/* filter.c */
RZ_API void rz_bin_load_filter(RzBin *bin, ut64 rules);
RZ_API bool rz_bin_strpurge(RzBin *bin, const char *str, ut64 addr);
RZ_API bool rz_bin_string_filter(RzBin *bin, const char *str, int len, ut64 addr);

/* bin string */
RZ_API RZ_OWN RzBinStrDb *rz_bin_string_database_new(RZ_NULLABLE RZ_OWN RzList /*<RzBinString *>*/ *list);
RZ_API void rz_bin_string_database_free(RZ_NULLABLE RzBinStrDb *db);
RZ_API bool rz_bin_string_database_add(RZ_NONNULL RzBinStrDb *db, RZ_NONNULL RzBinString *bstr);
RZ_API bool rz_bin_string_database_remove(RZ_NONNULL RzBinStrDb *db, ut64 address, bool is_va);

/* plugin pointers */
extern RzBinPlugin rz_bin_plugin_any;
extern RzBinPlugin rz_bin_plugin_fs;
extern RzBinPlugin rz_bin_plugin_cgc;
extern RzBinPlugin rz_bin_plugin_elf;
extern RzBinPlugin rz_bin_plugin_elf64;
extern RzBinPlugin rz_bin_plugin_p9;
extern RzBinPlugin rz_bin_plugin_ne;
extern RzBinPlugin rz_bin_plugin_le;
extern RzBinPlugin rz_bin_plugin_luac;
extern RzBinPlugin rz_bin_plugin_pe;
extern RzBinPlugin rz_bin_plugin_mz;
extern RzBinPlugin rz_bin_plugin_pe64;
extern RzBinPlugin rz_bin_plugin_pebble;
extern RzBinPlugin rz_bin_plugin_bios;
extern RzBinPlugin rz_bin_plugin_bf;
extern RzBinPlugin rz_bin_plugin_te;
extern RzBinPlugin rz_bin_plugin_symbols;
extern RzBinPlugin rz_bin_plugin_mach0;
extern RzBinPlugin rz_bin_plugin_mach064;
extern RzBinPlugin rz_bin_plugin_mdmp;
extern RzBinPlugin rz_bin_plugin_java;
extern RzBinPlugin rz_bin_plugin_dex;
extern RzBinPlugin rz_bin_plugin_coff;
extern RzBinPlugin rz_bin_plugin_ningb;
extern RzBinPlugin rz_bin_plugin_ningba;
extern RzBinPlugin rz_bin_plugin_ninds;
extern RzBinPlugin rz_bin_plugin_nin3ds;
extern RzBinPlugin rz_bin_plugin_xbe;
extern RzBinPlugin rz_bin_plugin_bflt;
extern RzBinXtrPlugin rz_bin_xtr_plugin_xtr_fatmach0;
extern RzBinXtrPlugin rz_bin_xtr_plugin_xtr_dyldcache;
extern RzBinXtrPlugin rz_bin_xtr_plugin_xtr_pemixed;
extern RzBinXtrPlugin rz_bin_xtr_plugin_xtr_sep64;
extern RzBinPlugin rz_bin_plugin_zimg;
extern RzBinPlugin rz_bin_plugin_omf;
extern RzBinPlugin rz_bin_plugin_art;
extern RzBinPlugin rz_bin_plugin_bootimg;
extern RzBinPlugin rz_bin_plugin_dol;
extern RzBinPlugin rz_bin_plugin_nes;
extern RzBinPlugin rz_bin_plugin_qnx;
extern RzBinPlugin rz_bin_plugin_mbn;
extern RzBinPlugin rz_bin_plugin_smd;
extern RzBinPlugin rz_bin_plugin_sms;
extern RzBinPlugin rz_bin_plugin_psxexe;
extern RzBinPlugin rz_bin_plugin_spc700;
extern RzBinPlugin rz_bin_plugin_vsf;
extern RzBinPlugin rz_bin_plugin_dyldcache;
extern RzBinPlugin rz_bin_plugin_xnu_kernelcache;
extern RzBinPlugin rz_bin_plugin_avr;
extern RzBinPlugin rz_bin_plugin_menuet;
extern RzBinPlugin rz_bin_plugin_wasm;
extern RzBinPlugin rz_bin_plugin_nro;
extern RzBinPlugin rz_bin_plugin_nso;
extern RzBinPlugin rz_bin_plugin_sfc;
extern RzBinPlugin rz_bin_plugin_z64;
extern RzBinPlugin rz_bin_plugin_prg;
extern RzBinPlugin rz_bin_plugin_dmp64;
extern RzBinPlugin rz_bin_plugin_pyc;

#ifdef __cplusplus
}
#endif

#endif
#endif<|MERGE_RESOLUTION|>--- conflicted
+++ resolved
@@ -278,13 +278,8 @@
 	 */
 	HtPP /*<const char *, RzBinSymbol>*/ *import_name_symbols; // currently only used for imports, but could be extended to all symbols if needed.
 	RzList /*<RzBinAddr *>*/ *entries;
-<<<<<<< HEAD
 	RzPVector /*<RzBinField *>*/ *fields;
-	RzList /*<char *>*/ *libs;
-=======
-	RzList /*<RzBinField *>*/ *fields;
 	RzPVector /*<char *>*/ *libs;
->>>>>>> c0f62c52
 	RzBinRelocStorage *relocs;
 	RzBinStrDb *strings;
 	RzPVector /*<RzBinClass *>*/ *classes;
@@ -543,13 +538,8 @@
 	RzPVector /*<RzBinImport *>*/ *(*imports)(RzBinFile *bf);
 	RzList /*<RzBinString *>*/ *(*strings)(RzBinFile *bf);
 	RzBinInfo *(*info)(RzBinFile *bf);
-<<<<<<< HEAD
 	RzPVector /*<RzBinField *>*/ *(*fields)(RzBinFile *bf);
-	RzList /*<char *>*/ *(*libs)(RzBinFile *bf);
-=======
-	RzList /*<RzBinField *>*/ *(*fields)(RzBinFile *bf);
 	RzPVector /*<char *>*/ *(*libs)(RzBinFile *bf);
->>>>>>> c0f62c52
 	RzPVector /*<RzBinReloc *>*/ *(*relocs)(RzBinFile *bf);
 	RzPVector /*<RzBinTrycatch *>*/ *(*trycatch)(RzBinFile *bf);
 	RzPVector /*<RzBinClass *>*/ *(*classes)(RzBinFile *bf);
@@ -933,11 +923,6 @@
 
 // use RzBinFile instead
 RZ_DEPRECATE RZ_API RZ_BORROW RzList /*<RzBinAddr *>*/ *rz_bin_get_entries(RZ_NONNULL RzBin *bin);
-<<<<<<< HEAD
-RZ_DEPRECATE RZ_API RZ_BORROW RzList /*<char *>*/ *rz_bin_get_libs(RZ_NONNULL RzBin *bin);
-=======
-RZ_DEPRECATE RZ_API RZ_BORROW RzList /*<RzBinField *>*/ *rz_bin_get_fields(RZ_NONNULL RzBin *bin);
->>>>>>> c0f62c52
 RZ_DEPRECATE RZ_API RZ_BORROW RzList /*<RzBinSection *>*/ *rz_bin_get_sections(RZ_NONNULL RzBin *bin);
 RZ_DEPRECATE RZ_API RZ_BORROW RzList /*<RzBinString *>*/ *rz_bin_get_strings(RZ_NONNULL RzBin *bin);
 RZ_DEPRECATE RZ_API RZ_BORROW RzList /*<RzBinSymbol *>*/ *rz_bin_get_symbols(RZ_NONNULL RzBin *bin);
