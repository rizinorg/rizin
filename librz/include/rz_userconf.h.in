#ifndef RZ_CONFIGURE_H
#define RZ_CONFIGURE_H

#include "rz_version.h"

#define RZ_CHECKS_LEVEL             @RZ_CHECKS_LEVEL@
#define DEBUGGER                    @DEBUGGER@
#define HAVE_DECL_ADDR_NO_RANDOMIZE @HAVE_DECL_ADDR_NO_RANDOMIZE@
#define HAVE_DECL_PROCCTL_ASLR_CTL  @HAVE_DECL_PROCCTL_ASLR_CTL@
#define HAVE_ARC4RANDOM_UNIFORM     @HAVE_ARC4RANDOM_UNIFORM@
#define HAVE_EXPLICIT_BZERO         @HAVE_EXPLICIT_BZERO@
#define HAVE_EXPLICIT_MEMSET        @HAVE_EXPLICIT_MEMSET@
#define HAVE_CLOCK_NANOSLEEP        @HAVE_CLOCK_NANOSLEEP@
#define HAVE_SIGACTION              @HAVE_SIGACTION@
#define HAVE_PIPE                   @HAVE_PIPE@
#define HAVE_EXECV                  @HAVE_EXECV@
#define HAVE_EXECVE                 @HAVE_EXECVE@
#define HAVE_EXECVP                 @HAVE_EXECVP@
#define HAVE_EXECL                  @HAVE_EXECL@
#define HAVE_SYSTEM                 @HAVE_SYSTEM@
#define HAVE_PIPE2                  @HAVE_PIPE2@
#define HAVE_ENVIRON                @HAVE_ENVIRON@
<<<<<<< HEAD
=======
#define HAVE_OPENPTY                @HAVE_OPENPTY@
#define HAVE_FORKPTY                @HAVE_FORKPTY@
#define HAVE_LOGIN_TTY              @HAVE_LOGIN_TTY@
>>>>>>> 5009f9b6
#define HAVE_LIB_MAGIC              @HAVE_LIB_MAGIC@
#define USE_LIB_MAGIC               @USE_LIB_MAGIC@
#define HAVE_LIB_XXHASH             @HAVE_LIB_XXHASH@
#define USE_LIB_XXHASH              @USE_LIB_XXHASH@
#define HAVE_LIB_SSL                @HAVE_OPENSSL@
#define HAVE_LIBUV                  @HAVE_LIBUV@
#define HAVE_PTRACE                 @HAVE_PTRACE@
#define USE_PTRACE_WRAP             @USE_PTRACE_WRAP@
#define HAVE_FORK                   @HAVE_FORK@
#define HAVE_STRLCPY                @HAVE_STRLCPY@
#define WANT_DYLINK                 @WANT_DYLINK@
#define WITH_GPL                    @WITH_GPL@
#define HAVE_JEMALLOC               @HAVE_JEMALLOC@
#define IS_IOS                      @IS_IOS@

#define RZ_IS_PORTABLE @IS_PORTABLE@

#define RZ_PREFIX  "@PREFIX@"
#define RZ_BINDIR  "@BINDIR@"
#define RZ_LIBDIR  "@LIBDIR@"
#define RZ_INCDIR  "@INCLUDEDIR@"
#define RZ_DATDIR  "@DATADIR@"
#define RZ_WWWROOT "@WWWROOT@"

#define RZ_PLUGINS   "@PLUGINS@"
#define RZ_EXTRAS    "@EXTRAS@"
#define RZ_BINDINGS  "@BINDINGS@"
#define RZ_DATDIR_RZ "@DATADIR_RZ@"
#define RZ_SDB       "@SDB@"
#define RZ_ZIGNS     "@ZIGNS@"
#define RZ_THEMES    "@THEMES@"
#define RZ_FORTUNES  "@FORTUNES@"
#define RZ_FLAGS     "@FLAGS@"
#define RZ_HUD       "@HUD@"

#define RZ_SDB_TYPES   RZ_JOIN_2_PATHS(RZ_SDB, "types")
#define RZ_SDB_OPCODES RZ_JOIN_2_PATHS(RZ_SDB, "opcodes")
#define RZ_SDB_MAGIC   RZ_JOIN_2_PATHS(RZ_SDB, "magic")
#define RZ_SDB_FORMAT  RZ_JOIN_2_PATHS(RZ_SDB, "format")

#define RZ_HOME_CONFIGDIR RZ_JOIN_2_PATHS(".config", "rizin")
#define RZ_HOME_DATADIR   RZ_JOIN_3_PATHS(".local", "share", "rizin")
#define RZ_HOME_CACHEDIR  RZ_JOIN_2_PATHS(".cache", "rizin")

#define RZ_HOME_THEMES      RZ_JOIN_2_PATHS(RZ_HOME_DATADIR, "cons")
#define RZ_HOME_PLUGINS     RZ_JOIN_2_PATHS(RZ_HOME_DATADIR, "plugins")
#define RZ_HOME_ZIGNS       RZ_JOIN_2_PATHS(RZ_HOME_DATADIR, "zigns")
#define RZ_HOME_PDB         RZ_JOIN_2_PATHS(RZ_HOME_DATADIR, "pdb")
#define RZ_HOME_PROJECTS    RZ_JOIN_2_PATHS(RZ_HOME_DATADIR, "projects")
#define RZ_HOME_WWWROOT     RZ_JOIN_2_PATHS(RZ_HOME_DATADIR, "www")
#define RZ_HOME_SDB_TYPES   RZ_JOIN_2_PATHS(RZ_HOME_DATADIR, "types")
#define RZ_HOME_SDB_FORMAT  RZ_JOIN_2_PATHS(RZ_HOME_DATADIR, "format")
#define RZ_HOME_HUD         RZ_JOIN_2_PATHS(RZ_HOME_DATADIR, "hud")
#define RZ_HOME_BINRC       RZ_JOIN_2_PATHS(RZ_HOME_DATADIR, "rc.d")
#define RZ_HOME_BIN         RZ_JOIN_3_PATHS(RZ_HOME_DATADIR, "prefix", "bin")

#define RZ_HOME_HISTORY RZ_JOIN_2_PATHS(RZ_HOME_CACHEDIR, "history")

#define RZ_HOME_RC     RZ_JOIN_2_PATHS(RZ_HOME_CONFIGDIR, "rizinrc")
#define RZ_HOME_RC_DIR RZ_JOIN_2_PATHS(RZ_HOME_CONFIGDIR, "rizinrc.d")
#define RZ_GLOBAL_RC   RZ_JOIN_2_PATHS(RZ_DATDIR_RZ, "rizinrc")

#endif<|MERGE_RESOLUTION|>--- conflicted
+++ resolved
@@ -20,12 +20,9 @@
 #define HAVE_SYSTEM                 @HAVE_SYSTEM@
 #define HAVE_PIPE2                  @HAVE_PIPE2@
 #define HAVE_ENVIRON                @HAVE_ENVIRON@
-<<<<<<< HEAD
-=======
 #define HAVE_OPENPTY                @HAVE_OPENPTY@
 #define HAVE_FORKPTY                @HAVE_FORKPTY@
 #define HAVE_LOGIN_TTY              @HAVE_LOGIN_TTY@
->>>>>>> 5009f9b6
 #define HAVE_LIB_MAGIC              @HAVE_LIB_MAGIC@
 #define USE_LIB_MAGIC               @USE_LIB_MAGIC@
 #define HAVE_LIB_XXHASH             @HAVE_LIB_XXHASH@
