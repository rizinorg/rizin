// SPDX-FileCopyrightText: 2013-2019 pancake <pancake@nopcode.org>
// SPDX-License-Identifier: LGPL-3.0-only

#include <rz_analysis.h>
#include <rz_lib.h>
#include <capstone/capstone.h>
#include <capstone/ppc.h>
#include "../../asm/arch/ppc/libvle/vle.h"
#include "../arch/ppc/ppc_analysis.h"
#include "../arch/ppc/ppc_il.h"

#define SPR_HID0 0x3f0 /* Hardware Implementation Register 0 */
#define SPR_HID1 0x3f1 /* Hardware Implementation Register 1 */
#define SPR_HID2 0x3f3 /* Hardware Implementation Register 2 */
#define SPR_HID4 0x3f4 /* Hardware Implementation Register 4 */
#define SPR_HID5 0x3f6 /* Hardware Implementation Register 5 */
#define SPR_HID6 0x3f9 /* Hardware Implementation Register 6 */

struct Getarg {
	csh handle;
	cs_insn *insn;
	int bits;
};

#ifndef PFMT32x
#define PFMT32x "lx"
#endif

static ut64 mask64(ut64 mb, ut64 me) {
	ut64 maskmb = UT64_MAX >> mb;
	ut64 maskme = UT64_MAX << (63 - me);
	return (mb <= me) ? maskmb & maskme : maskmb | maskme;
}

static ut32 mask32(ut32 mb, ut32 me) {
	ut32 maskmb = UT32_MAX >> mb;
	ut32 maskme = UT32_MAX << (31 - me);
	return (mb <= me) ? maskmb & maskme : maskmb | maskme;
}

static const char *cmask64(const char *mb_c, const char *me_c) {
	static char cmask[32];
	ut64 mb = 0;
	ut64 me = 0;
	if (mb_c) {
		mb = strtol(mb_c, NULL, 16);
	}
	if (me_c) {
		me = strtol(me_c, NULL, 16);
	}
	snprintf(cmask, sizeof(cmask), "0x%" PFMT64x "", mask64(mb, me));
	return cmask;
}

static const char *cmask32(const char *mb_c, const char *me_c) {
	static char cmask[32];
	ut32 mb = 0;
	ut32 me = 0;
	if (mb_c) {
		mb = strtol(mb_c, NULL, 16);
	}
	if (me_c) {
		me = strtol(me_c, NULL, 16);
	}
	snprintf(cmask, sizeof(cmask), "0x%" PFMT32x "", mask32(mb, me));
	return cmask;
}

static char *getarg2(struct Getarg *gop, int n, const char *setstr) {
	cs_insn *insn = gop->insn;
	csh handle = gop->handle;
	static char words[8][64];
	cs_ppc_op op;

	if (n < 0 || n >= 8) {
		return NULL;
	}
	op = INSOP(n);
	switch (op.type) {
	case PPC_OP_INVALID:
		words[n][0] = '\0';
		// strcpy (words[n], "invalid");
		break;
	case PPC_OP_REG:
		snprintf(words[n], sizeof(words[n]),
			"%s%s", cs_reg_name(handle, op.reg), setstr);
		break;
	case PPC_OP_IMM:
		snprintf(words[n], sizeof(words[n]),
			"0x%" PFMT64x "%s", (ut64)op.imm, setstr);
		break;
	case PPC_OP_MEM:
		snprintf(words[n], sizeof(words[n]),
			"%" PFMT64d ",%s,+,%s",
			(ut64)op.mem.disp,
			cs_reg_name(handle, op.mem.base), setstr);
		break;
	case PPC_OP_CRX: // Condition Register field
		snprintf(words[n], sizeof(words[n]),
			"%" PFMT64d "%s", (ut64)op.imm, setstr);
		break;
	}
	return words[n];
}

static ut64 getarg(struct Getarg *gop, int n) {
	ut64 value = 0;
	cs_insn *insn = gop->insn;
	cs_ppc_op op;

	if (n < 0 || n >= 8) {
		return 0;
	}

	op = INSOP(n);
	switch (op.type) {
	case PPC_OP_INVALID:
		break;
	case PPC_OP_REG:
		value = op.reg;
		break;
	case PPC_OP_IMM:
		value = (ut64)op.imm;
		break;
	case PPC_OP_MEM:
		value = op.mem.disp + op.mem.base;
		break;
	case PPC_OP_CRX: // Condition Register field
		value = (ut64)op.imm;
		break;
	}
	return value;
}

static const char *getspr(struct Getarg *gop, int n) {
	static char cspr[16];
	ut32 spr = 0;
	if (n < 0 || n >= 8) {
		return NULL;
	}
	spr = getarg(gop, 0);
	switch (spr) {
	case SPR_HID0:
		return "hid0";
	case SPR_HID1:
		return "hid1";
	case SPR_HID2:
		return "hid2";
	case SPR_HID4:
		return "hid4";
	case SPR_HID5:
		return "hid5";
	case SPR_HID6:
		return "hid6";
	default:
		snprintf(cspr, sizeof(cspr), "spr_%u", spr);
		break;
	}
	return cspr;
}

static void opex(RzStrBuf *buf, csh handle, cs_insn *insn) {
	int i;
	PJ *pj = pj_new();
	if (!pj) {
		return;
	}
	pj_o(pj);
	pj_ka(pj, "operands");
	cs_ppc *x = &insn->detail->ppc;
	for (i = 0; i < x->op_count; i++) {
		cs_ppc_op *op = x->operands + i;
		pj_o(pj);
		switch (op->type) {
		case PPC_OP_REG:
			pj_ks(pj, "type", "reg");
			pj_ks(pj, "value", cs_reg_name(handle, op->reg));
			break;
		case PPC_OP_IMM:
			pj_ks(pj, "type", "imm");
			pj_kN(pj, "value", op->imm);
			break;
		case PPC_OP_MEM:
			pj_ks(pj, "type", "mem");
			if (op->mem.base != PPC_REG_INVALID) {
				pj_ks(pj, "base", cs_reg_name(handle, op->mem.base));
			}
			pj_ki(pj, "disp", op->mem.disp);
			break;
		default:
			pj_ks(pj, "type", "invalid");
			break;
		}
		pj_end(pj); /* o operand */
	}
	pj_end(pj); /* a operands */
	pj_end(pj);

	rz_strbuf_init(buf);
	rz_strbuf_append(buf, pj_string(pj));
	pj_free(pj);
}

#define PPCSPR(n)  getspr(&gop, n)
#define ARG(n)     getarg2(&gop, n, "")
#define ARG2(n, m) getarg2(&gop, n, m)

static char *get_reg_profile(RzAnalysis *analysis) {
	const char *p = NULL;
	if (analysis->bits == 64) {
		p =
			"=PC	pc\n"
			"=SP	r1\n"
			"=BP	r31\n"
			"=SN	r3\n" // also for ret
			"=A0	r3\n" // also for ret
			"=A1	r4\n"
			"=A2	r5\n"
			"=A3	r6\n"
			"=A4	r7\n"
			"=A5	r8\n"
			"=A6	r6\n"
			"=OF	ov\n"
			"=CF	ca\n"

			"gpr	r0	.64	0	0	\n"
			"gpr	r1	.64	8	0	\n"
			"gpr	r2	.64	16	0	\n"
			"gpr	r3	.64	24	0	\n"
			"gpr	r4	.64	32	0	\n"
			"gpr	r5	.64	40	0	\n"
			"gpr	r6	.64	48	0	\n"
			"gpr	r7	.64	56	0	\n"
			"gpr	r8	.64	64	0	\n"
			"gpr	r9	.64	72	0	\n"
			"gpr	r10	.64	80	0	\n"
			"gpr	r11	.64	88	0	\n"
			"gpr	r12	.64	96	0	\n"
			"gpr	r13	.64	104	0	\n"
			"gpr	r14	.64	112	0	\n"
			"gpr	r15	.64	120	0	\n"
			"gpr	r16	.64	128	0	\n"
			"gpr	r17	.64	136	0	\n"
			"gpr	r18	.64	144	0	\n"
			"gpr	r19	.64	152	0	\n"
			"gpr	r20	.64	160	0	\n"
			"gpr	r21	.64	168	0	\n"
			"gpr	r22	.64	176	0	\n"
			"gpr	r23	.64	184	0	\n"
			"gpr	r24	.64	192	0	\n"
			"gpr	r25	.64	200	0	\n"
			"gpr	r26	.64	208	0	\n"
			"gpr	r27	.64	216	0	\n"
			"gpr	r28	.64	224	0	\n"
			"gpr	r29	.64	232	0	\n"
			"gpr	r30	.64	240	0	\n"
			"gpr	r31	.64	248	0	\n"
			"vc	vs0	.128	256	0	\n"
			"vc	vs1	.128	272	0	\n"
			"vc	vs2	.128	288	0	\n"
			"vc	vs3	.128	304	0	\n"
			"vc	vs4	.128	320	0	\n"
			"vc	vs5	.128	336	0	\n"
			"vc	vs6	.128	352	0	\n"
			"vc	vs7	.128	368	0	\n"
			"vc	vs8	.128	384	0	\n"
			"vc	vs9	.128	400	0	\n"
			"vc	vs10	.128	416	0	\n"
			"vc	vs11	.128	432	0	\n"
			"vc	vs12	.128	448	0	\n"
			"vc	vs13	.128	464	0	\n"
			"vc	vs14	.128	480	0	\n"
			"vc	vs15	.128	496	0	\n"
			"vc	vs16	.128	512	0	\n"
			"vc	vs17	.128	528	0	\n"
			"vc	vs18	.128	544	0	\n"
			"vc	vs19	.128	560	0	\n"
			"vc	vs20	.128	576	0	\n"
			"vc	vs21	.128	592	0	\n"
			"vc	vs22	.128	608	0	\n"
			"vc	vs23	.128	624	0	\n"
			"vc	vs24	.128	640	0	\n"
			"vc	vs25	.128	656	0	\n"
			"vc	vs26	.128	672	0	\n"
			"vc	vs27	.128	688	0	\n"
			"vc	vs28	.128	704	0	\n"
			"vc	vs29	.128	720	0	\n"
			"vc	vs30	.128	736	0	\n"
			"vc	vs31	.128	752	0	\n"
			"vc	vs32	.128	768	0	\n"
			"vc	vs33	.128	784	0	\n"
			"vc	vs34	.128	800	0	\n"
			"vc	vs35	.128	816	0	\n"
			"vc	vs36	.128	832	0	\n"
			"vc	vs37	.128	848	0	\n"
			"vc	vs38	.128	864	0	\n"
			"vc	vs39	.128	880	0	\n"
			"vc	vs40	.128	896	0	\n"
			"vc	vs41	.128	912	0	\n"
			"vc	vs42	.128	928	0	\n"
			"vc	vs43	.128	944	0	\n"
			"vc	vs44	.128	960	0	\n"
			"vc	vs45	.128	976	0	\n"
			"vc	vs46	.128	992	0	\n"
			"vc	vs47	.128	1008	0	\n"
			"vc	vs48	.128	1024	0	\n"
			"vc	vs49	.128	1040	0	\n"
			"vc	vs50	.128	1056	0	\n"
			"vc	vs51	.128	1072	0	\n"
			"vc	vs52	.128	1088	0	\n"
			"vc	vs53	.128	1104	0	\n"
			"vc	vs54	.128	1120	0	\n"
			"vc	vs55	.128	1136	0	\n"
			"vc	vs56	.128	1152	0	\n"
			"vc	vs57	.128	1168	0	\n"
			"vc	vs58	.128	1184	0	\n"
			"vc	vs59	.128	1200	0	\n"
			"vc	vs60	.128	1216	0	\n"
			"vc	vs61	.128	1232	0	\n"
			"vc	vs62	.128	1248	0	\n"
			"vc	vs63	.128	1264	0	\n"
			"fpu	f0	.64	1280	0	\n"
			"fpu	f1	.64	1288	0	\n"
			"fpu	f2	.64	1296	0	\n"
			"fpu	f3	.64	1304	0	\n"
			"fpu	f4	.64	1312	0	\n"
			"fpu	f5	.64	1320	0	\n"
			"fpu	f6	.64	1328	0	\n"
			"fpu	f7	.64	1336	0	\n"
			"fpu	f8	.64	1344	0	\n"
			"fpu	f9	.64	1352	0	\n"
			"fpu	f10	.64	1360	0	\n"
			"fpu	f11	.64	1368	0	\n"
			"fpu	f12	.64	1376	0	\n"
			"fpu	f13	.64	1384	0	\n"
			"fpu	f14	.64	1392	0	\n"
			"fpu	f15	.64	1400	0	\n"
			"fpu	f16	.64	1408	0	\n"
			"fpu	f17	.64	1416	0	\n"
			"fpu	f18	.64	1424	0	\n"
			"fpu	f19	.64	1432	0	\n"
			"fpu	f20	.64	1440	0	\n"
			"fpu	f21	.64	1448	0	\n"
			"fpu	f22	.64	1456	0	\n"
			"fpu	f23	.64	1464	0	\n"
			"fpu	f24	.64	1472	0	\n"
			"fpu	f25	.64	1480	0	\n"
			"fpu	f26	.64	1488	0	\n"
			"fpu	f27	.64	1496	0	\n"
			"fpu	f28	.64	1504	0	\n"
			"fpu	f29	.64	1512	0	\n"
			"fpu	f30	.64	1520	0	\n"
			"fpu	f31	.64	1528	0	\n"
			"vc	v0	.128	1536	0	\n"
			"vc	v1	.128	1552	0	\n"
			"vc	v2	.128	1568	0	\n"
			"vc	v3	.128	1584	0	\n"
			"vc	v4	.128	1600	0	\n"
			"vc	v5	.128	1616	0	\n"
			"vc	v6	.128	1632	0	\n"
			"vc	v7	.128	1648	0	\n"
			"vc	v8	.128	1664	0	\n"
			"vc	v9	.128	1680	0	\n"
			"vc	v10	.128	1696	0	\n"
			"vc	v11	.128	1712	0	\n"
			"vc	v12	.128	1728	0	\n"
			"vc	v13	.128	1744	0	\n"
			"vc	v14	.128	1760	0	\n"
			"vc	v15	.128	1776	0	\n"
			"vc	v16	.128	1792	0	\n"
			"vc	v17	.128	1808	0	\n"
			"vc	v18	.128	1824	0	\n"
			"vc	v19	.128	1840	0	\n"
			"vc	v20	.128	1856	0	\n"
			"vc	v21	.128	1872	0	\n"
			"vc	v22	.128	1888	0	\n"
			"vc	v23	.128	1904	0	\n"
			"vc	v24	.128	1920	0	\n"
			"vc	v25	.128	1936	0	\n"
			"vc	v26	.128	1952	0	\n"
			"vc	v27	.128	1968	0	\n"
			"vc	v28	.128	1984	0	\n"
			"vc	v29	.128	2000	0	\n"
			"vc	v30	.128	2016	0	\n"
			"vc	v31	.128	2032	0	\n"
			"ctr	xer	.64	2048	0	# Fixed-Point Exception Register\n"
			"vcc	vrsave	.32	2056	0	# VR Save Register\n"
			"ctr	fpscr	.64	2060	0	# Floating-Point Status and Control Register\n"
			"vcc	vscr	.32	2068	0	# Vector Status and Control Register\n"
			"ctr	cr	.32	2072	0	# Condition Register\n"
			"ctr	lr	.64	2076	0	# Link Register\n"
			"ctr	ctr	.64	2084	0	# Count Register\n"
			"ctr	tar	.64	2092	0	# Target Address Register\n"
			"ctr	ppr	.64	2100	0	# Process Priority Register\n"
			"ctr	dscr	.64	2108	0	# Data Stream Control Register\n"
			"ctr	bescr	.64	2116	0	# Branch Event Status and Control Register\n"
			"ctr	ebbhr	.64	2124	0	# Event-Based Branch Handler Register\n"
			"ctr	ebbrr	.64	2132	0	# Event-Based Branch Return Register\n"
			"ctr	lpcr	.64	2140	0	# Logical Partitioning Control Register\n"
			"ctr	hrmor	.64	2148	0	# Hypervisor Real Mode Offset Register\n"
			"ctr	lpidr	.32	2156	0	# Logical Partition Identification Regiser\n"
			"ctr	pcr	.64	2160	0	# Processor Compatibility Register\n"
			"ctr	tir	.64	2168	0	# Thread Identification Register\n"
			"ctr	urmor	.64	2176	0	# Ultravisor Real Mode Offset Register\n"
			"ctr	smfctrl	.64	2184	0	# Secure Memory Facility Control Register\n"
			"ctr	msr	.64	2192	0	# Machine State Register\n"
			"ctr	pvr	.32	2200	0	# Processor Version Register\n"
			"ctr	pir	.32	2204	0	# Processor Version Register\n"
			"ctr	pidr	.32	2208	0	# Processor Identification Register\n"
			"ctr	ctrl	.32	2212	0	# Control Register\n"
			"ctr	pspb	.32	2216	0	# Problem State Priority Boost Register\n"
			"ctr	rpr	.64	2220	0	# Relative Priority Register\n"
			"ctr	hashkey	.64	2228	0	# Hash Key Register\n"
			"ctr	hashpkey	.64	2236	0	# Hash Privileged Key Register\n"
			"ctr	sprg0	.64	2244	0	# Software-use SPR 0\n"
			"ctr	sprg1	.64	2252	0	# Software-use SPR 1\n"
			"ctr	sprg2	.64	2260	0	# Software-use SPR 2\n"
			"ctr	sprg3	.64	2268	0	# Software-use SPR 3\n"
			"ctr	hsprg0	.64	2276	0	# Hypervisor Software-use SPR 0\n"
			"ctr	hsprg1	.64	2284	0	# Hypervisor Software-use SPR 1\n"
			"ctr	usprg0	.64	2292	0	# Ultravisor Software-use SPR 0\n"
			"ctr	usprg1	.64	2300	0	# Ultravisor Software-use SPR 1\n"
			"ctr	srr0	.64	2308	0	# Machine Status Save/Restore Register 0\n"
			"ctr	srr1	.64	2316	0	# Machine Status Save/Restore Register 1\n"
			"ctr	hsrr0	.64	2324	0	# Hypervisor Machine Status Save/Restore Register 0\n"
			"ctr	hsrr1	.64	2332	0	# Hypervisor Machine Status Save/Restore Register 1\n"
			"ctr	usrr0	.64	2340	0	# Hypervisor Machine Status Save/Restore Register 0\n"
			"ctr	usrr1	.64	2348	0	# Ultravisor Machine Status Save/Restore Register 1\n"
			"ctr	asdr	.64	2356	0	# Access Segment Descriptor Register\n"
			"ctr	dar	.64	2364	0	# Data Address Register\n"
			"ctr	hdar	.64	2372	0	# Hypervisor Data Address Register\n"
			"ctr	dsisr	.32	2380	0	# Data Storage Interrupt Status Register\n"
			"ctr	hdsisr	.32	2384	0	# Hypervisor Data Storage Interrupt Status Register\n"
			"ctr	heir	.64	2388	0	# Hypervisor Emulation Instruction Register\n"
			"ctr	hmer	.64	2396	0	# Hypervisor Maintenance Exception Register\n"
			"ctr	hmeer	.64	2404	0	# Hypervisor Maintenance Exception Enable Register\n"
			"ctr	fscr	.64	2412	0	# Facility Status and Control Register\n"
			"ctr	hfscr	.64	2420	0	# Hypervisor Facility Status and Control Register\n"
			"ctr	purr	.64	2428	0	# Process Utilization of Resources Register\n"
			"ctr	spurr	.64	2436	0	# Scaled Process Utilization of Resources Register\n"
			"ctr	dexcr	.64	2444	0	# Dynamic Execution Control Register\n"
			"ctr	hdexcr	.64	2452	0	# Hypervisor Dynamic Execution Control Register\n"
			"ctr	udexcr	.64	2460	0	# Ultravisor Dynamic Execution Control Register\n"
			"ctr	cfar	.64	2468	0	# Come-From Address Register\n"
			"ctr	mmcr0	.64	2476	0	# Monitor Mode Control Register 0\n"
			"ctr	mmcr1	.64	2484	0	# Monitor Mode Control Register 1\n"
			"ctr	mmcr2	.64	2492	0	# Monitor Mode Control Register 2\n"
			"ctr	mmcra	.64	2500	0	# Monitor Mode Control Register A\n"
			"ctr	siar	.64	2508	0	# Sampled Instruction Address Register\n"
			"ctr	sdar	.64	2516	0	# Sampled Data Address Register\n"
			"ctr	sier	.64	2524	0	# Sampled Instruction Event Register\n"
			"ctr	sier2	.64	2532	0	# Sampled Instruction Event Register 2\n"
			"ctr	sier3	.64	2540	0	# Sampled Instruction Event Register 3\n"
			"ctr	mmcr3	.64	2548	0	# Monitor Mode Control Register 2\n"
			"ctr	dpdes	.64	2556	0	# Directed Privileged Doorbell Exception State Register\n"
			"ctr	pc	.64	2564	0	# Programm Counter\n"
			"ctr	cr0	.4	2572	0	# Condition Register Field 0\n"
			"ctr	cr1	.4	2573	0	# Condition Register Field 1\n"
			"ctr	cr2	.4	2574	0	# Condition Register Field 2\n"
			"ctr	cr3	.4	2575	0	# Condition Register Field 3\n"
			"ctr	cr4	.4	2576	0	# Condition Register Field 4\n"
			"ctr	cr5	.4	2577	0	# Condition Register Field 5\n"
			"ctr	cr6	.4	2578	0	# Condition Register Field 6\n"
			"ctr	cr7	.4	2579	0	# Condition Register Field 7\n"
			"ctr	ppr32	.32	2580	0	# Process Priority Register 32-bit\n"
			"flg	so	.1	2584	0	# Summary Overflow\n"
			"flg	ov	.1	2585	0	# Overflow\n"
			"flg	ca	.1	2586	0	# Carry\n"
			"flg	ov32	.1	2586	0	# Overflow 32\n"
			"flg	ca32	.1	2587	0	# Carry 32\n";
		return strdup(p);
	} else {
		p =
			"=PC	pc\n"
			"=SP	r1\n"
			"=BP	r31\n"
			"=SN	r3\n" // also for ret
			"=A0	r3\n" // also for ret
			"=A1	r4\n"
			"=A2	r5\n"
			"=A3	r6\n"
			"=A4	r7\n"
			"=A5	r8\n"
			"=A6	r6\n"
			"=OF	ov\n"
			"=CF	ca\n"

			"gpr	r0	.32	0	0	\n"
			"gpr	r1	.32	8	0	\n"
			"gpr	r2	.32	16	0	\n"
			"gpr	r3	.32	24	0	\n"
			"gpr	r4	.32	32	0	\n"
			"gpr	r5	.32	40	0	\n"
			"gpr	r6	.32	48	0	\n"
			"gpr	r7	.32	56	0	\n"
			"gpr	r8	.32	64	0	\n"
			"gpr	r9	.32	72	0	\n"
			"gpr	r10	.32	80	0	\n"
			"gpr	r11	.32	88	0	\n"
			"gpr	r12	.32	96	0	\n"
			"gpr	r13	.32	104	0	\n"
			"gpr	r14	.32	112	0	\n"
			"gpr	r15	.32	120	0	\n"
			"gpr	r16	.32	128	0	\n"
			"gpr	r17	.32	136	0	\n"
			"gpr	r18	.32	144	0	\n"
			"gpr	r19	.32	152	0	\n"
			"gpr	r20	.32	160	0	\n"
			"gpr	r21	.32	168	0	\n"
			"gpr	r22	.32	176	0	\n"
			"gpr	r23	.32	184	0	\n"
			"gpr	r24	.32	192	0	\n"
			"gpr	r25	.32	200	0	\n"
			"gpr	r26	.32	208	0	\n"
			"gpr	r27	.32	216	0	\n"
			"gpr	r28	.32	224	0	\n"
			"gpr	r29	.32	232	0	\n"
			"gpr	r30	.32	240	0	\n"
			"gpr	r31	.32	248	0	\n"
			"vc	vs0	.128	256	0	\n"
			"vc	vs1	.128	272	0	\n"
			"vc	vs2	.128	288	0	\n"
			"vc	vs3	.128	304	0	\n"
			"vc	vs4	.128	320	0	\n"
			"vc	vs5	.128	336	0	\n"
			"vc	vs6	.128	352	0	\n"
			"vc	vs7	.128	368	0	\n"
			"vc	vs8	.128	384	0	\n"
			"vc	vs9	.128	400	0	\n"
			"vc	vs10	.128	416	0	\n"
			"vc	vs11	.128	432	0	\n"
			"vc	vs12	.128	448	0	\n"
			"vc	vs13	.128	464	0	\n"
			"vc	vs14	.128	480	0	\n"
			"vc	vs15	.128	496	0	\n"
			"vc	vs16	.128	512	0	\n"
			"vc	vs17	.128	528	0	\n"
			"vc	vs18	.128	544	0	\n"
			"vc	vs19	.128	560	0	\n"
			"vc	vs20	.128	576	0	\n"
			"vc	vs21	.128	592	0	\n"
			"vc	vs22	.128	608	0	\n"
			"vc	vs23	.128	624	0	\n"
			"vc	vs24	.128	640	0	\n"
			"vc	vs25	.128	656	0	\n"
			"vc	vs26	.128	672	0	\n"
			"vc	vs27	.128	688	0	\n"
			"vc	vs28	.128	704	0	\n"
			"vc	vs29	.128	720	0	\n"
			"vc	vs30	.128	736	0	\n"
			"vc	vs31	.128	752	0	\n"
			"vc	vs32	.128	768	0	\n"
			"vc	vs33	.128	784	0	\n"
			"vc	vs34	.128	800	0	\n"
			"vc	vs35	.128	816	0	\n"
			"vc	vs36	.128	832	0	\n"
			"vc	vs37	.128	848	0	\n"
			"vc	vs38	.128	864	0	\n"
			"vc	vs39	.128	880	0	\n"
			"vc	vs40	.128	896	0	\n"
			"vc	vs41	.128	912	0	\n"
			"vc	vs42	.128	928	0	\n"
			"vc	vs43	.128	944	0	\n"
			"vc	vs44	.128	960	0	\n"
			"vc	vs45	.128	976	0	\n"
			"vc	vs46	.128	992	0	\n"
			"vc	vs47	.128	1008	0	\n"
			"vc	vs48	.128	1024	0	\n"
			"vc	vs49	.128	1040	0	\n"
			"vc	vs50	.128	1056	0	\n"
			"vc	vs51	.128	1072	0	\n"
			"vc	vs52	.128	1088	0	\n"
			"vc	vs53	.128	1104	0	\n"
			"vc	vs54	.128	1120	0	\n"
			"vc	vs55	.128	1136	0	\n"
			"vc	vs56	.128	1152	0	\n"
			"vc	vs57	.128	1168	0	\n"
			"vc	vs58	.128	1184	0	\n"
			"vc	vs59	.128	1200	0	\n"
			"vc	vs60	.128	1216	0	\n"
			"vc	vs61	.128	1232	0	\n"
			"vc	vs62	.128	1248	0	\n"
			"vc	vs63	.128	1264	0	\n"
			"fpu	f0	.64	1280	0	\n"
			"fpu	f1	.64	1288	0	\n"
			"fpu	f2	.64	1296	0	\n"
			"fpu	f3	.64	1304	0	\n"
			"fpu	f4	.64	1312	0	\n"
			"fpu	f5	.64	1320	0	\n"
			"fpu	f6	.64	1328	0	\n"
			"fpu	f7	.64	1336	0	\n"
			"fpu	f8	.64	1344	0	\n"
			"fpu	f9	.64	1352	0	\n"
			"fpu	f10	.64	1360	0	\n"
			"fpu	f11	.64	1368	0	\n"
			"fpu	f12	.64	1376	0	\n"
			"fpu	f13	.64	1384	0	\n"
			"fpu	f14	.64	1392	0	\n"
			"fpu	f15	.64	1400	0	\n"
			"fpu	f16	.64	1408	0	\n"
			"fpu	f17	.64	1416	0	\n"
			"fpu	f18	.64	1424	0	\n"
			"fpu	f19	.64	1432	0	\n"
			"fpu	f20	.64	1440	0	\n"
			"fpu	f21	.64	1448	0	\n"
			"fpu	f22	.64	1456	0	\n"
			"fpu	f23	.64	1464	0	\n"
			"fpu	f24	.64	1472	0	\n"
			"fpu	f25	.64	1480	0	\n"
			"fpu	f26	.64	1488	0	\n"
			"fpu	f27	.64	1496	0	\n"
			"fpu	f28	.64	1504	0	\n"
			"fpu	f29	.64	1512	0	\n"
			"fpu	f30	.64	1520	0	\n"
			"fpu	f31	.64	1528	0	\n"
			"vc	v0	.128	1536	0	\n"
			"vc	v1	.128	1552	0	\n"
			"vc	v2	.128	1568	0	\n"
			"vc	v3	.128	1584	0	\n"
			"vc	v4	.128	1600	0	\n"
			"vc	v5	.128	1616	0	\n"
			"vc	v6	.128	1632	0	\n"
			"vc	v7	.128	1648	0	\n"
			"vc	v8	.128	1664	0	\n"
			"vc	v9	.128	1680	0	\n"
			"vc	v10	.128	1696	0	\n"
			"vc	v11	.128	1712	0	\n"
			"vc	v12	.128	1728	0	\n"
			"vc	v13	.128	1744	0	\n"
			"vc	v14	.128	1760	0	\n"
			"vc	v15	.128	1776	0	\n"
			"vc	v16	.128	1792	0	\n"
			"vc	v17	.128	1808	0	\n"
			"vc	v18	.128	1824	0	\n"
			"vc	v19	.128	1840	0	\n"
			"vc	v20	.128	1856	0	\n"
			"vc	v21	.128	1872	0	\n"
			"vc	v22	.128	1888	0	\n"
			"vc	v23	.128	1904	0	\n"
			"vc	v24	.128	1920	0	\n"
			"vc	v25	.128	1936	0	\n"
			"vc	v26	.128	1952	0	\n"
			"vc	v27	.128	1968	0	\n"
			"vc	v28	.128	1984	0	\n"
			"vc	v29	.128	2000	0	\n"
			"vc	v30	.128	2016	0	\n"
			"vc	v31	.128	2032	0	\n"
			"ctr	xer	.64	2048	0	# Fixed-Point Exception Register\n"
			"vcc	vrsave	.32	2056	0	# VR Save Register\n"
			"ctr	fpscr	.64	2060	0	# Floating-Point Status and Control Register\n"
			"vcc	vscr	.32	2068	0	# Vector Status and Control Register\n"
			"ctr	cr	.32	2072	0	# Condition Register\n"
			"ctr	lr	.64	2076	0	# Link Register\n"
			"ctr	ctr	.64	2084	0	# Count Register\n"
			"ctr	tar	.64	2092	0	# Target Address Register\n"
			"ctr	ppr	.64	2100	0	# Process Priority Register\n"
			"ctr	dscr	.64	2108	0	# Data Stream Control Register\n"
			"ctr	bescr	.64	2116	0	# Branch Event Status and Control Register\n"
			"ctr	ebbhr	.64	2124	0	# Event-Based Branch Handler Register\n"
			"ctr	ebbrr	.64	2132	0	# Event-Based Branch Return Register\n"
			"ctr	lpcr	.64	2140	0	# Logical Partitioning Control Register\n"
			"ctr	hrmor	.64	2148	0	# Hypervisor Real Mode Offset Register\n"
			"ctr	lpidr	.32	2156	0	# Logical Partition Identification Regiser\n"
			"ctr	pcr	.64	2160	0	# Processor Compatibility Register\n"
			"ctr	tir	.64	2168	0	# Thread Identification Register\n"
			"ctr	urmor	.64	2176	0	# Ultravisor Real Mode Offset Register\n"
			"ctr	smfctrl	.64	2184	0	# Secure Memory Facility Control Register\n"
			"ctr	msr	.64	2192	0	# Machine State Register\n"
			"ctr	pvr	.32	2200	0	# Processor Version Register\n"
			"ctr	pir	.32	2204	0	# Processor Version Register\n"
			"ctr	pidr	.32	2208	0	# Processor Identification Register\n"
			"ctr	ctrl	.32	2212	0	# Control Register\n"
			"ctr	pspb	.32	2216	0	# Problem State Priority Boost Register\n"
			"ctr	rpr	.64	2220	0	# Relative Priority Register\n"
			"ctr	hashkey	.64	2228	0	# Hash Key Register\n"
			"ctr	hashpkey	.64	2236	0	# Hash Privileged Key Register\n"
			"ctr	sprg0	.64	2244	0	# Software-use SPR 0\n"
			"ctr	sprg1	.64	2252	0	# Software-use SPR 1\n"
			"ctr	sprg2	.64	2260	0	# Software-use SPR 2\n"
			"ctr	sprg3	.64	2268	0	# Software-use SPR 3\n"
			"ctr	hsprg0	.64	2276	0	# Hypervisor Software-use SPR 0\n"
			"ctr	hsprg1	.64	2284	0	# Hypervisor Software-use SPR 1\n"
			"ctr	usprg0	.64	2292	0	# Ultravisor Software-use SPR 0\n"
			"ctr	usprg1	.64	2300	0	# Ultravisor Software-use SPR 1\n"
			"ctr	srr0	.64	2308	0	# Machine Status Save/Restore Register 0\n"
			"ctr	srr1	.64	2316	0	# Machine Status Save/Restore Register 1\n"
			"ctr	hsrr0	.64	2324	0	# Hypervisor Machine Status Save/Restore Register 0\n"
			"ctr	hsrr1	.64	2332	0	# Hypervisor Machine Status Save/Restore Register 1\n"
			"ctr	usrr0	.64	2340	0	# Hypervisor Machine Status Save/Restore Register 0\n"
			"ctr	usrr1	.64	2348	0	# Ultravisor Machine Status Save/Restore Register 1\n"
			"ctr	asdr	.64	2356	0	# Access Segment Descriptor Register\n"
			"ctr	dar	.64	2364	0	# Data Address Register\n"
			"ctr	hdar	.64	2372	0	# Hypervisor Data Address Register\n"
			"ctr	dsisr	.32	2380	0	# Data Storage Interrupt Status Register\n"
			"ctr	hdsisr	.32	2384	0	# Hypervisor Data Storage Interrupt Status Register\n"
			"ctr	heir	.64	2388	0	# Hypervisor Emulation Instruction Register\n"
			"ctr	hmer	.64	2396	0	# Hypervisor Maintenance Exception Register\n"
			"ctr	hmeer	.64	2404	0	# Hypervisor Maintenance Exception Enable Register\n"
			"ctr	fscr	.64	2412	0	# Facility Status and Control Register\n"
			"ctr	hfscr	.64	2420	0	# Hypervisor Facility Status and Control Register\n"
			"ctr	purr	.64	2428	0	# Process Utilization of Resources Register\n"
			"ctr	spurr	.64	2436	0	# Scaled Process Utilization of Resources Register\n"
			"ctr	dexcr	.64	2444	0	# Dynamic Execution Control Register\n"
			"ctr	hdexcr	.64	2452	0	# Hypervisor Dynamic Execution Control Register\n"
			"ctr	udexcr	.64	2460	0	# Ultravisor Dynamic Execution Control Register\n"
			"ctr	cfar	.64	2468	0	# Come-From Address Register\n"
			"ctr	mmcr0	.64	2476	0	# Monitor Mode Control Register 0\n"
			"ctr	mmcr1	.64	2484	0	# Monitor Mode Control Register 1\n"
			"ctr	mmcr2	.64	2492	0	# Monitor Mode Control Register 2\n"
			"ctr	mmcra	.64	2500	0	# Monitor Mode Control Register A\n"
			"ctr	siar	.64	2508	0	# Sampled Instruction Address Register\n"
			"ctr	sdar	.64	2516	0	# Sampled Data Address Register\n"
			"ctr	sier	.64	2524	0	# Sampled Instruction Event Register\n"
			"ctr	sier2	.64	2532	0	# Sampled Instruction Event Register 2\n"
			"ctr	sier3	.64	2540	0	# Sampled Instruction Event Register 3\n"
			"ctr	mmcr3	.64	2548	0	# Monitor Mode Control Register 2\n"
			"ctr	dpdes	.64	2556	0	# Directed Privileged Doorbell Exception State Register\n"
			"ctr	pc	.64	2564	0	# Programm Counter\n"
			"ctr	cr0	.4	2572	0	# Condition Register Field 0\n"
			"ctr	cr1	.4	2573	0	# Condition Register Field 1\n"
			"ctr	cr2	.4	2574	0	# Condition Register Field 2\n"
			"ctr	cr3	.4	2575	0	# Condition Register Field 3\n"
			"ctr	cr4	.4	2576	0	# Condition Register Field 4\n"
			"ctr	cr5	.4	2577	0	# Condition Register Field 5\n"
			"ctr	cr6	.4	2578	0	# Condition Register Field 6\n"
			"ctr	cr7	.4	2579	0	# Condition Register Field 7\n"
			"ctr	ppr32	.32	2580	0	# Process Priority Register 32-bit\n"
			"flg	so	.1	2584	0	# Summary Overflow\n"
			"flg	ov	.1	2585	0	# Overflow\n"
			"flg	ca	.1	2586	0	# Carry\n"
			"flg	ov32	.1	2586	0	# Overflow 32\n"
			"flg	ca32	.1	2587	0	# Carry 32\n";
		return strdup(p);
	}
}

static int analop_vle(RzAnalysis *a, RzAnalysisOp *op, ut64 addr, const ut8 *buf, int len, RzAnalysisOpMask mask) {
	vle_t *instr = NULL;
	vle_handle handle = { 0 };
	op->size = 2;
	if (len > 1 && !vle_init(&handle, buf, len) && (instr = vle_next(&handle))) {
		op->size = instr->size;
		op->type = instr->analysis_op;
		// op->id = instr->type;

		if (mask & RZ_ANALYSIS_OP_MASK_DISASM) {
			op->mnemonic = strdup(instr->name);
		}
		switch (op->type) {
		case RZ_ANALYSIS_OP_TYPE_ILL:
			break;
		case RZ_ANALYSIS_OP_TYPE_ADD:
			break;
		case RZ_ANALYSIS_OP_TYPE_AND:
			break;
		case RZ_ANALYSIS_OP_TYPE_CALL:
			op->jump = addr + instr->fields[instr->n - 1].value;
			op->fail = addr + op->size;
			break;
		case RZ_ANALYSIS_OP_TYPE_CCALL:
			op->eob = true;
			op->jump = addr + instr->fields[instr->n - 1].value;
			op->fail = addr + op->size;
			break;
		case RZ_ANALYSIS_OP_TYPE_CJMP:
			op->cond = instr->cond; // RZ_TYPE_COND_NE;
			op->eob = true;
			op->jump = addr + instr->fields[instr->n - 1].value;
			op->fail = addr + op->size;
			break;
		case RZ_ANALYSIS_OP_TYPE_CMP:
			break;
		case RZ_ANALYSIS_OP_TYPE_JMP:
			op->jump = addr + instr->fields[instr->n - 1].value;
			break;
		case RZ_ANALYSIS_OP_TYPE_LOAD:
			break;
		case RZ_ANALYSIS_OP_TYPE_MOV:
			break;
		case RZ_ANALYSIS_OP_TYPE_MUL:
			break;
		case RZ_ANALYSIS_OP_TYPE_NOT:
			break;
		case RZ_ANALYSIS_OP_TYPE_OR:
			break;
		case RZ_ANALYSIS_OP_TYPE_ROR:
			break;
		case RZ_ANALYSIS_OP_TYPE_ROL:
			break;
		case RZ_ANALYSIS_OP_TYPE_RCALL:
			op->eob = true;
			break;
		case RZ_ANALYSIS_OP_TYPE_RET:
			op->eob = true;
			break;
		case RZ_ANALYSIS_OP_TYPE_RJMP:
			break;
		case RZ_ANALYSIS_OP_TYPE_SHL:
			break;
		case RZ_ANALYSIS_OP_TYPE_SHR:
			break;
		case RZ_ANALYSIS_OP_TYPE_STORE:
			break;
		case RZ_ANALYSIS_OP_TYPE_SUB:
			break;
		case RZ_ANALYSIS_OP_TYPE_SWI:
			break;
		case RZ_ANALYSIS_OP_TYPE_SYNC:
			break;
		case RZ_ANALYSIS_OP_TYPE_TRAP:
			break;
		case RZ_ANALYSIS_OP_TYPE_XOR:
			break;
		default:
			// RZ_LOG_ERROR("Missing an RZ_ANALYSIS_OP_TYPE (%"PFMT64u")\n", op->type);
			break;
		}
		vle_free(instr);
		return op->size;
	}
	return -1;
}

static int parse_reg_name(RzRegItem *reg, csh handle, cs_insn *insn, int reg_num) {
	if (!reg) {
		return -1;
	}
	switch (INSOP(reg_num).type) {
	case PPC_OP_REG:
		reg->name = (char *)cs_reg_name(handle, INSOP(reg_num).reg);
		break;
	case PPC_OP_MEM:
		if (INSOP(reg_num).mem.base != PPC_REG_INVALID) {
			reg->name = (char *)cs_reg_name(handle, INSOP(reg_num).mem.base);
		}
		break;
	default:
		break;
	}
	return 0;
}

static RzRegItem base_regs[4];

static void create_src_dst(RzAnalysisOp *op) {
	op->src[0] = rz_analysis_value_new();
	op->src[1] = rz_analysis_value_new();
	op->src[2] = rz_analysis_value_new();
	op->dst = rz_analysis_value_new();
	ZERO_FILL(base_regs[0]);
	ZERO_FILL(base_regs[1]);
	ZERO_FILL(base_regs[2]);
	ZERO_FILL(base_regs[3]);
}

static void set_src_dst(RzAnalysisValue *val, csh *handle, cs_insn *insn, int x) {
	cs_ppc_op ppcop = INSOP(x);
	parse_reg_name(&base_regs[x], *handle, insn, x);
	switch (ppcop.type) {
	case PPC_OP_REG:
		break;
	case PPC_OP_MEM:
		val->delta = ppcop.mem.disp;
		break;
	case PPC_OP_IMM:
		val->imm = ppcop.imm;
		break;
	default:
		break;
	}
	val->reg = &base_regs[x];
}

static void op_fillval(RzAnalysisOp *op, csh handle, cs_insn *insn) {
	create_src_dst(op);
	switch (op->type & RZ_ANALYSIS_OP_TYPE_MASK) {
	case RZ_ANALYSIS_OP_TYPE_MOV:
	case RZ_ANALYSIS_OP_TYPE_CMP:
	case RZ_ANALYSIS_OP_TYPE_ADD:
	case RZ_ANALYSIS_OP_TYPE_SUB:
	case RZ_ANALYSIS_OP_TYPE_MUL:
	case RZ_ANALYSIS_OP_TYPE_DIV:
	case RZ_ANALYSIS_OP_TYPE_SHR:
	case RZ_ANALYSIS_OP_TYPE_SHL:
	case RZ_ANALYSIS_OP_TYPE_SAL:
	case RZ_ANALYSIS_OP_TYPE_SAR:
	case RZ_ANALYSIS_OP_TYPE_OR:
	case RZ_ANALYSIS_OP_TYPE_AND:
	case RZ_ANALYSIS_OP_TYPE_XOR:
	case RZ_ANALYSIS_OP_TYPE_NOR:
	case RZ_ANALYSIS_OP_TYPE_NOT:
	case RZ_ANALYSIS_OP_TYPE_LOAD:
	case RZ_ANALYSIS_OP_TYPE_LEA:
	case RZ_ANALYSIS_OP_TYPE_ROR:
	case RZ_ANALYSIS_OP_TYPE_ROL:
	case RZ_ANALYSIS_OP_TYPE_CAST:
		set_src_dst(op->src[2], &handle, insn, 3);
		set_src_dst(op->src[1], &handle, insn, 2);
		set_src_dst(op->src[0], &handle, insn, 1);
		set_src_dst(op->dst, &handle, insn, 0);
		break;
	case RZ_ANALYSIS_OP_TYPE_STORE:
		set_src_dst(op->dst, &handle, insn, 1);
		set_src_dst(op->src[0], &handle, insn, 0);
		break;
	}
}

static char *shrink(char *op) {
	if (!op) {
		return NULL;
	}
	size_t len = strlen(op);
	if (!len) {
		return NULL;
	}
	op[len - 1] = 0;
	return op;
}

static int analop(RzAnalysis *a, RzAnalysisOp *op, ut64 addr, const ut8 *buf, int len, RzAnalysisOpMask mask) {
	static csh handle = 0;
	static int omode = -1, obits = -1;
	int n, ret;
	cs_insn *insn;
	char *op1;
	int mode = (a->bits == 64) ? CS_MODE_64 : (a->bits == 32) ? CS_MODE_32
								  : 0;
	mode |= a->big_endian ? CS_MODE_BIG_ENDIAN : CS_MODE_LITTLE_ENDIAN;

	if (a->cpu && strncmp(a->cpu, "vle", 3) == 0) {
		// vle is big-endian only
		if (!a->big_endian) {
			return -1;
		}
		ret = analop_vle(a, op, addr, buf, len, mask);
		if (ret >= 0) {
			return op->size;
		}
	}

	if (mode != omode || a->bits != obits) {
		cs_close(&handle);
		handle = 0;
		omode = mode;
		obits = a->bits;
	}
	if (handle == 0) {
		ret = cs_open(CS_ARCH_PPC, mode, &handle);
		if (ret != CS_ERR_OK) {
			return -1;
		}
		cs_option(handle, CS_OPT_DETAIL, CS_OPT_ON);
	}
	op->size = 4;

	// capstone-next
	n = cs_disasm(handle, (const ut8 *)buf, len, addr, 1, &insn);
	if (n < 1) {
		op->type = RZ_ANALYSIS_OP_TYPE_ILL;
		op->il_op = rz_il_op_new_nop();
	} else {
<<<<<<< HEAD
		op->il_op = rz_ppc_cs_get_il_op(handle, insn, mode);
=======
		if (mask & RZ_ANALYSIS_OP_MASK_DISASM) {
			op->mnemonic = strdup(insn->mnemonic);
		}
>>>>>>> cfcbf948
		if (mask & RZ_ANALYSIS_OP_MASK_OPEX) {
			opex(&op->opex, handle, insn);
		}
		struct Getarg gop = {
			.handle = handle,
			.insn = insn,
			.bits = a->bits
		};
		op->size = insn->size;
		op->id = insn->id;
		switch (insn->id) {
#if CS_API_MAJOR >= 4
		case PPC_INS_CMPB:
#endif
		case PPC_INS_CMPD:
		case PPC_INS_CMPDI:
		case PPC_INS_CMPLD:
		case PPC_INS_CMPLDI:
		case PPC_INS_CMPLW:
		case PPC_INS_CMPLWI:
		case PPC_INS_CMPW:
		case PPC_INS_CMPWI:
#if CS_API_MAJOR > 4
		case PPC_INS_CMP:
		case PPC_INS_CMPI:
#endif
			op->type = RZ_ANALYSIS_OP_TYPE_CMP;
			op->sign = true;
			if (ARG(2)[0] == '\0') {
				esilprintf(op, "%s,%s,-,0xff,&,cr0,=", ARG(1), ARG(0));
			} else {
				esilprintf(op, "%s,%s,-,0xff,&,%s,=", ARG(2), ARG(1), ARG(0));
			}
			break;
		case PPC_INS_MFLR:
			op->type = RZ_ANALYSIS_OP_TYPE_MOV;
			esilprintf(op, "lr,%s,=", ARG(0));
			break;
		case PPC_INS_MTLR:
			op->type = RZ_ANALYSIS_OP_TYPE_MOV;
			esilprintf(op, "%s,lr,=", ARG(0));
			break;
		case PPC_INS_MR:
		case PPC_INS_LI:
			op->type = RZ_ANALYSIS_OP_TYPE_MOV;
			op->val = IMM(1);
			esilprintf(op, "%s,%s,=", ARG(1), ARG(0));
			break;
		case PPC_INS_LIS:
			op->type = RZ_ANALYSIS_OP_TYPE_MOV;
			op->val = IMM(1);
			op->val <<= 16;
			esilprintf(op, "%s0000,%s,=", ARG(1), ARG(0));
			break;
		case PPC_INS_CLRLWI:
			op->type = RZ_ANALYSIS_OP_TYPE_AND;
			esilprintf(op, "%s,%s,&,%s,=", ARG(1), cmask32(ARG(2), "0x1F"), ARG(0));
			break;
		case PPC_INS_RLWINM:
			op->type = RZ_ANALYSIS_OP_TYPE_ROL;
			esilprintf(op, "%s,%s,<<<,%s,&,%s,=", ARG(2), ARG(1), cmask32(ARG(3), ARG(4)), ARG(0));
			break;
		case PPC_INS_SC:
			op->type = RZ_ANALYSIS_OP_TYPE_SWI;
			esilprintf(op, "0,$");
			break;
		case PPC_INS_EXTSB:
			op->sign = true;
			op->type = RZ_ANALYSIS_OP_TYPE_MOV;
			if (a->bits == 64) {
				esilprintf(op, "%s,0x80,&,?{,0xFFFFFFFFFFFFFF00,%s,|,%s,=,}", ARG(1), ARG(1), ARG(0));
			} else {
				esilprintf(op, "%s,0x80,&,?{,0xFFFFFF00,%s,|,%s,=,}", ARG(1), ARG(1), ARG(0));
			}
			break;
		case PPC_INS_EXTSH:
			op->sign = true;
			if (a->bits == 64) {
				esilprintf(op, "%s,0x8000,&,?{,0xFFFFFFFFFFFF0000,%s,|,%s,=,}", ARG(1), ARG(1), ARG(0));
			} else {
				esilprintf(op, "%s,0x8000,&,?{,0xFFFF0000,%s,|,%s,=,}", ARG(1), ARG(1), ARG(0));
			}
			break;
		case PPC_INS_EXTSW:
			op->sign = true;
			esilprintf(op, "%s,0x80000000,&,?{,0xFFFFFFFF00000000,%s,|,%s,=,}", ARG(1), ARG(1), ARG(0));
			break;
		case PPC_INS_SYNC:
		case PPC_INS_ISYNC:
		case PPC_INS_LWSYNC:
		case PPC_INS_MSYNC:
		case PPC_INS_PTESYNC:
		case PPC_INS_TLBSYNC:
		case PPC_INS_SLBIA:
		case PPC_INS_SLBIE:
		case PPC_INS_SLBMFEE:
		case PPC_INS_SLBMTE:
		case PPC_INS_EIEIO:
		case PPC_INS_NOP:
			op->type = RZ_ANALYSIS_OP_TYPE_NOP;
			esilprintf(op, ",");
			break;
		case PPC_INS_STW:
		case PPC_INS_STWUX:
		case PPC_INS_STWX:
		case PPC_INS_STWCX:
			op->type = RZ_ANALYSIS_OP_TYPE_STORE;
			esilprintf(op, "%s,%s", ARG(0), ARG2(1, "=[4]"));
			break;
		case PPC_INS_STWU:
			op->type = RZ_ANALYSIS_OP_TYPE_STORE;
			op1 = shrink(ARG(1));
			if (!op1) {
				break;
			}
			esilprintf(op, "%s,%s,=[4],%s=", ARG(0), op1, op1);
			if (strstr(op1, "r1")) {
				op->stackop = RZ_ANALYSIS_STACK_INC;
				op->stackptr = -atoi(op1);
			}
			break;
		case PPC_INS_STWBRX:
			op->type = RZ_ANALYSIS_OP_TYPE_STORE;
			break;
		case PPC_INS_STB:
			op->type = RZ_ANALYSIS_OP_TYPE_STORE;
			esilprintf(op, "%s,%s", ARG(0), ARG2(1, "=[1]"));
			break;
		case PPC_INS_STBU:
			op->type = RZ_ANALYSIS_OP_TYPE_STORE;
			op1 = shrink(ARG(1));
			if (!op1) {
				break;
			}
			esilprintf(op, "%s,%s,=[1],%s=", ARG(0), op1, op1);
			break;
		case PPC_INS_STH:
			op->type = RZ_ANALYSIS_OP_TYPE_STORE;
			esilprintf(op, "%s,%s", ARG(0), ARG2(1, "=[2]"));
			break;
		case PPC_INS_STHU:
			op->type = RZ_ANALYSIS_OP_TYPE_STORE;
			op1 = shrink(ARG(1));
			if (!op1) {
				break;
			}
			esilprintf(op, "%s,%s,=[2],%s=", ARG(0), op1, op1);
			break;
		case PPC_INS_STD:
			op->type = RZ_ANALYSIS_OP_TYPE_STORE;
			esilprintf(op, "%s,%s", ARG(0), ARG2(1, "=[8]"));
			break;
		case PPC_INS_STDU:
			op->type = RZ_ANALYSIS_OP_TYPE_STORE;
			op1 = shrink(ARG(1));
			if (!op1) {
				break;
			}
			esilprintf(op, "%s,%s,=[8],%s=", ARG(0), op1, op1);
			break;
		case PPC_INS_LBZ:
#if CS_API_MAJOR >= 4
		case PPC_INS_LBZCIX:
#endif
		case PPC_INS_LBZU:
		case PPC_INS_LBZUX:
			op->type = RZ_ANALYSIS_OP_TYPE_LOAD;
			op1 = shrink(ARG(1));
			if (!op1) {
				break;
			}
			esilprintf(op, "%s,[1],%s,=,%s=", op1, ARG(0), op1);
			break;
		case PPC_INS_LBZX:
			op->type = RZ_ANALYSIS_OP_TYPE_LOAD;
			esilprintf(op, "%s,%s,=", ARG2(1, "[1]"), ARG(0));
			break;
		case PPC_INS_LD:
		case PPC_INS_LDARX:
#if CS_API_MAJOR >= 4
		case PPC_INS_LDCIX:
#endif
		case PPC_INS_LDU:
		case PPC_INS_LDUX:
			op->type = RZ_ANALYSIS_OP_TYPE_LOAD;
			op1 = shrink(ARG(1));
			if (!op1) {
				break;
			}
			esilprintf(op, "%s,[8],%s,=,%s=", op1, ARG(0), op1);
			break;
		case PPC_INS_LDX:
			op->type = RZ_ANALYSIS_OP_TYPE_LOAD;
			esilprintf(op, "%s,%s,=", ARG2(1, "[8]"), ARG(0));
			break;
		case PPC_INS_LDBRX:
			op->type = RZ_ANALYSIS_OP_TYPE_LOAD;
			break;
		case PPC_INS_LFD:
		case PPC_INS_LFDU:
		case PPC_INS_LFDUX:
		case PPC_INS_LFDX:
		case PPC_INS_LFIWAX:
		case PPC_INS_LFIWZX:
		case PPC_INS_LFS:
		case PPC_INS_LFSU:
		case PPC_INS_LFSUX:
		case PPC_INS_LFSX:
			op->type = RZ_ANALYSIS_OP_TYPE_LOAD;
			esilprintf(op, "%s,%s,=", ARG2(1, "[4]"), ARG(0));
			break;
		case PPC_INS_LHA:
		case PPC_INS_LHAU:
		case PPC_INS_LHAUX:
		case PPC_INS_LHAX:
		case PPC_INS_LHZ:
		case PPC_INS_LHZU:
			op->type = RZ_ANALYSIS_OP_TYPE_LOAD;
			op1 = shrink(ARG(1));
			if (!op1) {
				break;
			}
			esilprintf(op, "%s,[2],%s,=,%s=", op1, ARG(0), op1);
			break;
		case PPC_INS_LHBRX:
			op->type = RZ_ANALYSIS_OP_TYPE_LOAD;
			break;
		case PPC_INS_LWA:
		case PPC_INS_LWARX:
		case PPC_INS_LWAUX:
		case PPC_INS_LWAX:
		case PPC_INS_LWZ:
#if CS_API_MAJOR >= 4
		case PPC_INS_LWZCIX:
#endif
		case PPC_INS_LWZX:
			op->type = RZ_ANALYSIS_OP_TYPE_LOAD;
			esilprintf(op, "%s,%s,=", ARG2(1, "[4]"), ARG(0));
			break;
		case PPC_INS_LWZU:
		case PPC_INS_LWZUX:
			op->type = RZ_ANALYSIS_OP_TYPE_LOAD;
			op1 = shrink(ARG(1));
			if (!op1) {
				break;
			}
			esilprintf(op, "%s,[4],%s,=,%s=", op1, ARG(0), op1);
			break;
		case PPC_INS_LWBRX:
			op->type = RZ_ANALYSIS_OP_TYPE_LOAD;
			break;
		case PPC_INS_SLW:
		case PPC_INS_SLWI:
			op->type = RZ_ANALYSIS_OP_TYPE_SHL;
			esilprintf(op, "%s,%s,<<,%s,=", ARG(2), ARG(1), ARG(0));
			break;
		case PPC_INS_SRW:
		case PPC_INS_SRWI:
			op->type = RZ_ANALYSIS_OP_TYPE_SHR;
			esilprintf(op, "%s,%s,>>,%s,=", ARG(2), ARG(1), ARG(0));
			break;
		case PPC_INS_MULLI:
			op->sign = true;
			// fallthrough
		case PPC_INS_MULLW:
		case PPC_INS_MULLD:
			op->type = RZ_ANALYSIS_OP_TYPE_MUL;
			esilprintf(op, "%s,%s,*,%s,=", ARG(2), ARG(1), ARG(0));
			break;
		case PPC_INS_SUB:
		case PPC_INS_SUBC:
		case PPC_INS_SUBF:
		case PPC_INS_SUBFIC:
		case PPC_INS_SUBFZE:
			op->type = RZ_ANALYSIS_OP_TYPE_SUB;
			esilprintf(op, "%s,%s,-,%s,=", ARG(1), ARG(2), ARG(0));
			break;
		case PPC_INS_ADDI:
			op->val = ((st16)IMM(2));
			// fallthrough
		case PPC_INS_ADD:
			op->sign = true;
			op->type = RZ_ANALYSIS_OP_TYPE_ADD;
			esilprintf(op, "%s,%s,+,%s,=", ARG(2), ARG(1), ARG(0));
			break;
		case PPC_INS_CRCLR:
		case PPC_INS_CRSET:
		case PPC_INS_CRMOVE:
		case PPC_INS_CRXOR:
		case PPC_INS_CRNOR:
		case PPC_INS_CRNOT:
			// reset conditional bits
			op->type = RZ_ANALYSIS_OP_TYPE_MOV;
			break;
		case PPC_INS_ADDC:
		case PPC_INS_ADDIC:
			op->type = RZ_ANALYSIS_OP_TYPE_ADD;
			esilprintf(op, "%s,%s,+,%s,=", ARG(2), ARG(1), ARG(0));
			break;
		case PPC_INS_ADDE:
		case PPC_INS_ADDIS:
		case PPC_INS_ADDME:
		case PPC_INS_ADDZE:
			op->type = RZ_ANALYSIS_OP_TYPE_ADD;
			esilprintf(op, "%s,%s,+,%s,=", ARG(2), ARG(1), ARG(0));
			break;
		case PPC_INS_MTSPR:
			op->type = RZ_ANALYSIS_OP_TYPE_MOV;
			esilprintf(op, "%s,%s,=", ARG(1), PPCSPR(0));
			break;
		case PPC_INS_BCTR: // switch table here
			op->type = RZ_ANALYSIS_OP_TYPE_UJMP;
			esilprintf(op, "ctr,pc,=");
			break;
		case PPC_INS_BCTRL: // switch table here
			op->type = RZ_ANALYSIS_OP_TYPE_CALL;
			esilprintf(op, "pc,lr,=,ctr,pc,=");
			break;
		case PPC_INS_B:
		case PPC_INS_BC:
		case PPC_INS_BA:
			op->type = RZ_ANALYSIS_OP_TYPE_CJMP;
			op->jump = ARG(1)[0] == '\0' ? IMM(0) : IMM(1);
			op->fail = addr + op->size;
			switch (insn->detail->ppc.bc) {
			case PPC_BC_LT:
				if (ARG(1)[0] == '\0') {
					esilprintf(op, "0x80,cr0,&,!,!,?{,%s,pc,=,},", ARG(0));
				} else {
					esilprintf(op, "0x80,%s,&,!,!,?{,%s,pc,=,},", ARG(0), ARG(1));
				}
				break;
			case PPC_BC_LE:
				if (ARG(1)[0] == '\0') {
					esilprintf(op, "0x80,cr0,&,!,!,cr0,!,|,?{,%s,pc,=,},", ARG(0));
				} else {
					esilprintf(op, "0x80,%s,&,!,!,0,%s,!,|,?{,%s,pc,=,},", ARG(0), ARG(0), ARG(1));
				}
				break;
			case PPC_BC_EQ:
				if (ARG(1)[0] == '\0') {
					esilprintf(op, "cr0,!,?{,%s,pc,=,},", ARG(0));
				} else {
					esilprintf(op, "%s,!,?{,%s,pc,=,},", ARG(0), ARG(1));
				}
				break;
			case PPC_BC_GE:
				if (ARG(1)[0] == '\0') {
					esilprintf(op, "0x80,cr0,&,!,cr0,!,|,?{,%s,pc,=,},", ARG(0));
				} else {
					esilprintf(op, "0x80,%s,&,!,%s,!,|,?{,%s,pc,=,},", ARG(0), ARG(0), ARG(1));
				}
				break;
			case PPC_BC_GT:
				if (ARG(1)[0] == '\0') {
					esilprintf(op, "0x80,cr0,&,!,?{,%s,pc,=,},", ARG(0));
				} else {
					esilprintf(op, "0x80,%s,&,!,?{,%s,pc,=,},", ARG(0), ARG(1));
				}
				break;
			case PPC_BC_NE:
				if (ARG(1)[0] == '\0') {
					esilprintf(op, "cr0,!,!,?{,%s,pc,=,},", ARG(0));
				} else {
					esilprintf(op, "%s,!,!,?{,%s,pc,=,},", ARG(0), ARG(1));
				}
				break;
			case PPC_BC_INVALID:
				op->type = RZ_ANALYSIS_OP_TYPE_JMP;
				esilprintf(op, "%s,pc,=", ARG(0));
			case PPC_BC_UN: // unordered
			case PPC_BC_NU: // not unordered
			case PPC_BC_SO: // summary overflow
			case PPC_BC_NS: // not summary overflow
			default:
				break;
			}
			break;
		case PPC_INS_BT:
		case PPC_INS_BF:
			switch (insn->detail->ppc.operands[0].type) {
			case PPC_OP_CRX:
				op->type = RZ_ANALYSIS_OP_TYPE_CJMP;
				op->fail = addr + op->size;
				break;
			case PPC_OP_REG:
				if (op->type == RZ_ANALYSIS_OP_TYPE_CJMP) {
					op->type = RZ_ANALYSIS_OP_TYPE_UCJMP;
				} else {
					op->type = RZ_ANALYSIS_OP_TYPE_CJMP;
				}
				op->jump = IMM(1);
				op->fail = addr + op->size;
				// op->type = RZ_ANALYSIS_OP_TYPE_UJMP;
			default:
				break;
			}
			break;
		case PPC_INS_BDNZ:
			op->type = RZ_ANALYSIS_OP_TYPE_CJMP;
			op->jump = IMM(0);
			op->fail = addr + op->size;
			esilprintf(op, "1,ctr,-=,$z,!,?{,%s,pc,=,}", ARG(0));
			break;
		case PPC_INS_BDNZA:
			op->type = RZ_ANALYSIS_OP_TYPE_CJMP;
			op->jump = IMM(0);
			op->fail = addr + op->size;
			break;
		case PPC_INS_BDNZL:
			op->type = RZ_ANALYSIS_OP_TYPE_CJMP;
			op->jump = IMM(0);
			op->fail = addr + op->size;
			break;
		case PPC_INS_BDNZLA:
			op->type = RZ_ANALYSIS_OP_TYPE_CJMP;
			op->jump = IMM(0);
			op->fail = addr + op->size;
			break;
		case PPC_INS_BDNZLR:
			op->type = RZ_ANALYSIS_OP_TYPE_CJMP;
			op->fail = addr + op->size;
			esilprintf(op, "1,ctr,-=,$z,!,?{,lr,pc,=,},");
			break;
		case PPC_INS_BDNZLRL:
			op->fail = addr + op->size;
			op->type = RZ_ANALYSIS_OP_TYPE_CJMP;
			break;
		case PPC_INS_BDZ:
			op->type = RZ_ANALYSIS_OP_TYPE_CJMP;
			op->jump = IMM(0);
			op->fail = addr + op->size;
			esilprintf(op, "1,ctr,-=,$z,?{,%s,pc,=,}", ARG(0));
			break;
		case PPC_INS_BDZA:
			op->type = RZ_ANALYSIS_OP_TYPE_CJMP;
			op->jump = IMM(0);
			op->fail = addr + op->size;
			break;
		case PPC_INS_BDZL:
			op->type = RZ_ANALYSIS_OP_TYPE_CJMP;
			op->jump = IMM(0);
			op->fail = addr + op->size;
			break;
		case PPC_INS_BDZLA:
			op->type = RZ_ANALYSIS_OP_TYPE_CJMP;
			op->jump = IMM(0);
			op->fail = addr + op->size;
			break;
		case PPC_INS_BDZLR:
			op->type = RZ_ANALYSIS_OP_TYPE_CJMP;
			op->fail = addr + op->size;
			esilprintf(op, "1,ctr,-=,$z,?{,lr,pc,=,}");
			break;
		case PPC_INS_BDZLRL:
			op->type = RZ_ANALYSIS_OP_TYPE_CJMP;
			op->fail = addr + op->size;
			break;
		case PPC_INS_BLR:
		case PPC_INS_BLRL:
		case PPC_INS_BCLR:
		case PPC_INS_BCLRL:
			op->type = RZ_ANALYSIS_OP_TYPE_CRET;
			op->fail = addr + op->size;
			switch (insn->detail->ppc.bc) {
			case PPC_BC_INVALID:
				op->type = RZ_ANALYSIS_OP_TYPE_RET;
				esilprintf(op, "lr,pc,=");
				break;
			case PPC_BC_LT:
				if (ARG(1)[0] == '\0') {
					esilprintf(op, "0x80,cr0,&,!,!,?{,lr,pc,=,},");
				} else {
					esilprintf(op, "0x80,%s,&,!,!,?{,lr,pc,=,},", ARG(0));
				}
				break;
			case PPC_BC_LE:
				if (ARG(1)[0] == '\0') {
					esilprintf(op, "0x80,cr0,&,!,!,cr0,!,|,?{,lr,pc,=,},");
				} else {
					esilprintf(op, "0x80,%s,&,!,!,0,%s,!,|,?{,lr,pc,=,},", ARG(0), ARG(0));
				}
				break;
			case PPC_BC_EQ:
				if (ARG(1)[0] == '\0') {
					esilprintf(op, "cr0,!,?{,lr,pc,=,},");
				} else {
					esilprintf(op, "%s,!,?{,lr,pc,=,},", ARG(0));
				}
				break;
			case PPC_BC_GE:
				if (ARG(1)[0] == '\0') {
					esilprintf(op, "0x80,cr0,&,!,cr0,!,|,?{,lr,pc,=,},");
				} else {
					esilprintf(op, "0x80,%s,&,!,%s,!,|,?{,lr,pc,=,},", ARG(0), ARG(0));
				}
				break;
			case PPC_BC_GT:
				if (ARG(1)[0] == '\0') {
					esilprintf(op, "0x80,cr0,&,!,?{,lr,pc,=,},");
				} else {
					esilprintf(op, "0x80,%s,&,!,?{,lr,pc,=,},", ARG(0));
				}
				break;
			case PPC_BC_NE:
				if (ARG(1)[0] == '\0') {
					esilprintf(op, "cr0,!,!,?{,lr,pc,=,},");
				} else {
					esilprintf(op, "%s,!,!,?{,lr,pc,=,},", ARG(0));
				}
				break;
			case PPC_BC_UN: // unordered
			case PPC_BC_NU: // not unordered
			case PPC_BC_SO: // summary overflow
			case PPC_BC_NS: // not summary overflow
			default:
				break;
			}
			break;
		case PPC_INS_NOR:
			op->type = RZ_ANALYSIS_OP_TYPE_NOR;
			esilprintf(op, "%s,%s,|,!,%s,=", ARG(2), ARG(1), ARG(0));
			break;
		case PPC_INS_XOR:
		case PPC_INS_XORI:
			op->type = RZ_ANALYSIS_OP_TYPE_XOR;
			esilprintf(op, "%s,%s,^,%s,=", ARG(2), ARG(1), ARG(0));
			break;
		case PPC_INS_XORIS:
			op->type = RZ_ANALYSIS_OP_TYPE_XOR;
			esilprintf(op, "16,%s,<<,%s,^,%s,=", ARG(2), ARG(1), ARG(0));
			break;
		case PPC_INS_DIVD:
		case PPC_INS_DIVW:
			op->sign = true;
			op->type = RZ_ANALYSIS_OP_TYPE_DIV;
			esilprintf(op, "%s,%s,/,%s,=", ARG(2), ARG(1), ARG(0));
			break;
		case PPC_INS_DIVDU:
		case PPC_INS_DIVWU:
			op->type = RZ_ANALYSIS_OP_TYPE_DIV;
			esilprintf(op, "%s,%s,/,%s,=", ARG(2), ARG(1), ARG(0));
			break;
		case PPC_INS_BL:
		case PPC_INS_BLA:
			op->type = RZ_ANALYSIS_OP_TYPE_CALL;
			op->jump = IMM(0);
			op->fail = addr + op->size;
			esilprintf(op, "pc,lr,=,%s,pc,=", ARG(0));
			break;
		case PPC_INS_TRAP:
			op->sign = true;
			op->type = RZ_ANALYSIS_OP_TYPE_TRAP;
			break;
		case PPC_INS_AND:
		case PPC_INS_NAND:
		case PPC_INS_ANDI:
			op->type = RZ_ANALYSIS_OP_TYPE_AND;
			esilprintf(op, "%s,%s,&,%s,=", ARG(2), ARG(1), ARG(0));
			break;
		case PPC_INS_ANDIS:
			op->type = RZ_ANALYSIS_OP_TYPE_AND;
			esilprintf(op, "16,%s,<<,%s,&,%s,=", ARG(2), ARG(1), ARG(0));
			break;
		case PPC_INS_OR:
		case PPC_INS_ORI:
			op->type = RZ_ANALYSIS_OP_TYPE_OR;
			esilprintf(op, "%s,%s,|,%s,=", ARG(2), ARG(1), ARG(0));
			break;
		case PPC_INS_ORIS:
			op->type = RZ_ANALYSIS_OP_TYPE_OR;
			esilprintf(op, "16,%s,<<,%s,|,%s,=", ARG(2), ARG(1), ARG(0));
			break;
		case PPC_INS_MFPVR:
			op->type = RZ_ANALYSIS_OP_TYPE_MOV;
			esilprintf(op, "pvr,%s,=", ARG(0));
			break;
		case PPC_INS_MFSPR:
			op->type = RZ_ANALYSIS_OP_TYPE_MOV;
			esilprintf(op, "%s,%s,=", PPCSPR(1), ARG(0));
			break;
		case PPC_INS_MFCTR:
			op->type = RZ_ANALYSIS_OP_TYPE_MOV;
			esilprintf(op, "ctr,%s,=", ARG(0));
			break;
		case PPC_INS_MFDCCR:
			op->type = RZ_ANALYSIS_OP_TYPE_MOV;
			esilprintf(op, "dccr,%s,=", ARG(0));
			break;
		case PPC_INS_MFICCR:
			op->type = RZ_ANALYSIS_OP_TYPE_MOV;
			esilprintf(op, "iccr,%s,=", ARG(0));
			break;
		case PPC_INS_MFDEAR:
			op->type = RZ_ANALYSIS_OP_TYPE_MOV;
			esilprintf(op, "dear,%s,=", ARG(0));
			break;
		case PPC_INS_MFMSR:
			op->type = RZ_ANALYSIS_OP_TYPE_MOV;
			esilprintf(op, "msr,%s,=", ARG(0));
			break;
		case PPC_INS_MTCTR:
			op->type = RZ_ANALYSIS_OP_TYPE_MOV;
			esilprintf(op, "%s,ctr,=", ARG(0));
			break;
		case PPC_INS_MTDCCR:
			op->type = RZ_ANALYSIS_OP_TYPE_MOV;
			esilprintf(op, "%s,dccr,=", ARG(0));
			break;
		case PPC_INS_MTICCR:
			op->type = RZ_ANALYSIS_OP_TYPE_MOV;
			esilprintf(op, "%s,iccr,=", ARG(0));
			break;
		case PPC_INS_MTDEAR:
			op->type = RZ_ANALYSIS_OP_TYPE_MOV;
			esilprintf(op, "%s,dear,=", ARG(0));
			break;
		case PPC_INS_MTMSR:
		case PPC_INS_MTMSRD:
			op->type = RZ_ANALYSIS_OP_TYPE_MOV;
			esilprintf(op, "%s,msr,=", ARG(0));
			break;
			// Data Cache Block Zero
		case PPC_INS_DCBZ:
			op->type = RZ_ANALYSIS_OP_TYPE_STORE;
			esilprintf(op, "%s,%s", ARG(0), ARG2(1, ",=[128]"));
			break;
		case PPC_INS_CLRLDI:
			op->type = RZ_ANALYSIS_OP_TYPE_AND;
			esilprintf(op, "%s,%s,&,%s,=", ARG(1), cmask64(ARG(2), "0x3F"), ARG(0));
			break;
		case PPC_INS_ROTLDI:
			op->type = RZ_ANALYSIS_OP_TYPE_ROL;
			esilprintf(op, "%s,%s,<<<,%s,=", ARG(2), ARG(1), ARG(0));
			break;
		case PPC_INS_RLDCL:
		case PPC_INS_RLDICL:
			op->type = RZ_ANALYSIS_OP_TYPE_ROL;
			esilprintf(op, "%s,%s,<<<,%s,&,%s,=", ARG(2), ARG(1), cmask64(ARG(3), "0x3F"), ARG(0));
			break;
		case PPC_INS_RLDCR:
		case PPC_INS_RLDICR:
			op->type = RZ_ANALYSIS_OP_TYPE_ROL;
			esilprintf(op, "%s,%s,<<<,%s,&,%s,=", ARG(2), ARG(1), cmask64(0, ARG(3)), ARG(0));
			break;
		}
		if (mask & RZ_ANALYSIS_OP_MASK_VAL) {
			op_fillval(op, handle, insn);
		}
		if (!(mask & RZ_ANALYSIS_OP_MASK_ESIL)) {
			rz_strbuf_fini(&op->esil);
		}
		cs_free(insn, n);
		// cs_close (&handle);
	}
	return op->size;
}

static int archinfo(RzAnalysis *a, int q) {
	if (a->cpu && !strncmp(a->cpu, "vle", 3)) {
		return 2;
	}
	return 4;
}

static RzList *analysis_preludes(RzAnalysis *analysis) {
#define KW(d, ds, m, ms) rz_list_append(l, rz_search_keyword_new((const ut8 *)d, ds, (const ut8 *)m, ms, NULL))
	RzList *l = rz_list_newf((RzListFree)rz_search_keyword_free);
	KW("\x7c\x08\x02\xa6", 4, NULL, 0);
	return l;
}

static RzAnalysisILConfig *il_config(RzAnalysis *analysis) {
	if (analysis->bits == 64) {
		return rz_ppc_cs_64_il_config(analysis->big_endian);
	}
	return rz_ppc_cs_32_il_config(analysis->big_endian);
}

RzAnalysisPlugin rz_analysis_plugin_ppc_cs = {
	.name = "ppc",
	.desc = "Capstone PowerPC analysis",
	.license = "BSD",
	.esil = true,
	.arch = "ppc",
	.bits = 32 | 64,
	.archinfo = archinfo,
	.preludes = analysis_preludes,
	.op = &analop,
	.get_reg_profile = &get_reg_profile,
	.il_config = il_config,
};

#ifndef RZ_PLUGIN_INCORE
RZ_API RzLibStruct rizin_plugin = {
	.type = RZ_LIB_TYPE_ANALYSIS,
	.data = &rz_analysis_plugin_ppc_cs,
	.version = RZ_VERSION
};
#endif<|MERGE_RESOLUTION|>--- conflicted
+++ resolved
@@ -960,13 +960,10 @@
 		op->type = RZ_ANALYSIS_OP_TYPE_ILL;
 		op->il_op = rz_il_op_new_nop();
 	} else {
-<<<<<<< HEAD
 		op->il_op = rz_ppc_cs_get_il_op(handle, insn, mode);
-=======
 		if (mask & RZ_ANALYSIS_OP_MASK_DISASM) {
 			op->mnemonic = strdup(insn->mnemonic);
 		}
->>>>>>> cfcbf948
 		if (mask & RZ_ANALYSIS_OP_MASK_OPEX) {
 			opex(&op->opex, handle, insn);
 		}
