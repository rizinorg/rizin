--- conflicted
+++ resolved
@@ -111,10 +111,6 @@
 	return true;
 }
 
-<<<<<<< HEAD
-RZ_API bool rz_debug_trace_ins_after(RzDebug *dbg) {
-	// rz_return_val_if_fail(dbg->cur_op, false);
-=======
 /**
  * \brief Add register/memory changes to the debug session.
  *
@@ -124,7 +120,6 @@
  */
 RZ_API bool rz_debug_trace_ins_after(RZ_NONNULL RzDebug *dbg) {
 	rz_return_val_if_fail(dbg, false);
->>>>>>> 0493acc8
 	if (!dbg->cur_op) { // Can happen if hard stepping is available and code is unknown to Rizin
 		return false;
 	}
