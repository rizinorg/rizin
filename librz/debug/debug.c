--- conflicted
+++ resolved
@@ -884,14 +884,10 @@
 
 	const int align = rz_analysis_archinfo(dbg->analysis, RZ_ANALYSIS_ARCHINFO_ALIGN);
 	for (i = 0; i < br; i++) {
-<<<<<<< HEAD
-		RzBreakpointItem *bpi = rz_bp_add_sw(dbg->bp, next[i], dbg->bpsize, RZ_PERM_X);
-=======
 		if (align > 1) {
 			next[i] = next[i] - (next[i] % align);
 		}
-		RzBreakpointItem *bpi = rz_bp_add_sw(dbg->bp, next[i], dbg->bpsize, RZ_BP_PROT_EXEC);
->>>>>>> 11d9e5c9
+		RzBreakpointItem *bpi = rz_bp_add_sw(dbg->bp, next[i], dbg->bpsize, RZ_PERM_X);
 		if (bpi) {
 			bpi->swstep = true;
 		}
