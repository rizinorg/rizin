--- conflicted
+++ resolved
@@ -154,7 +154,6 @@
 	return RZ_BIN_BIND_UNKNOWN_STR;
 }
 
-<<<<<<< HEAD
 static ut64 get_import_addr_aux(ELFOBJ *bin, RzBinElfReloc *reloc) {
 	switch (bin->ehdr.e_machine) {
 	case EM_ARM:
@@ -222,10 +221,7 @@
 	bin->imports_by_ord[import->ordinal] = import;
 }
 
-static bool get_symbol_entry(ELFOBJ *bin, ut64 offset, Elf_(Sym) * result) {
-=======
 static bool get_symbol_entry_aux(ELFOBJ *bin, ut64 offset, Elf_(Sym) * result) {
->>>>>>> b6259bd3
 #if RZ_BIN_ELF64
 	return Elf_(rz_bin_elf_read_word)(bin, &offset, &result->st_name) &&
 		Elf_(rz_bin_elf_read_char)(bin, &offset, &result->st_info) &&
