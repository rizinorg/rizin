--- conflicted
+++ resolved
@@ -850,7 +850,6 @@
 	}
 }
 
-<<<<<<< HEAD
 static ut64 get_got_addr(ELFOBJ *bin) {
 	if (!Elf_(rz_bin_elf_has_sections)(bin)) {
 		return 0;
@@ -869,10 +868,7 @@
 	return 0;
 }
 
-static RzBinReloc *reloc_convert(struct Elf_(rz_bin_elf_obj_t) * bin, RzBinElfReloc *rel, ut64 GOT) {
-=======
 static RzBinReloc *reloc_convert(ELFOBJ *bin, RzBinElfReloc *rel, ut64 GOT) {
->>>>>>> b6259bd3
 	rz_return_val_if_fail(bin && rel, NULL);
 
 	ut64 B = bin->baddr;
