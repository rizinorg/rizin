// SPDX-FileCopyrightText: 2009-2020 ret2libc <sirmy15@gmail.com>
// SPDX-FileCopyrightText: 2021 Florian Märkl <info@florianmaerkl.de>
// SPDX-License-Identifier: LGPL-3.0-only

#include <rz_util.h>

typedef struct sparse_init_config_t {
	RzBuffer *base;
	RzBufferSparseWriteMode write_mode;
} SparseInitConfig;

typedef struct buf_sparse_priv {
	RzBuffer *base; ///< If not NULL, unpopulated bytes are taken from this, else Oxff
	RzVector /*<RzBufferSparseChunk>*/ chunks; ///< of RzBufferSparseChunk, non-overlapping, ordered by from addr
	ut64 offset;
	RzBufferSparseWriteMode write_mode;
} SparsePriv;

static void chunk_fini(void *a, void *user) {
	RzBufferSparseChunk *s = (RzBufferSparseChunk *)a;
	free(s->data);
}

static bool sparse_limits(SparsePriv *priv, ut64 *max) {
	if (rz_vector_empty(&priv->chunks)) {
		return false;
	}
	RzBufferSparseChunk *c = rz_vector_index_ptr(&priv->chunks, rz_vector_len(&priv->chunks) - 1);
	*max = c->to + 1;
	return true;
}

static int chunk_cmp(ut64 addr, void *a) {
	RzBufferSparseChunk *c = a;
	return RZ_NUM_CMP(addr, c->from);
}

/**
 * \return index of the chunk AFTER the one that might contain the addr (so 0 means there is none)
 */
static size_t chunk_index_in(SparsePriv *priv, ut64 addr) {
	size_t i;
	rz_vector_upper_bound(&priv->chunks, addr, i, chunk_cmp);
	return i;
}

/**
 * \return -1 if failed; # of bytes copied if success
 */
static st64 sparse_write(SparsePriv *priv, ut64 addr, const ut8 *data, ut64 len) {
	if (!len) {
		return -1;
	}
	if (addr + len < addr) {
		// clamp to UT64_MAX (inclusive)
		len = 0 - addr;
	}
	size_t in_start_index = chunk_index_in(priv, addr);
	size_t in_end_index = chunk_index_in(priv, addr + len < addr ? UT64_MAX : addr + len);
	RzBufferSparseChunk *c = NULL; // the chunk where we will write into
	if (in_start_index) {
		// if we start writing inside an existing chunk, use it.
		c = rz_vector_index_ptr(&priv->chunks, in_start_index - 1);
		if (addr > c->to) {
			// already after it
			c = NULL;
		} else {
			// inside of it, our start index is the index of this chunk
			in_start_index--;
		}
	}
	if (!c) {
		c = rz_vector_insert(&priv->chunks, in_start_index, NULL);
		if (in_end_index) {
			// adjust after insertion
			in_end_index++;
		}
		c->from = addr;
		c->to = c->from;
		c->data = NULL;
	}
	// (re)alloc buffer and fill with appropriate data
	ut64 newto = addr + len - 1;
	RzBufferSparseChunk *in_end_chunk = NULL;
	if (in_end_index) {
		in_end_chunk = rz_vector_index_ptr(&priv->chunks, in_end_index - 1);
		if (in_end_chunk->to > newto) {
			newto = in_end_chunk->to;
		} else {
			// completely swallowed this chunk, nothing to copy
			in_end_chunk = NULL;
		}
	}
	ut8 *newbuf = realloc(c->data, newto - c->from + 1);
	if (!newbuf) {
		return -1;
	}
	c->data = newbuf;
	c->to = newto;
	memcpy(c->data + (addr - c->from), data, len);
	if (in_end_chunk && in_end_chunk != c) {
		memcpy(c->data + (addr - c->from) + len,
			in_end_chunk->data + (addr + len - in_end_chunk->from),
			in_end_chunk->to - (addr + len) + 1);
	}
	// remove all chunks that are now overlapped and overwritten
	if (in_end_index && in_start_index < in_end_index - 1) {
		// remove_range does not free by design
		for (size_t i = in_start_index + 1; i <= in_end_index - 1; i++) {
			chunk_fini(rz_vector_index_ptr(&priv->chunks, i), NULL);
		}
		rz_vector_remove_range(&priv->chunks, in_start_index + 1, in_end_index - (in_start_index + 1), NULL);
	}
	return len;
}

static inline struct buf_sparse_priv *get_priv_sparse(RzBuffer *b) {
	struct buf_sparse_priv *priv = (struct buf_sparse_priv *)b->priv;
	rz_warn_if_fail(priv);
	return priv;
}

static bool buf_sparse_init(RzBuffer *b, const void *user) {
	SparsePriv *priv = RZ_NEW0(struct buf_sparse_priv);
	if (!priv) {
		return false;
	}
	if (user) {
		SparseInitConfig *cfg = (void *)user;
		priv->base = cfg->base;
		if (priv->base) {
			rz_buf_ref(priv->base);
		}
		priv->write_mode = cfg->write_mode;
	} else {
		priv->write_mode = RZ_BUF_SPARSE_WRITE_MODE_SPARSE;
	}
	rz_vector_init(&priv->chunks, sizeof(RzBufferSparseChunk), chunk_fini, NULL);
	priv->offset = 0;
	b->priv = priv;
	return true;
}

static bool buf_sparse_fini(RzBuffer *b) {
	struct buf_sparse_priv *priv = get_priv_sparse(b);
	rz_vector_fini(&priv->chunks);
	rz_buf_free(priv->base);
	RZ_FREE(b->priv);
	return true;
}

static bool buf_sparse_resize(RzBuffer *b, ut64 newsize) {
	SparsePriv *priv = get_priv_sparse(b);
	size_t n;
	rz_vector_lower_bound(&priv->chunks, newsize, n, chunk_cmp);
	// now n == index of the first chunk to be thrown away entirely
	if (n < rz_vector_len(&priv->chunks)) {
		// remove all excessive chunks if shrinking
		for (size_t i = n; i < rz_vector_len(&priv->chunks); i++) {
			chunk_fini(rz_vector_index_ptr(&priv->chunks, i), NULL);
		}
		rz_vector_remove_range(&priv->chunks, n, rz_vector_len(&priv->chunks) - n, NULL);
	}
	// now n == rz_vector_len(&priv->chunks)
	bool must_extend = false; // whether we must add another artificial chunk to reach exactly the size
	if (n) {
		RzBufferSparseChunk *c = rz_vector_index_ptr(&priv->chunks, n - 1);
		if (newsize <= c->to) {
			// must chop the now-last block
<<<<<<< HEAD
			rz_return_val_if_fail(newsize,false); // newsize > 0 is guaranteed when n > 0, otherwise the lower bound above would have returned 0.
=======
			rz_return_val_if_fail(newsize); // newsize > 0 is guaranteed when n > 0, otherwise the lower bound above would have returned 0.
>>>>>>> 59598992
			c->to = newsize - 1;
			ut8 *tmp = realloc(c->data, c->to - c->from + 1);
			if (tmp) {
				c->data = tmp;
			}
		} else {
			must_extend = newsize && c->to < newsize - 1;
		}
	} else {
		must_extend = !!newsize;
	}
	if (must_extend) {
		// if necessary, add a byte to reach exactly the desired size
		return !!sparse_write(priv, newsize - 1, &b->Oxff_priv, 1);
	}
	return true;
}

static ut64 buf_sparse_size(RzBuffer *b) {
	SparsePriv *priv = get_priv_sparse(b);
	ut64 max;
	ut64 r = sparse_limits(priv, &max) ? max : 0;
	if (priv->base) {
		ut64 base_sz = rz_buf_size(priv->base);
		if (base_sz > r) {
			r = base_sz;
		}
	}
	return r;
}

static st64 buf_sparse_read(RzBuffer *b, ut8 *buf, ut64 len) {
	if (!len) {
		return 0;
	}
	SparsePriv *priv = get_priv_sparse(b);
	ut64 max = priv->offset + len - 1;
	if (max < priv->offset) {
		max = UT64_MAX;
		len = max - priv->offset + 1;
	}
	// first inside-chunk is special because we might start inside of it
	size_t r = 0;
	size_t i = chunk_index_in(priv, priv->offset);
	if (i) {
		RzBufferSparseChunk *c = rz_vector_index_ptr(&priv->chunks, i - 1);
		if (priv->offset <= c->to) {
			ut64 to = RZ_MIN(c->to, max);
			ut64 rsz = to - priv->offset + 1;
			memcpy(buf, c->data + (priv->offset - c->from), rsz);
			priv->offset += rsz;
			buf += rsz;
			r += rsz;
		}
	}
	// non-chunk/chunk alternating
	while (priv->offset <= max) {
		// in each iteration, write one part like [0xff, 0xff, 0xff][some chunk]
		ut64 empty_to = max; // inclusive offset to which to fill with 0xff
		ut64 next_off = empty_to + 1; // offset to start at in the next iteration
		if (i < rz_vector_len(&priv->chunks)) {
			RzBufferSparseChunk *c = rz_vector_index_ptr(&priv->chunks, i);
			if (c->from <= empty_to) {
				next_off = RZ_MIN(c->to + 1, next_off);
				empty_to = c->from - 1;
				memcpy(buf + empty_to - priv->offset + 1, c->data, next_off - empty_to - 1);
				r += next_off - priv->offset;
			}
			i++;
		}
		if (empty_to >= priv->offset) {
			// fill non-chunk part with 0xff or base file
			if (priv->base) {
				rz_buf_read_at(priv->base, priv->offset, buf, empty_to - priv->offset + 1);
			} else {
				memset(buf, b->Oxff_priv, empty_to - priv->offset + 1);
			}
		}
		buf += next_off - priv->offset;
		priv->offset = next_off;
	}
	return priv->base ? len : r; // if there is a base file, read always fills the entire buffer (to keep the 0xff of the base)
}

static st64 buf_sparse_write(RzBuffer *b, const ut8 *buf, ut64 len) {
	SparsePriv *priv = get_priv_sparse(b);
	st64 r = -1;
	switch (priv->write_mode) {
	case RZ_BUF_SPARSE_WRITE_MODE_SPARSE:
		r = sparse_write(priv, priv->offset, buf, len);
		break;
	case RZ_BUF_SPARSE_WRITE_MODE_THROUGH:
		if (!priv->base) {
			break;
		}
		r = rz_buf_write_at(priv->base, priv->offset, buf, len);
		break;
	}
	if (r >= 0) {
		priv->offset += r;
	}
	return r;
}

static st64 buf_sparse_seek(RzBuffer *b, st64 addr, int whence) {
	struct buf_sparse_priv *priv = get_priv_sparse(b);
	ut64 max;
	if (addr < 0 && (-addr) > (st64)priv->offset) {
		return -1;
	}

	switch (whence) {
	case RZ_BUF_CUR:
		priv->offset += addr;
		break;
	case RZ_BUF_SET:
		priv->offset = addr;
		break;
	case RZ_BUF_END:
		if (!sparse_limits(priv, &max)) {
			max = 0;
		}
		priv->offset = max + addr;
		break;
	default:
		rz_warn_if_reached();
		return -1;
	}
	return priv->offset;
}

static const RzBufferMethods buffer_sparse_methods = {
	.init = buf_sparse_init,
	.fini = buf_sparse_fini,
	.read = buf_sparse_read,
	.write = buf_sparse_write,
	.get_size = buf_sparse_size,
	.resize = buf_sparse_resize,
	.seek = buf_sparse_seek
};

/// Only for sparse RzBuffers, get all sparse data chunks currently populated.
RZ_API const RzBufferSparseChunk *rz_buf_sparse_get_chunks(RzBuffer *b, RZ_NONNULL size_t *count) {
	rz_return_val_if_fail(b && count, NULL);
	if (b->methods != &buffer_sparse_methods) {
		*count = 0;
		return NULL;
	}
	SparsePriv *priv = get_priv_sparse(b);
	*count = rz_vector_len(&priv->chunks);
	return rz_vector_index_ptr(&priv->chunks, 0);
}

/// Only for sparse RzBuffers
RZ_API void rz_buf_sparse_set_write_mode(RzBuffer *b, RzBufferSparseWriteMode mode) {
	rz_return_if_fail(b);
	if (b->methods != &buffer_sparse_methods) {
		return;
	}
	SparsePriv *priv = get_priv_sparse(b);
	priv->write_mode = mode;
}

/**
 * \param from inclusive
 * \param to inclusive
 * \return whether the given interval contains chunks populated in the sparse buffer
 */
RZ_API bool rz_buf_sparse_populated_in(RzBuffer *b, ut64 from, ut64 to) {
	rz_return_val_if_fail(b, false);
	if (b->methods != &buffer_sparse_methods) {
		return false;
	}
	SparsePriv *priv = get_priv_sparse(b);
	size_t from_i = chunk_index_in(priv, from);
	if (from_i) {
		RzBufferSparseChunk *c = rz_vector_index_ptr(&priv->chunks, from_i - 1);
		if (from <= c->to) {
			return true;
		}
	}
	size_t to_i = chunk_index_in(priv, to);
	return to_i > from_i;
}<|MERGE_RESOLUTION|>--- conflicted
+++ resolved
@@ -167,11 +167,7 @@
 		RzBufferSparseChunk *c = rz_vector_index_ptr(&priv->chunks, n - 1);
 		if (newsize <= c->to) {
 			// must chop the now-last block
-<<<<<<< HEAD
-			rz_return_val_if_fail(newsize,false); // newsize > 0 is guaranteed when n > 0, otherwise the lower bound above would have returned 0.
-=======
-			rz_return_val_if_fail(newsize); // newsize > 0 is guaranteed when n > 0, otherwise the lower bound above would have returned 0.
->>>>>>> 59598992
+			assert(newsize); // newsize > 0 is guaranteed when n > 0, otherwise the lower bound above would have returned 0.
 			c->to = newsize - 1;
 			ut8 *tmp = realloc(c->data, c->to - c->from + 1);
 			if (tmp) {
