// SPDX-FileCopyrightText: 2007-2020 pancake <pancake@nopcode.org>
// SPDX-License-Identifier: LGPL-3.0-only

#include <rz_regex.h>
#include "rz_list.h"
#include "rz_types.h"
#include "rz_util.h"
#include "rz_cons.h"
#include "rz_bin.h"
#include "rz_util/rz_assert.h"
#include <stdio.h>
#include <stdlib.h>
#include <string.h>
#include <ctype.h>
#include <wchar.h>
#include <stdarg.h>
#include <rz_util/rz_base64.h>
#include <rz_util/rz_utf8.h>
#include <rz_util/rz_utf16.h>
#include <rz_util/rz_utf32.h>
#include <rz_util/rz_ebcdic.h>

/* stable code */
static const char *rwxstr[] = {
	[0] = "---",
	[1] = "--x",
	[2] = "-w-",
	[3] = "-wx",
	[4] = "r--",
	[5] = "r-x",
	[6] = "rw-",
	[7] = "rwx",

	[8] = "---",
	[9] = "--x",
	[10] = "-w-",
	[11] = "-wx",
	[12] = "r--",
	[13] = "r-x",
	[14] = "rw-",
	[15] = "rwx",
};

RZ_API const char *rz_str_enc_as_string(RzStrEnc enc) {
	switch (enc) {
	case RZ_STRING_ENC_8BIT:
		return "ascii";
	case RZ_STRING_ENC_UTF8:
		return "utf8";
	case RZ_STRING_ENC_MUTF8:
		return "mutf8";
	case RZ_STRING_ENC_UTF16LE:
		return "utf16le";
	case RZ_STRING_ENC_UTF32LE:
		return "utf32le";
	case RZ_STRING_ENC_UTF16BE:
		return "utf16be";
	case RZ_STRING_ENC_UTF32BE:
		return "utf32be";
	case RZ_STRING_ENC_BASE64:
		return "base64";
	case RZ_STRING_ENC_IBM037:
		return "ibm037";
	case RZ_STRING_ENC_IBM290:
		return "ibm290";
	case RZ_STRING_ENC_EBCDIC_ES:
		return "ebcdices";
	case RZ_STRING_ENC_EBCDIC_UK:
		return "ebcdicuk";
	case RZ_STRING_ENC_EBCDIC_US:
		return "ebcdicus";
	case RZ_STRING_ENC_GUESS:
		return "guessed";
	default:
		rz_warn_if_reached();
		return "unknown";
	}
}

/**
 * \brief      converts an encoding name to RzStrEnc
 *
 * \param[in]  encoding Encoding name
 * \return     Returns a RzStrEnc type.
 */
RZ_API RzStrEnc rz_str_enc_string_as_type(RZ_NULLABLE const char *encoding) {
	if (!encoding || !strncmp(encoding, "guess", 5)) {
		return RZ_STRING_ENC_GUESS;
	} else if (!strcmp(encoding, "ascii") || !strcmp(encoding, "8bit")) {
		return RZ_STRING_ENC_8BIT;
	} else if (!strcmp(encoding, "mutf8")) {
		return RZ_STRING_ENC_MUTF8;
	} else if (!strcmp(encoding, "utf8")) {
		return RZ_STRING_ENC_UTF8;
	} else if (!strcmp(encoding, "utf16le")) {
		return RZ_STRING_ENC_UTF16LE;
	} else if (!strcmp(encoding, "utf32le")) {
		return RZ_STRING_ENC_UTF32LE;
	} else if (!strcmp(encoding, "utf16be")) {
		return RZ_STRING_ENC_UTF16BE;
	} else if (!strcmp(encoding, "utf32be")) {
		return RZ_STRING_ENC_UTF32BE;
	} else if (!strcmp(encoding, "ibm037")) {
		return RZ_STRING_ENC_IBM037;
	} else if (!strcmp(encoding, "ibm290")) {
		return RZ_STRING_ENC_IBM290;
	} else if (!strcmp(encoding, "ebcdices")) {
		return RZ_STRING_ENC_EBCDIC_ES;
	} else if (!strcmp(encoding, "ebcdicuk")) {
		return RZ_STRING_ENC_EBCDIC_UK;
	} else if (!strcmp(encoding, "ebcdicus")) {
		return RZ_STRING_ENC_EBCDIC_US;
	} else if (!strcmp(encoding, "base64")) {
		return RZ_STRING_ENC_BASE64;
	}

	RZ_LOG_ERROR("rz_str: encoding %s not supported\n", encoding);
	return RZ_STRING_ENC_GUESS;
}

RZ_API int rz_str_casecmp(const char *s1, const char *s2) {
#ifdef _MSC_VER
	return stricmp(s1, s2);
#else
	return strcasecmp(s1, s2);
#endif
}

RZ_API int rz_str_ncasecmp(const char *s1, const char *s2, size_t n) {
#ifdef _MSC_VER
	return _strnicmp(s1, s2, n);
#else
	return strncasecmp(s1, s2, n);
#endif
}

// GOOD
// In-place replace the first instance of the character a, with the character b.
RZ_API int rz_str_replace_ch(char *s, char a, char b, bool global) {
	int ret = 0;
	char *o = s;
	if (!s || a == b) {
		return 0;
	}
	for (; *o; s++, o++) {
		if (*o == a) {
			ret++;
			if (b) {
				*s = b;
			} else {
				/* remove char */
				s--;
			}
			if (!global) {
				return 1;
			}
		} else {
			*s = *o;
		}
	}
	*s = 0;
	return ret;
}

RZ_API int rz_str_replace_char_once(char *s, int a, int b) {
	return rz_str_replace_ch(s, a, b, false);
}

RZ_API int rz_str_replace_char(char *s, int a, int b) {
	return rz_str_replace_ch(s, a, b, true);
}

RZ_API void rz_str_remove_char(char *str, char c) {
	while (*str) {
		if (*str == c) {
			memmove(str, str + 1, strlen(str + 1) + 1);
			continue;
		}
		str++;
	}
}

RZ_API void rz_str_reverse(char *str) {
	int i, len = strlen(str);
	int half = len / 2;
	for (i = 0; i < half; i++) {
		char ch = str[i];
		str[i] = str[len - i - 1];
		str[len - i - 1] = ch;
	}
}

// TODO: do not use toupper.. must support modes to also append lowercase chars like in r1
// TODO: this functions needs some stabilization
RZ_API int rz_str_bits(char *strout, const ut8 *buf, int len, const char *bitz) {
	int i, j, idx;
	if (bitz) {
		for (i = j = 0; i < len && (!bitz || bitz[i]); i++) {
			if (i > 0 && (i % 8) == 0) {
				buf++;
			}
			if (*buf & (1 << (i % 8))) {
				strout[j++] = toupper((const ut8)bitz[i]);
			}
		}
	} else {
		for (i = j = 0; i < len; i++) {
			idx = (i / 8);
			int bit = 7 - (i % 8);
			strout[j++] = (buf[idx] & (1 << bit)) ? '1' : '0';
		}
	}
	strout[j] = 0;
	return j;
}

RZ_API const char *rz_str_sysbits(const int v) {
	switch (v) {
	case RZ_SYS_BITS_8: return "8";
	case RZ_SYS_BITS_16: return "16";
	case RZ_SYS_BITS_32: return "32";
	case RZ_SYS_BITS_64: return "64";
	case RZ_SYS_BITS_16 | RZ_SYS_BITS_32: return "16,32";
	case RZ_SYS_BITS_16 | RZ_SYS_BITS_32 | RZ_SYS_BITS_64: return "16,32,64";
	case RZ_SYS_BITS_32 | RZ_SYS_BITS_64: return "32,64";
	}
	return "?";
}

// In-place trims a bitstring to groups of 8 bits.
// For example, the bitstring 1000000000000000 will not be modified, but the
// bitstring 0000000001000000 will be changed to 01000000.
static void trimbits(char *b) {
	const int len = strlen(b);
	char *one = strchr(b, '1');
	int pos = one ? (int)(size_t)(one - b) : len - 1;
	pos = (pos / 8) * 8;
	memmove(b, b + pos, len - pos + 1);
}

// Set 'strout' to the binary representation of the input value.
// strout must be a char array of 65 or greater.
// The string is then trimmed using the "trimbits" function above.
RZ_API int rz_str_bits64(char *strout, ut64 in) {
	int i, bit, count = 0;
	count = 0;
	for (i = (sizeof(in) * 8) - 1; i >= 0; i--) {
		bit = in >> i;
		if (bit & 1) {
			strout[count] = '1';
		} else {
			strout[count] = '0';
		}
		count++;
	}
	strout[count] = '\0';
	/* trim by 8 bits */
	trimbits(strout);
	return count;
}

/**
 * function: rz_str_bits_from_num
 *
 */
RZ_API ut64 rz_str_bits_from_string(const char *buf, const char *bitz) {
	ut64 out = 0LL;
	/* return the numeric value associated to a string (rflags) */
	for (; *buf; buf++) {
		char *ch = strchr(bitz, toupper((const unsigned char)*buf));
		if (!ch) {
			ch = strchr(bitz, tolower((const unsigned char)*buf));
		}
		if (ch) {
			int bit = (int)(size_t)(ch - bitz);
			out |= (ut64)(1LL << bit);
		} else {
			return UT64_MAX;
		}
	}
	return out;
}

RZ_API int rz_str_binstr2bin(const char *str, ut8 *out, int outlen) {
	int n, i, j, k, ret, len;
	len = strlen(str);
	for (n = i = 0; i < len; i += 8) {
		ret = 0;
		while (str[i] == ' ') {
			str++;
		}
		if (i + 7 < len) {
			for (k = 0, j = i + 7; j >= i; j--, k++) {
				// INVERSE for (k=0,j=i; j<i+8; j++,k++) {
				if (str[j] == ' ') {
					// k--;
					continue;
				}
				//		printf ("---> j=%d (%c) (%02x)\n", j, str[j], str[j]);
				if (str[j] == '1') {
					ret |= 1 << k;
				} else if (str[j] != '0') {
					return n;
				}
			}
		}
		//	printf ("-======> %02x\n", ret);
		out[n++] = ret;
		if (n == outlen) {
			return n;
		}
	}
	return n;
}

// Returns the permissions as in integer given an input in the form of rwx, rx,
// etc.
RZ_API int rz_str_rwx(const char *str) {
	int ret = atoi(str);
	if (!ret) {
		ret |= strchr(str, 'm') ? 16 : 0;
		ret |= strchr(str, 'r') ? 4 : 0;
		ret |= strchr(str, 'w') ? 2 : 0;
		ret |= strchr(str, 'x') ? 1 : 0;
	} else if (ret < 0 || ret >= RZ_ARRAY_SIZE(rwxstr)) {
		ret = 0;
	}
	return ret;
}

// Returns the string representation of the permission of the inputted integer.
RZ_API const char *rz_str_rwx_i(int rwx) {
	if (rwx < 0 || rwx >= RZ_ARRAY_SIZE(rwxstr)) {
		rwx = 0;
	}
	return rwxstr[rwx % 24]; // 15 for srwx
}

// If up is true, upcase all characters in the string, otherwise downcase all
// characters in the string.
RZ_API void rz_str_case(char *str, bool up) {
	if (up) {
		char oc = 0;
		for (; *str; oc = *str++) {
			*str = (*str == 'x' && oc == '0') ? 'x' : toupper((int)(ut8)*str);
		}
	} else {
		for (; *str; str++) {
			*str = tolower((int)(ut8)*str);
		}
	}
}

RZ_API char *rz_str_home(const char *str) {
	char *dst, *home = rz_sys_getenv(RZ_SYS_HOME);
	size_t length;
	if (!home) {
		home = rz_file_tmpdir();
		if (!home) {
			return NULL;
		}
	}
	length = strlen(home) + 1;
	if (str) {
		length += strlen(RZ_SYS_DIR) + strlen(str);
	}
	dst = (char *)malloc(length);
	if (!dst) {
		goto fail;
	}
	int home_len = strlen(home);
	memcpy(dst, home, home_len + 1);
	if (str) {
		dst[home_len] = RZ_SYS_DIR[0];
		strcpy(dst + home_len + 1, str);
	}
fail:
	free(home);
	return dst;
}

// Compute a 64 bit DJB hash of a string.
RZ_API ut64 rz_str_djb2_hash(const char *s) {
	ut64 len, h = 5381;
	if (!s) {
		return 0;
	}
	for (len = strlen(s); len > 0; len--) {
		h = (h ^ (h << 5)) ^ *s++;
	}
	return h;
}

RZ_API int rz_str_delta(char *p, char a, char b) {
	char *_a = strchr(p, a);
	char *_b = strchr(p, b);
	return (!_a || !_b) ? 0 : (_a - _b);
}

/**
 * \brief Split string \p str in place by using \p ch as a delimiter.
 *
 * Replaces all instances of \p ch in \p str with a NULL byte and it returns
 * the number of split strings.
 */
RZ_API size_t rz_str_split(char *str, char ch) {
	rz_return_val_if_fail(str, 0);
	size_t i;
	char *p;
	for (i = 1, p = str; *p; p++) {
		if (*p == ch) {
			i++;
			*p = '\0';
		}
	}
	return i;
}

// Convert a string into an array of string separated by \0
// And the last by \0\0
// Separates by words and skip spaces.
// Returns the number of tokens that the string is tokenized into.
RZ_API int rz_str_word_set0(char *str) {
	int i, quote = 0;
	char *p;
	if (!str || !*str) {
		return 0;
	}
	for (i = 0; str[i] && str[i + 1]; i++) {
		if (i > 0 && str[i - 1] == ' ' && str[i] == ' ') {
			int len = strlen(str + i);
			memmove(str + i, str + i + 1, len);
			i--;
		}
	}
	if (str[i] == ' ') {
		str[i] = 0;
	}
	for (i = 1, p = str; *p; p++) {
		if (*p == '\"') {
			if (quote) {
				quote = 0;
				*p = '\0';
				// FIX: i++;
				continue;
			} else {
				quote = 1;
				memmove(p, p + 1, strlen(p + 1) + 1);
			}
		}
		if (quote) {
			continue;
		}
		if (*p == ' ') {
			char *q = p - 1;
			if (p > str && (*q == '\\' || !*q)) {
				memmove(p, p + 1, strlen(p + 1) + 1);
				if (*q == '\\') {
					*q = ' ';
					continue;
				}
				p--;
			}
			i++;
			*p = '\0';
		} // s/ /\0/g
	}
	return i;
}

RZ_API int rz_str_word_set0_stack(char *str) {
	int i;
	char *p, *q;
	RzStack *s;
	void *pop;
	if (!str || !*str) {
		return 0;
	}
	for (i = 0; str[i] && str[i + 1]; i++) {
		if (i > 0 && str[i - 1] == ' ' && str[i] == ' ') {
			memmove(str + i, str + i + 1, strlen(str + i));
			i--;
		}
		if (i == 0 && str[i] == ' ') {
			memmove(str + i, str + i + 1, strlen(str + i));
		}
	}
	if (str[i] == ' ') {
		str[i] = 0;
	}
	s = rz_stack_new(5); // Some random number
	for (i = 1, p = str; *p; p++) {
		q = p - 1;
		if (p > str && (*q == '\\')) {
			memmove(q, p, strlen(p) + 1);
			p--;
			continue;
		}
		switch (*p) {
		case '(':
		case '{':
		case '[':
			rz_stack_push(s, (void *)p);
			continue;
		case '\'':
		case '"':
			pop = rz_stack_pop(s);
			if (pop && *(char *)pop != *p) {
				rz_stack_push(s, pop);
				rz_stack_push(s, (void *)p);
			} else if (!pop) {
				rz_stack_push(s, (void *)p);
			}
			continue;
		case ')':
		case '}':
		case ']':
			pop = rz_stack_pop(s);
			if (pop) {
				if ((*(char *)pop == '(' && *p == ')') ||
					(*(char *)pop == '{' && *p == '}') ||
					(*(char *)pop == '[' && *p == ']')) {
					continue;
				}
			}
			break;
		case ' ':
			if (p > str && !*q) {
				memmove(p, p + 1, strlen(p + 1) + 1);
				if (*q == '\\') {
					*q = ' ';
					continue;
				}
				p--;
			}
			if (rz_stack_is_empty(s)) {
				i++;
				*p = '\0';
			}
		default:
			break;
		}
	}
	rz_stack_free(s);
	return i;
}

RZ_API char *rz_str_word_get0set(char *stra, int stralen, int idx, const char *newstr, int *newlen) {
	char *p = NULL;
	char *out;
	int alen, blen, nlen;
	if (!stra && !newstr) {
		return NULL;
	}
	if (stra) {
		p = (char *)rz_str_word_get0(stra, idx);
	}
	if (!p) {
		int nslen = strlen(newstr);
		out = malloc(nslen + 1);
		if (!out) {
			return NULL;
		}
		strcpy(out, newstr);
		out[nslen] = 0;
		if (newlen) {
			*newlen = nslen;
		}
		return out;
	}
	alen = (size_t)(p - stra);
	blen = stralen - ((alen + strlen(p)) + 1);
	if (blen < 0) {
		blen = 0;
	}
	nlen = alen + blen + strlen(newstr);
	out = malloc(nlen + 2);
	if (!out) {
		return NULL;
	}
	if (alen > 0) {
		memcpy(out, stra, alen);
	}
	memcpy(out + alen, newstr, strlen(newstr) + 1);
	if (blen > 0) {
		memcpy(out + alen + strlen(newstr) + 1, p + strlen(p) + 1, blen + 1);
	}
	out[nlen + 1] = 0;
	if (newlen) {
		*newlen = nlen + ((blen == 0) ? 1 : 0);
	}
	return out;
}

// Get the idx'th entry of a tokenized string.
// XXX: Warning! this function is UNSAFE, check that the string has, at least,
// idx+1 tokens.
RZ_API const char *rz_str_word_get0(const char *str, int idx) {
	int i;
	const char *ptr = str;
	if (!ptr || idx < 0 /* prevent crashes with negative index */) {
		return "";
	}
	for (i = 0; i != idx; i++) {
		ptr = rz_str_word_get_next0(ptr);
	}
	return ptr;
}

// Return the number of times that the character ch appears in the string.
RZ_API int rz_str_char_count(const char *string, char ch) {
	int i, count = 0;
	for (i = 0; string[i]; i++) {
		if (string[i] == ch) {
			count++;
		}
	}
	return count;
}

static const char *separator_get_first(const char *text) {
	for (; *text && !IS_SEPARATOR(*text); text++)
		;
	;

	return text;
}

static const char *word_get_first(const char *text) {
	for (; *text && IS_SEPARATOR(*text); text++)
		;
	;

	return text;
}

RZ_API char *rz_str_word_get_first(const char *text) {
	return strdup(word_get_first(text));
}

// Counts the number of words (separated by separator characters: newlines, tabs,
// return, space). See rz_util.h for more details of the IS_SEPARATOR macro.
RZ_API int rz_str_word_count(const char *string) {
	int word;
	const char *text = word_get_first(string);

	for (word = 0; *text; word++) {
		text = separator_get_first(text);
		text = word_get_first(text);
	}

	return word;
}

// Returns a pointer to the first instance of a character that isn't chr in a
// string.
// TODO: make this const-correct.
// XXX if the string is only made up of chr, then the pointer will just point to
// a null byte!
RZ_API char *rz_str_ichr(char *str, char chr) {
	while (*str == chr) {
		str++;
	}
	return str;
}

// Returns a pointer to the last instance of the character chr in the input
// string.
RZ_API const char *rz_str_lchr(const char *str, char chr) {
	if (str) {
		int len = strlen(str);
		for (; len >= 0; len--) {
			if (str[len] == chr) {
				return str + len;
			}
		}
	}
	return NULL;
}

/* find the last char chr in the substring str[start:end] with end not included */
RZ_API const char *rz_sub_str_lchr(const char *str, int start, int end, char chr) {
	do {
		end--;
	} while (str[end] != chr && end >= start);
	return str[end] == chr ? &str[end] : NULL;
}

/* find the first char chr in the substring str[start:end] with end not included */
RZ_API const char *rz_sub_str_rchr(const char *str, int start, int end, char chr) {
	while (str[start] && str[start] != chr && start < end) {
		start++;
	}
	return str[start] == chr ? str + start : NULL;
}

/**
 * \brief Checks if the given character string is a two byte UTF-8 character.
 *
 * \param c The character string to test.
 * \return bool True if the character string is a two byte UTF-8 character. False otherwise.
 */
RZ_API bool rz_str_is2utf8(RZ_NONNULL const char *c) {
	rz_return_val_if_fail(c, false);
	if (!c[0] || !c[1]) {
		return false;
	}
	return ((c[0] & 0xe0) == 0xc0) && ((c[1] & 0xc0) == 0x80);
}

/**
 * \brief Checks if the given character string is a three byte UTF-8 character.
 *
 * \param c The character string to test.
 * \return bool True if the character string is a three byte UTF-8 character. False otherwise.
 */
RZ_API bool rz_str_is3utf8(RZ_NONNULL const char *c) {
	rz_return_val_if_fail(c, false);
	if (!c[0] || !c[1] || !c[2]) {
		return false;
	}
	return ((c[0] & 0xf0) == 0xe0) && ((c[1] & 0xc0) == 0x80) && ((c[2] & 0xc0) == 0x80);
}

/**
 * \brief Checks if the given character string is a four byte UTF-8 character.
 *
 * \param c The character string to test.
 * \return bool True if the character string is a four byte UTF-8 character. False otherwise.
 */
RZ_API bool rz_str_is4utf8(RZ_NONNULL const char *c) {
	rz_return_val_if_fail(c, false);
	if (!c[0] || !c[1] || !c[2] || !c[3]) {
		return false;
	}
	return ((c[0] & 0xf8) == 0xf0) && ((c[1] & 0xc0) == 0x80) && ((c[2] & 0xc0) == 0x80) && ((c[3] & 0xc0) == 0x80);
}

/**
 * \brief Checks if the byte string matches the criteria of a UTF-8 character of length \p x.
 *
 * \param c The byte string to test.
 * \return bool True if the bytes match an UTF-8 character of length \p x. False otherwise.
 */
RZ_API bool rz_str_isXutf8(RZ_NONNULL const char *c, ut8 x) {
	rz_return_val_if_fail(c, false);
	switch (x) {
	default:
		return false;
	case 1:
		return isascii(c[0]);
	case 2:
		return rz_str_is2utf8(c);
	case 3:
		return rz_str_is3utf8(c);
	case 4:
		return rz_str_is4utf8(c);
	}
}

/**
 * \brief Returns a pointer to the first occurrence of UTF-8 character \p c in the string \p s.
 *
 * \param str The string to search.
 * \param c The UTF-8 character to search for.
 * \return char* A pointer to the first occurrence of \p c in the string (first from the left) or NULL if \p c was not found.
 */
RZ_API const char *rz_str_strchr(RZ_NONNULL const char *str, RZ_NONNULL const char *c) {
	rz_return_val_if_fail(str && c, NULL);
	ut32 i = 0;
	ut64 str_len = strlen(str);
	ut8 c_len = isascii(*c) ? 1 : (rz_str_is2utf8(c) ? 2 : (rz_str_is3utf8(c) ? 3 : (rz_str_is4utf8(c) ? 4 : 1)));
	while (i <= str_len && i + c_len <= str_len) {
		if (c_len == 1) {
			if (str[i] == c[0]) {
				return str + i;
			}
		} else {
			if (rz_mem_eq((ut8 *)str + i, (ut8 *)c, c_len)) {
				return str + i;
			}
		}
		++i;
	}
	return NULL;
}

RZ_API const char *rz_str_sep(const char *base, const char *sep) {
	int i;
	while (*base) {
		for (i = 0; sep[i]; i++) {
			if (*base == sep[i]) {
				return base;
			}
		}
		base++;
	}
	return NULL;
}

RZ_API const char *rz_str_rsep(const char *base, const char *p, const char *sep) {
	int i;
	while (p >= base) {
		for (i = 0; sep[i]; i++) {
			if (*p == sep[i]) {
				return p;
			}
		}
		p--;
	}
	return NULL;
}

RZ_API const char *rz_str_rstr(const char *base, const char *p) {
	char *s = strdup(base);
	char *k = strdup(p);
	rz_str_reverse(s);
	rz_str_reverse(k);
	char *q = strstr(s, k);
	const char *r = NULL;
	if (q) {
		r = base + strlen(base) - (q - s) - strlen(p);
	}
	free(s);
	free(k);
	return r;
}

RZ_API const char *rz_str_rchr(const char *base, const char *p, int ch) {
	rz_return_val_if_fail(base, NULL);
	if (!p) {
		return strrchr(base, ch);
	}
	for (; p >= base; p--) {
		if (ch == *p) {
			break;
		}
	}
	return (p >= base) ? p : NULL;
}

RZ_API const char *rz_str_nstr(const char *s, const char *find, int slen) {
	char c, sc;
	size_t len;

	if ((c = *find++) != '\0') {
		len = strlen(find);
		do {
			do {
				if (slen-- < 1 || !(sc = *s++)) {
					return NULL;
				}
			} while (sc != c);
			if (len > slen) {
				return NULL;
			}
		} while (strncmp(s, find, len) != 0);
		s--;
	}
	return (char *)s;
}

// Returns a new heap-allocated copy of str.
// XXX what's the diff with rz_str_dup ?
RZ_API char *rz_str_new(const char *str) {
	return str ? strdup(str) : NULL;
}

// Returns a new heap-allocated copy of str, sets str[len] to '\0'.
// If the input str is longer than len, it will be truncated.
RZ_API char *rz_str_newlen(const char *str, int len) {
	if (len < 0) {
		return NULL;
	}
	char *buf = malloc(len + 1);
	if (buf) {
		memcpy(buf, str, len);
		buf[len] = 0;
	}
	return buf;
}

RZ_API char *rz_str_trunc_ellipsis(const char *str, int len) {
	if (!str) {
		return NULL;
	}
	if (strlen(str) < len) {
		return strdup(str);
	}
	char *buf = rz_str_newlen(str, len);
	if (buf && len > 4) {
		strcpy(buf + len - 4, "...");
	}
	return buf;
}

RZ_API char *rz_str_newf(const char *fmt, ...) {
	rz_return_val_if_fail(fmt, NULL);
	va_list ap, ap2;

	va_start(ap, fmt);
	if (!strchr(fmt, '%')) {
		va_end(ap);
		return strdup(fmt);
	}
	va_copy(ap2, ap);
	int ret = vsnprintf(NULL, 0, fmt, ap2);
	ret++;
	char *p = calloc(1, ret);
	if (p) {
		(void)vsnprintf(p, ret, fmt, ap);
	}
	va_end(ap2);
	va_end(ap);
	return p;
}

/**
 * \brief Secure string copy with null terminator
 *
 * 	This API behaves like strlcpy or strscpy.
 */
RZ_API size_t rz_str_ncpy(char *dst, const char *src, size_t dst_size) {
	rz_return_val_if_fail(dst && src, 0);

	// do not do anything if dst_size is 0
	if (dst_size == 0) {
		return 0;
	}
#if HAVE_STRLCPY
	return strlcpy(dst, src, dst_size);
#else
	strncpy(dst, src, dst_size - 1);
	dst[dst_size - 1] = '\0';
	return strlen(src);
#endif
}

/* memccmp("foo.bar", "foo.cow, '.') == 0 */
// Returns 1 if src and dst are equal up until the first instance of ch in src.
RZ_API bool rz_str_ccmp(const char *dst, const char *src, int ch) {
	rz_return_val_if_fail(dst && src, false);
	int i;
	for (i = 0; src[i] && src[i] != ch; i++) {
		if (dst[i] != src[i]) {
			return true;
		}
	}
	return false;
}

// Returns true if item is in sep-separated list
RZ_API bool rz_str_cmp_list(const char *list, const char *item, char sep) {
	if (!list || !item) {
		return false;
	}
	int i = 0, j = 0;
	for (; list[i] && list[i] != sep; i++, j++) {
		if (item[j] != list[i]) {
			while (list[i] && list[i] != sep) {
				i++;
			}
			if (!list[i]) {
				return false;
			}
			j = -1;
			continue;
		}
	}
	return true;
}

// like strncmp, but checking for null pointers
RZ_API int rz_str_cmp(const char *a, const char *b, int len) {
	if ((a == b) || (!a && !b)) {
		return 0;
	}
	if (!a && b) {
		return -1;
	}
	if (a && !b) {
		return 1;
	}
	if (len < 0) {
		return strcmp(a, b);
	}
	return strncmp(a, b, len);
}

// Copies all characters from src to dst up until the character 'ch'.
RZ_API int rz_str_ccpy(char *dst, char *src, int ch) {
	int i;
	for (i = 0; src[i] && src[i] != ch; i++) {
		dst[i] = src[i];
	}
	dst[i] = '\0';
	return i;
}

/**
 * \brief Create new copy of string \p ptr limited to size \p len
 * \param[in] ptr String to create new copy from
 * \param[in] len Upper limit for new string size
 * \return New copy of string \p ptr with size limited by \p len or NULL if \p ptr is NULL
 */
RZ_API char *rz_str_ndup(RZ_NULLABLE const char *ptr, int len) {
	if (!ptr || len < 0) {
		return NULL;
	}
	const size_t str_len = rz_str_nlen(ptr, len);
	char *out = malloc(str_len + 1);
	if (!out) {
		return NULL;
	}
	memcpy(out, ptr, str_len);
	out[str_len] = 0;
	return out;
}

// TODO: deprecate?
RZ_API char *rz_str_dup(char *ptr, const char *string) {
	char *str = rz_str_new(string);
	free(ptr); // in case ptr == string
	return str;
}

RZ_API char *rz_str_prepend(char *ptr, const char *string) {
	int slen, plen;
	if (!ptr) {
		return strdup(string);
	}
	plen = strlen(ptr);
	slen = strlen(string);
	ptr = realloc(ptr, slen + plen + 1);
	if (!ptr) {
		return NULL;
	}
	memmove(ptr + slen, ptr, plen + 1);
	memmove(ptr, string, slen);
	return ptr;
}

RZ_API char *rz_str_appendlen(char *ptr, const char *string, int slen) {
	char *msg = rz_str_newlen(string, slen);
	char *ret = rz_str_append(ptr, msg);
	free(msg);
	return ret;
}

RZ_API char *rz_str_append_owned(char *ptr, char *string) {
	if (!ptr) {
		return string;
	}
	char *r = rz_str_append(ptr, string);
	free(string);
	return r;
}

/*
 * first argument must be allocated
 * return: the pointer ptr resized to string size.
 */
RZ_API char *rz_str_append(char *ptr, const char *string) {
	if (string && !ptr) {
		return strdup(string);
	}
	if (RZ_STR_ISEMPTY(string)) {
		return ptr;
	}
	int plen = strlen(ptr);
	int slen = strlen(string);
	char *newptr = realloc(ptr, slen + plen + 1);
	if (!newptr) {
		free(ptr);
		return NULL;
	}
	ptr = newptr;
	memcpy(ptr + plen, string, slen + 1);
	return ptr;
}

RZ_API char *rz_str_appendf(char *ptr, const char *fmt, ...) {
	rz_return_val_if_fail(fmt, NULL);
	va_list ap, ap2;

	va_start(ap, fmt);
	if (!strchr(fmt, '%')) {
		va_end(ap);
		return rz_str_append(ptr, fmt);
	}
	va_copy(ap2, ap);
	int ret = vsnprintf(NULL, 0, fmt, ap2);
	ret++;
	char *p = calloc(1, ret);
	if (p) {
		(void)vsnprintf(p, ret, fmt, ap);
		ptr = rz_str_append(ptr, p);
		free(p);
	}
	va_end(ap2);
	va_end(ap);
	return ptr;
}

RZ_API char *rz_str_appendch(char *x, char y) {
	char b[2] = { y, 0 };
	return rz_str_append(x, b);
}

RZ_API char *rz_str_replace(char *str, const char *key, const char *val, int g) {
	if (g == 'i') {
		return rz_str_replace_icase(str, key, val, g, true);
	}
	rz_return_val_if_fail(str && key && val, NULL);

	int off, i, slen;
	char *newstr, *p = str;
	int klen = strlen(key);
	int vlen = strlen(val);
	if (klen == 1 && vlen < 2) {
		rz_str_replace_char(str, *key, *val);
		return str;
	}
	if (klen == vlen && !strcmp(key, val)) {
		return str;
	}
	slen = strlen(str);
	char *q = str;
	for (;;) {
		p = strstr(q, key);
		if (!p) {
			break;
		}
		off = (int)(size_t)(p - str);
		if (vlen != klen) {
			int tlen = slen - (off + klen);
			slen += vlen - klen;
			if (vlen > klen) {
				newstr = realloc(str, slen + 1);
				if (!newstr) {
					eprintf("realloc fail\n");
					RZ_FREE(str);
					break;
				}
				str = newstr;
			}
			p = str + off;
			memmove(p + vlen, p + klen, tlen + 1);
		}
		memcpy(p, val, vlen);
		i = off + vlen;
		q = str + i;
		if (!g) {
			break;
		}
	}
	return str;
}

RZ_API char *rz_str_replace_icase(char *str, const char *key, const char *val, int g, int keep_case) {
	rz_return_val_if_fail(str && key && val, NULL);

	int off, i, klen, vlen, slen;
	char *newstr, *p = str;
	klen = strlen(key);
	vlen = strlen(val);

	slen = strlen(str);
	for (i = 0; i < slen;) {
		p = (char *)rz_str_casestr(str + i, key);
		if (!p) {
			break;
		}
		off = (int)(size_t)(p - str);
		if (vlen != klen) {
			int tlen = slen - (off + klen);
			slen += vlen - klen;
			if (vlen > klen) {
				newstr = realloc(str, slen + 1);
				if (!newstr) {
					goto alloc_fail;
				}
				str = newstr;
			}
			p = str + off;
			memmove(p + vlen, p + klen, tlen + 1);
		}

		if (keep_case) {
			char *tmp_val = strdup(val);
			char *str_case = rz_str_ndup(p, klen);
			if (!tmp_val || !str_case) {
				free(tmp_val);
				free(str_case);
				goto alloc_fail;
			}
			tmp_val = rz_str_replace_icase(tmp_val, key, str_case, 0, 0);
			free(str_case);
			if (!tmp_val) {
				goto alloc_fail;
			}
			memcpy(p, tmp_val, vlen);
			free(tmp_val);
		} else {
			memcpy(p, val, vlen);
		}

		i = off + vlen;
		if (!g) {
			break;
		}
	}
	return str;

alloc_fail:
	eprintf("alloc fail\n");
	free(str);
	return NULL;
}

/* replace the key in str with val.
 *
 * str - input string
 * clean - input string cleaned of ANSI chars
 * thunk - array of integers that map each char of the clean string into the
 *         position in the str string
 * clen  - number of elements in thunk
 * key   - string to find in the clean string
 * val   - string that replaces key in the str string
 * g     - if true, replace all occurrences of key
 *
 * It returns a pointer to the modified string */
RZ_API char *rz_str_replace_thunked(char *str, char *clean, int *thunk, int clen,
	const char *key, const char *val, int g) {
	int i, klen, vlen, slen, delta = 0, bias;
	char *newstr, *scnd, *p = clean, *str_p;

	if (!str || !key || !val || !clean || !thunk) {
		return NULL;
	}
	klen = strlen(key);
	vlen = strlen(val);
	if (klen == vlen && !strcmp(key, val)) {
		return str;
	}
	slen = strlen(str) + 1;

	for (i = 0; i < clen;) {
		p = (char *)rz_mem_mem(
			(const ut8 *)clean + i, clen - i,
			(const ut8 *)key, klen);
		if (!p) {
			break;
		}
		i = (int)(size_t)(p - clean);
		/* as the original string changes size during replacement
		 * we need delta to keep track of it*/
		str_p = str + thunk[i] + delta;

		int newo = thunk[i + klen] - thunk[i];
		rz_str_ansi_filter(str_p, NULL, NULL, newo);
		scnd = strdup(str_p + newo);
		bias = vlen - newo;

		slen += bias;
		// HACK: this 32 avoids overwrites
		newstr = realloc(str, slen + klen);
		if (!newstr) {
			eprintf("realloc fail\n");
			RZ_FREE(str);
			free(scnd);
			break;
		}
		str = newstr;
		str_p = str + thunk[i] + delta;
		memcpy(str_p, val, vlen);
		memcpy(str_p + vlen, scnd, strlen(scnd) + 1);
		i += klen;
		delta += bias;
		free(scnd);
		if (!g) {
			break;
		}
	}
	return str;
}

RZ_API char *rz_str_replace_in(char *str, ut32 sz, const char *key, const char *val, int g) {
	if (!str || !key || !val) {
		return NULL;
	}
	char *heaped = rz_str_replace(strdup(str), key, val, g);
	if (heaped) {
		strncpy(str, heaped, sz);
		free(heaped);
	}
	return str;
}

RZ_API int rz_str_unescape(char *buf) {
	unsigned char ch = 0, ch2 = 0;
	int err = 0;
	int i;

	for (i = 0; buf[i]; i++) {
		if (buf[i] != '\\') {
			continue;
		}
		int esc_seq_len = 2;
		switch (buf[i + 1]) {
		case '\\':
		case '?':
		case '$':
			buf[i] = buf[i + 1];
			break;
		case 'e':
			buf[i] = 0x1b;
			break;
		case 'r':
			buf[i] = 0x0d;
			break;
		case 'n':
			buf[i] = 0x0a;
			break;
		case 'a':
			buf[i] = 0x07;
			break;
		case 'b':
			buf[i] = 0x08;
			break;
		case 't':
			buf[i] = 0x09;
			break;
		case 'v':
			buf[i] = 0x0b;
			break;
		case 'f':
			buf[i] = 0x0c;
			break;
		case 'x':
			err = ch2 = ch = 0;
			if (!buf[i + 2] || !buf[i + 3]) {
				eprintf("Unexpected end of string.\n");
				return 0;
			}
			err |= rz_hex_to_byte(&ch, buf[i + 2]);
			err |= rz_hex_to_byte(&ch2, buf[i + 3]);
			if (err) {
				eprintf("Error: Non-hexadecimal chars in input.\n");
				return 0; // -1?
			}
			buf[i] = (ch << 4) + ch2;
			esc_seq_len = 4;
			break;
		case '\0':
			buf[i] = '\0';
			return i;
		default:
			if (IS_OCTAL(buf[i + 1])) {
				int num_digits = 1;
				buf[i] = buf[i + 1] - '0';
				if (IS_OCTAL(buf[i + 2])) {
					num_digits++;
					buf[i] = (ut8)buf[i] * 8 + (buf[i + 2] - '0');
					if (IS_OCTAL(buf[i + 3])) {
						num_digits++;
						buf[i] = (ut8)buf[i] * 8 + (buf[i + 3] - '0');
					}
				}
				esc_seq_len = 1 + num_digits;
			} else {
				buf[i] = buf[i + 1];
			}
			break;
		}
		memmove(buf + i + 1, buf + i + esc_seq_len, strlen(buf + i + esc_seq_len) + 1);
	}
	return i;
}

RZ_API void rz_str_sanitize(char *c) {
	char *d = c;
	if (d) {
		for (; *d; c++, d++) {
			switch (*d) {
			case '`':
			case '$':
			case '{':
			case '}':
			case '~':
			case '|':
			case ';':
			case '#':
			case '@':
			case '&':
			case '<':
			case '>':
				*c = '_';
				continue;
			}
		}
	}
}

RZ_API char *rz_str_sanitize_sdb_key(const char *s) {
	if (!s || !*s) {
		return NULL;
	}
	size_t len = strlen(s);
	char *ret = malloc(len + 1);
	if (!ret) {
		return NULL;
	}
	char *cur = ret;
	while (len > 0) {
		char c = *s;
		if (!(c >= 'a' && c <= 'z') && !(c >= 'A' && c <= 'Z') && !(c >= '0' && c <= '9') && c != '_' && c != ':') {
			c = '_';
		}
		*cur = c;
		s++;
		cur++;
		len--;
	}
	*cur = '\0';
	return ret;
}

/**
 * \brief Converts unprintable characters to C-like backslash representation
 *
 * \param p pointer to the original string
 * \param dst pointer where pointer to the resulting characters sequence is put
 * \param opt pointer to encoding options structure
 **/
RZ_API void rz_str_byte_escape(const char *p, char **dst, RzStrEscOptions *opt) {
	char *q = *dst;
	switch (*p) {
	case '\n':
		*q++ = '\\';
		*q++ = opt->dot_nl ? 'l' : 'n';
		break;
	case '\r':
		*q++ = '\\';
		*q++ = 'r';
		break;
	case '\\':
		if (opt->esc_bslash) {
			*q++ = '\\';
		}
		*q++ = '\\';
		break;
	case '\t':
		*q++ = '\\';
		*q++ = 't';
		break;
	case '"':
		if (opt->esc_double_quotes) {
			*q++ = '\\';
		}
		*q++ = '"';
		break;
	case '\f':
		*q++ = '\\';
		*q++ = 'f';
		break;
	case '\b':
		*q++ = '\\';
		*q++ = 'b';
		break;
	case '\v':
		*q++ = '\\';
		*q++ = 'v';
		break;
	case '\a':
		*q++ = '\\';
		*q++ = 'a';
		break;
	case '\x1b':
		*q++ = '\\';
		*q++ = 'e';
		break;
	default:
		/* Outside the ASCII printable range */
		if (!IS_PRINTABLE(*p)) {
			if (opt->show_asciidot) {
				*q++ = '.';
			} else {
				*q++ = '\\';
				*q++ = 'x';
				*q++ = "0123456789abcdef"[*p >> 4 & 0xf];
				*q++ = "0123456789abcdef"[*p & 0xf];
			}
		} else {
			*q++ = *p;
		}
	}
	*dst = q;
}

/* Internal function. dot_nl specifies whether to convert \n into the
 * graphiz-compatible newline \l */
static RZ_OWN char *rz_str_escape_(const char *buf, bool parse_esc_seq, bool ign_esc_seq, RzStrEscOptions *opt) {
	rz_return_val_if_fail(buf, NULL);

	/* Worst case scenario, we convert every byte to a single-char escape
	 * (e.g. \n) if show_asciidot, or \xhh if !show_asciidot */
	char *new_buf = malloc(1 + strlen(buf) * (opt->show_asciidot ? 2 : 4));
	if (!new_buf) {
		return NULL;
	}
	const char *p = buf;
	char *q = new_buf;
	while (*p) {
		switch (*p) {
		case 0x1b: // ESC
			if (parse_esc_seq) {
				const char *start_seq = p;
				p++;
				/* Parse the ANSI code (only the graphic mode
				 * set ones are supported) */
				if (*p == '\0') {
					goto out;
				}
				if (*p == '[') {
					for (p++; *p != 'm'; p++) {
						if (*p == '\0') {
							goto out;
						}
					}
					if (!ign_esc_seq) {
						memcpy(q, start_seq, p - start_seq + 1);
						q += (p - start_seq + 1);
					}
				}
				break;
			}
			/* fallthrough */
		default:
			rz_str_byte_escape(p, &q, opt);
			break;
		}
		p++;
	}
out:
	*q = '\0';
	return new_buf;
}

RZ_API RZ_OWN char *rz_str_escape(RZ_NONNULL const char *buf) {
	rz_return_val_if_fail(buf, NULL);
	RzStrEscOptions opt = { 0 };
	opt.dot_nl = false;
	opt.show_asciidot = false;
	opt.esc_bslash = true;
	return rz_str_escape_(buf, true, true, &opt);
}

// Return MUST BE surrounded by double-quotes
RZ_API char *rz_str_escape_sh(const char *buf) {
	rz_return_val_if_fail(buf, NULL);
	char *new_buf = malloc(1 + strlen(buf) * 2);
	if (!new_buf) {
		return NULL;
	}
	const char *p = buf;
	char *q = new_buf;
	while (*p) {
		switch (*p) {
#if __UNIX__
		case '$':
		case '`':
#endif
		case '\\':
		case '"':
			*q++ = '\\';
			/* FALLTHRU */
		default:
			*q++ = *p++;
			break;
		}
	}
	*q = '\0';
	return new_buf;
}

RZ_API char *rz_str_escape_dot(const char *buf) {
	RzStrEscOptions opt = { 0 };
	opt.dot_nl = true;
	opt.show_asciidot = false;
	opt.esc_bslash = true;
	return rz_str_escape_(buf, true, true, &opt);
}

RZ_API char *rz_str_escape_8bit(const char *buf, bool colors, RzStrEscOptions *opt) {
	return rz_str_escape_(buf, colors, !colors, opt);
}

static char *rz_str_escape_utf(const char *buf, int buf_size, RzStrEnc enc, bool show_asciidot, bool esc_bslash, bool esc_double_quotes, bool keep_printable) {
	char *new_buf, *q;
	const char *p, *end;
	RzRune ch;
	int i, len, ch_bytes;

	if (!buf) {
		return NULL;
	}
	switch (enc) {
	case RZ_STRING_ENC_UTF16LE:
	case RZ_STRING_ENC_UTF16BE:
	case RZ_STRING_ENC_UTF32LE:
	case RZ_STRING_ENC_UTF32BE:
		if (buf_size < 0) {
			return NULL;
		}
		if (enc == RZ_STRING_ENC_UTF16LE || enc == RZ_STRING_ENC_UTF16BE) {
			end = (char *)rz_mem_mem_aligned((ut8 *)buf, buf_size, (ut8 *)"\0\0", 2, 2);
		} else {
			end = (char *)rz_mem_mem_aligned((ut8 *)buf, buf_size, (ut8 *)"\0\0\0\0", 4, 4);
		}
		if (!end) {
			end = buf + buf_size - 1; /* TODO: handle overlong strings properly */
		}
		len = end - buf;
		break;
	default:
		len = strlen(buf);
		end = buf + len;
	}
	/* Worst case scenario, we convert every byte to \xhh */
	new_buf = malloc(1 + (len * 4));
	if (!new_buf) {
		return NULL;
	}
	p = buf;
	q = new_buf;
	while (p < end) {
		switch (enc) {
		case RZ_STRING_ENC_UTF16LE:
		case RZ_STRING_ENC_UTF16BE:
		case RZ_STRING_ENC_UTF32LE:
		case RZ_STRING_ENC_UTF32BE:
			if (enc == RZ_STRING_ENC_UTF16LE || enc == RZ_STRING_ENC_UTF16BE) {
				ch_bytes = rz_utf16_decode((ut8 *)p, end - p, &ch, enc == RZ_STRING_ENC_UTF16BE);
			} else {
				ch_bytes = rz_utf32_decode((ut8 *)p, end - p, &ch, enc == RZ_STRING_ENC_UTF32BE);
			}
			if (ch_bytes == 0) {
				p++;
				continue;
			}
			break;
		default:
			ch_bytes = rz_utf8_decode((ut8 *)p, end - p, &ch);
			if (ch_bytes == 0) {
				ch_bytes = 1;
			}
		}
		if (show_asciidot && !IS_PRINTABLE(ch)) {
			*q++ = '.';
		} else if (ch_bytes > 1) {
			if (keep_printable) {
				q += rz_utf8_encode((ut8 *)q, ch);
			} else {
				*q++ = '\\';
				*q++ = ch_bytes == 4 ? 'U' : 'u';
				for (i = ch_bytes == 4 ? 6 : 2; i >= 0; i -= 2) {
					*q++ = "0123456789abcdef"[ch >> 4 * (i + 1) & 0xf];
					*q++ = "0123456789abcdef"[ch >> 4 * i & 0xf];
				}
			}
		} else {
			int offset = enc == RZ_STRING_ENC_UTF16BE ? 1 : enc == RZ_STRING_ENC_UTF32BE ? 3
												     : 0;
			RzStrEscOptions opt = { 0 };
			opt.dot_nl = false;
			opt.show_asciidot = false;
			opt.esc_bslash = esc_bslash;
			opt.esc_double_quotes = esc_double_quotes;
			rz_str_byte_escape(p + offset, &q, &opt);
		}
		switch (enc) {
		case RZ_STRING_ENC_UTF16LE:
		case RZ_STRING_ENC_UTF16BE:
			p += ch_bytes < 2 ? 2 : ch_bytes;
			break;
		case RZ_STRING_ENC_UTF32LE:
		case RZ_STRING_ENC_UTF32BE:
			p += 4;
			break;
		default:
			p += ch_bytes;
		}
	}
	*q = '\0';
	return new_buf;
}

RZ_API char *rz_str_escape_utf8(const char *buf, RzStrEscOptions *opt) {
	return rz_str_escape_utf(buf, -1, RZ_STRING_ENC_UTF8, opt->show_asciidot, opt->esc_bslash, opt->esc_double_quotes, false);
}

RZ_API char *rz_str_escape_utf8_keep_printable(const char *buf, RzStrEscOptions *opt) {
	return rz_str_escape_utf(buf, -1, RZ_STRING_ENC_UTF8, opt->show_asciidot, opt->esc_bslash, opt->esc_double_quotes, true);
}

RZ_API char *rz_str_escape_utf16le(const char *buf, int buf_size, RzStrEscOptions *opt) {
	return rz_str_escape_utf(buf, buf_size, RZ_STRING_ENC_UTF16LE, opt->show_asciidot, opt->esc_bslash, opt->esc_double_quotes, false);
}

RZ_API char *rz_str_escape_utf32le(const char *buf, int buf_size, RzStrEscOptions *opt) {
	return rz_str_escape_utf(buf, buf_size, RZ_STRING_ENC_UTF32LE, opt->show_asciidot, opt->esc_bslash, opt->esc_double_quotes, false);
}

RZ_API char *rz_str_escape_utf16be(const char *buf, int buf_size, RzStrEscOptions *opt) {
	return rz_str_escape_utf(buf, buf_size, RZ_STRING_ENC_UTF16BE, opt->show_asciidot, opt->esc_bslash, opt->esc_double_quotes, false);
}

RZ_API char *rz_str_escape_utf32be(const char *buf, int buf_size, RzStrEscOptions *opt) {
	return rz_str_escape_utf(buf, buf_size, RZ_STRING_ENC_UTF32BE, opt->show_asciidot, opt->esc_bslash, opt->esc_double_quotes, false);
}

static char *escape_utf8_for_json(const char *buf, int buf_size, bool mutf8) {
	char *new_buf, *q;
	const ut8 *p, *end;
	RzRune ch;
	int i, len, ch_bytes;

	if (!buf) {
		return NULL;
	}
	len = buf_size < 0 ? strlen(buf) : buf_size;
	end = (const ut8 *)buf + len;
	/* Worst case scenario, we convert every byte to \u00hh */
	new_buf = malloc(1 + (len * 6));
	if (!new_buf) {
		return NULL;
	}
	p = (const ut8 *)buf;
	q = new_buf;
	while (p < end) {
		ptrdiff_t bytes_left = end - p;
		ch_bytes = mutf8 ? rz_mutf8_decode(p, bytes_left, &ch) : rz_utf8_decode(p, bytes_left, &ch);
		if (ch_bytes == 1) {
			switch (*p) {
			case '\n':
				*q++ = '\\';
				*q++ = 'n';
				break;
			case '\r':
				*q++ = '\\';
				*q++ = 'r';
				break;
			case '\\':
				*q++ = '\\';
				*q++ = '\\';
				break;
			case '\t':
				*q++ = '\\';
				*q++ = 't';
				break;
			case '"':
				*q++ = '\\';
				*q++ = '"';
				break;
			case '\f':
				*q++ = '\\';
				*q++ = 'f';
				break;
			case '\b':
				*q++ = '\\';
				*q++ = 'b';
				break;
			default:
				if (!IS_PRINTABLE(*p)) {
					*q++ = '\\';
					*q++ = 'u';
					*q++ = '0';
					*q++ = '0';
					*q++ = "0123456789abcdef"[*p >> 4 & 0xf];
					*q++ = "0123456789abcdef"[*p & 0xf];
				} else {
					*q++ = *p;
				}
			}
		} else if (ch_bytes == 4) {
			if (rz_rune_is_printable(ch)) {
				// Assumes buf is UTF8-encoded
				for (i = 0; i < ch_bytes; i++) {
					*q++ = *(p + i);
				}
			} else {
				RzRune high, low;
				ch -= 0x10000;
				high = 0xd800 + (ch >> 10 & 0x3ff);
				low = 0xdc00 + (ch & 0x3ff);
				*q++ = '\\';
				*q++ = 'u';
				for (i = 2; i >= 0; i -= 2) {
					*q++ = "0123456789abcdef"[high >> 4 * (i + 1) & 0xf];
					*q++ = "0123456789abcdef"[high >> 4 * i & 0xf];
				}
				*q++ = '\\';
				*q++ = 'u';
				for (i = 2; i >= 0; i -= 2) {
					*q++ = "0123456789abcdef"[low >> 4 * (i + 1) & 0xf];
					*q++ = "0123456789abcdef"[low >> 4 * i & 0xf];
				}
			}
		} else if (ch_bytes > 1) {
			if (rz_rune_is_printable(ch)) {
				// Assumes buf is UTF8-encoded
				for (i = 0; i < ch_bytes; i++) {
					*q++ = *(p + i);
				}
			} else {
				*q++ = '\\';
				*q++ = 'u';
				for (i = 2; i >= 0; i -= 2) {
					*q++ = "0123456789abcdef"[ch >> 4 * (i + 1) & 0xf];
					*q++ = "0123456789abcdef"[ch >> 4 * i & 0xf];
				}
			}
		} else { // ch_bytes == 0
			// invalid utf-8
			ch_bytes = 1;
		}
		p += ch_bytes;
	}
	*q = '\0';
	return new_buf;
}

RZ_API char *rz_str_escape_utf8_for_json(const char *buf, int buf_size) {
	return escape_utf8_for_json(buf, buf_size, false);
}

RZ_API char *rz_str_escape_mutf8_for_json(const char *buf, int buf_size) {
	return escape_utf8_for_json(buf, buf_size, true);
}

// http://daviddeley.com/autohotkey/parameters/parameters.htm#WINCRULES
// https://docs.microsoft.com/en-us/cpp/cpp/main-function-command-line-args?redirectedfrom=MSDN&view=vs-2019#parsing-c-command-line-arguments
RZ_API char *rz_str_format_msvc_argv(size_t argc, const char **argv) {
	RzStrBuf sb;
	rz_strbuf_init(&sb);

	size_t i;
	for (i = 0; i < argc; i++) {
		if (i > 0) {
			rz_strbuf_append(&sb, " ");
		}
		const char *arg = argv[i];
		bool must_escape = strchr(arg, '\"') != NULL;
		bool must_quote = strpbrk(arg, " \t") != NULL || !*arg;
		if (!must_escape && must_quote && *arg && arg[strlen(arg) - 1] == '\\') {
			// if the last char is a bs and we would quote it, we must also escape
			must_escape = true;
		}
		if (must_quote) {
			rz_strbuf_append(&sb, "\"");
		}
		if (must_escape) {
			size_t bs_count = 0; // backslash counter
			for (; *arg; arg++) {
				switch (*arg) {
				case '\"':
					for (; bs_count; bs_count--) {
						// backslashes must be escaped iff they precede a "
						// so just duplicate the number of backslashes already printed
						rz_strbuf_append(&sb, "\\");
					}
					rz_strbuf_append(&sb, "\\\"");
					break;
				case '\\':
					bs_count++;
					rz_strbuf_append(&sb, "\\");
					break;
				default:
					bs_count = 0;
					rz_strbuf_append_n(&sb, arg, 1);
					break;
				}
			}
			if (must_quote) {
				// there will be a quote after this so we have to escape bs here as well
				for (; bs_count; bs_count--) {
					rz_strbuf_append(&sb, "\\");
				}
			}
		} else {
			rz_strbuf_append(&sb, arg);
		}
		if (must_quote) {
			rz_strbuf_append(&sb, "\"");
		}
	}

	return rz_strbuf_drain_nofree(&sb);
}

static size_t __str_ansi_length(char const *str) {
	size_t i = 1;
	if (str[0] == 0x1b) {
		if (str[1] == '[') {
			i++;
			while (str[i] && str[i] != 'J' && str[i] != 'm' && str[i] != 'H' && str[i] != 'K') {
				i++;
			}
		} else if (str[1] == '#') {
			while (str[i] && str[i] != 'q') {
				i++;
			}
		}
		if (str[i]) {
			i++;
		}
	}
	return i;
}

/* ansi helpers */
RZ_API size_t rz_str_ansi_nlen(const char *str, size_t slen) {
	size_t i = 0, len = 0;
	if (slen > 0) {
		while (str[i] && i < slen) {
			size_t chlen = __str_ansi_length(str + i);
			if (chlen == 1) {
				len++;
			}
			i += chlen;
		}
		return len > 0 ? len : 1;
	}
	while (str[i]) {
		size_t chlen = __str_ansi_length(str + i);
		if (chlen == 1) {
			len++;
		}
		i += chlen;
	}
	return len > 0 ? len : 1;
}

RZ_API size_t rz_str_ansi_len(const char *str) {
	return rz_str_ansi_nlen(str, 0);
}

RZ_API size_t rz_str_nlen(const char *str, size_t n) {
	rz_return_val_if_fail(str, 0);
#if HAVE_STRNLEN
	return strnlen(str, n);
#else
	size_t len = 0;
	while (*str && n) {
		len++;
		str++;
		n--;
	}
	return len;
#endif
}

// to handle wide string as well
// XXX can be error prone
RZ_API size_t rz_str_nlen_w(const char *str, int n) {
	size_t len = 0;
	if (str) {
		while (*str && n > 0) {
			len++;
			str++;
			if (!*str) {
				// handle wide strings
				// xx00yy00bb00
				if (n - 2 > 0) {
					if (str[2]) {
						break;
					}
				}
				str++;
			}
			n--;
		}
	}
	return len;
}

RZ_API bool rz_str_is_ascii(const char *str) {
	const ut8 *ptr;
	for (ptr = (const ut8 *)str; *ptr; ptr++) {
		if (*ptr > 0x7f) {
			return false;
		}
	}
	return true;
}

/**
 * \brief Checks if the whole string is composed of whitespace
 *
 * \param str input string
 * \return bool true if whitespace (or empty), false otherwise
 */
RZ_API bool rz_str_is_whitespace(RZ_NONNULL const char *str) {
	rz_return_val_if_fail(str, false);
	for (const char *ptr = str; *ptr != '\0'; ptr++) {
		if (!isspace(*ptr)) {
			return false;
		}
	}
	return true;
}

/**
 * \brief Returns true if the input string is correctly UTF-8-encoded.
 *
 * Goes through a null-terminated string and returns false if there is a byte
 * sequence that does not encode a valid UTF-8 code point (as determined by
 * rz_utf8_decode()). If there are no such sequences, it returns true.
 *
 * \param str Input string to check for UTF-8 validity.
 */
RZ_API bool rz_str_is_utf8(RZ_NONNULL const char *str) {
	rz_return_val_if_fail(str, false);
	const ut8 *ptr = (const ut8 *)str;
	size_t len = strlen(str);
	while (len) {
		int bytes = rz_utf8_decode(ptr, len, NULL);
		if (!bytes) {
			return false;
		}
		len -= bytes;
		ptr += bytes;
	}
	return true;
}

RZ_API bool rz_str_is_printable(const char *str) {
	while (*str) {
		int ulen = rz_utf8_decode((const ut8 *)str, strlen(str), NULL);
		if (ulen > 1) {
			str += ulen;
			continue;
		}
		if (!IS_PRINTABLE(*str)) {
			return false;
		}
		str++;
	}
	return true;
}

RZ_API bool rz_str_is_printable_limited(const char *str, int size) {
	while (size > 0 && *str) {
		int ulen = rz_utf8_decode((const ut8 *)str, strlen(str), NULL);
		if (ulen > 1) {
			str += ulen;
			continue;
		}
		if (!IS_PRINTABLE(*str)) {
			return false;
		}
		str++;
		size--;
	}
	return true;
}

RZ_API bool rz_str_is_printable_incl_newlines(const char *str) {
	while (*str) {
		int ulen = rz_utf8_decode((const ut8 *)str, strlen(str), NULL);
		if (ulen > 1) {
			str += ulen;
			continue;
		}
		if (!IS_PRINTABLE(*str)) {
			if (*str != '\r' && *str != '\n' && *str != '\t') {
				return false;
			}
		}
		str++;
	}
	return true;
}

// Length in chars of a wide string (find better name?)
RZ_API size_t rz_wstr_clen(const char *s) {
	size_t len = 0;
	if (!*s++) {
		return 0;
	}
	while (*s++ || *s++) {
		len++;
	}
	return len + 1;
}

RZ_API const char *rz_str_ansi_chrn(const char *str, size_t n) {
	int len, i, li;
	for (li = i = len = 0; str[i] && (n != len); i++) {
		size_t chlen = __str_ansi_length(str + i);
		if (chlen > 1) {
			i += chlen - 1;
		} else {
			if ((str[i] & 0xc0) != 0x80) {
				len++;
			}
			li = i;
		}
	}
	return str + li;
}

/*
 * filter out ansi CSI.
 * str - input string,
 * out - if not NULL write a pointer to the original string there,
 * cposs - if not NULL write a pointer to thunk array there
 * (*cposs)[i] is the offset of the out[i] in str
 * len - length of str
 *
 * it returns the number of normal characters found in str
 */
RZ_API int rz_str_ansi_filter(char *str, char **out, int **cposs, int len) {
	int i, j, *cps;

	if (len == 0) {
		return 0;
	}
	if (len < 0) {
		len = strlen(str);
	}
	char *tmp = malloc(len + 1);
	if (!tmp) {
		return -1;
	}
	memcpy(tmp, str, len + 1);
	cps = calloc(len + 1, sizeof(int));
	if (!cps) {
		free(tmp);
		return -1;
	}

	for (i = j = 0; i < len; i++) {
		if (tmp[i] == 0x1b) {
			size_t chlen = __str_ansi_length(str + i);
			if (chlen > 1) {
				i += chlen;
				i--;
			}
		} else {
			str[j] = tmp[i];
			cps[j] = i;
			j++;
		}
	}
	str[j] = tmp[i];

	if (out) {
		*out = tmp;
	} else {
		free(tmp);
	}

	if (cposs) {
		*cposs = cps;
	} else {
		free(cps);
	}

	return j;
}

RZ_API char *rz_str_ansi_crop(const char *str, ut32 x, ut32 y, ut32 x2, ut32 y2) {
	char *r, *rz_end, *ret;
	const char *s, *s_start;
	size_t rz_len, str_len = 0, nr_of_lines = 0;
	ut32 ch = 0, cw = 0;
	if (x2 <= x || y2 <= y || !str) {
		return strdup("");
	}
	s = s_start = str;
	while (*s) {
		str_len++;
		if (*s == '\n') {
			nr_of_lines++;
		}
		s++;
	}
	rz_len = str_len + nr_of_lines * strlen(Color_RESET) + 1;
	r = ret = malloc(rz_len);
	if (!r) {
		return NULL;
	}
	rz_end = r + rz_len;
	while (*str) {
		/* crop height */
		if (ch >= y2) {
			r--;
			break;
		}
		if (*str == '\n') {
			if (ch >= y && ch < y2) {
				const char *reset = Color_RESET "\n";
				if (strlen(reset) < (rz_end - r)) {
					const int reset_length = strlen(reset);
					memcpy(r, reset, reset_length + 1);
					r += reset_length;
				}
			}
			str++;
			ch++;
			cw = 0;
		} else {
			if (ch >= y && ch < y2) {
				if ((*str & 0xc0) == 0x80) {
					if (cw > x) {
						*r++ = *str++;
					} else {
						str++;
					}
					continue;
				}
				if (rz_str_char_fullwidth(str, str_len - (str - s_start))) {
					cw++;
					if (cw == x) {
						*r++ = ' ';
						str++;
						continue;
					}
				}
				if (*str == 0x1b && *(str + 1) == '[') {
					const char *ptr = str;
					if ((rz_end - r) > 2) {
						/* copy 0x1b and [ */
						*r++ = *str++;
						*r++ = *str++;
						for (ptr = str; *ptr && *ptr != 'J' && *ptr != 'm' && *ptr != 'H'; ptr++) {
							*r++ = *ptr;
						}
						*r++ = *ptr++;
					}
					str = ptr;
					continue;
				} else if (cw >= x && cw < x2) {
					*r++ = *str;
				}
			}
			/* skip until newline */
			if (cw >= x2) {
				while (*str && *str != '\n') {
					str++;
				}
			} else {
				str++;
			}
			cw++;
		}
	}
	*r = 0;
	return ret;
}

RZ_API size_t rz_str_utf8_codepoint(const char *s, size_t left) {
	if ((*s & 0x80) != 0x80) {
		return 0;
	} else if ((*s & 0xe0) == 0xc0 && left >= 1) {
		return ((*s & 0x1f) << 6) + (*(s + 1) & 0x3f);
	} else if ((*s & 0xf0) == 0xe0 && left >= 2) {
		return ((*s & 0xf) << 12) + ((*(s + 1) & 0x3f) << 6) + (*(s + 2) & 0x3f);
	} else if ((*s & 0xf8) == 0xf0 && left >= 3) {
		return ((*s & 0x7) << 18) + ((*(s + 1) & 0x3f) << 12) + ((*(s + 2) & 0x3f) << 6) + (*(s + 3) & 0x3f);
	}
	return 0;
}

RZ_API bool rz_str_char_fullwidth(const char *s, size_t left) {
	size_t codepoint = rz_str_utf8_codepoint(s, left);
	return (codepoint >= 0x1100 &&
		(codepoint <= 0x115f || /* Hangul Jamo init. consonants */
			codepoint == 0x2329 || codepoint == 0x232a ||
			(RZ_BETWEEN(0x2e80, codepoint, 0xa4cf) && codepoint != 0x303f) || /* CJK ... Yi */
			RZ_BETWEEN(0xac00, codepoint, 0xd7a3) || /* Hangul Syllables */
			RZ_BETWEEN(0xf900, codepoint, 0xfaff) || /* CJK Compatibility Ideographs */
			RZ_BETWEEN(0xfe10, codepoint, 0xfe19) || /* Vertical forms */
			RZ_BETWEEN(0xfe30, codepoint, 0xfe6f) || /* CJK Compatibility Forms */
			RZ_BETWEEN(0xff00, codepoint, 0xff60) || /* Fullwidth Forms */
			RZ_BETWEEN(0xffe0, codepoint, 0xffe6) ||
			RZ_BETWEEN(0x20000, codepoint, 0x2fffd) ||
			RZ_BETWEEN(0x30000, codepoint, 0x3fffd)));
}

/**
 * Returns size in bytes of the utf8 char
 * Returns 1 in case of ASCII
 * str - Pointer to buffer
 */
RZ_API size_t rz_str_utf8_charsize(const char *str) {
	rz_return_val_if_fail(str, 0);
	size_t size = 0;
	size_t length = strlen(str);
	while (size < length && size < 5) {
		size++;
		if ((str[size] & 0xc0) != 0x80) {
			break;
		}
	}
	return size < 5 ? size : 0;
}

/**
 * Returns size in bytes of the utf8 char previous to str
 * Returns 1 in case of ASCII
 * str - Pointer to leading utf8 char
 * prev_len - Length in bytes of the buffer until str
 */
RZ_API size_t rz_str_utf8_charsize_prev(const char *str, int prev_len) {
	rz_return_val_if_fail(str, 0);
	int pos = 0;
	size_t size = 0, minsize = RZ_MIN(5, prev_len);
	while (size < minsize) {
		size++;
		if ((str[--pos] & 0xc0) != 0x80) {
			break;
		}
	}
	return size < 5 ? size : 0;
}

/**
 * Returns size in bytes of the last utf8 char of the string
 * Returns 1 in case of ASCII
 * str - Pointer to buffer
 */
RZ_API size_t rz_str_utf8_charsize_last(const char *str) {
	rz_return_val_if_fail(str, 0);
	size_t len = strlen(str);
	return rz_str_utf8_charsize_prev(str + len, len);
}

RZ_API void rz_str_filter_zeroline(char *str, int len) {
	int i;
	for (i = 0; i < len && str[i]; i++) {
		if (str[i] == '\n' || str[i] == '\r') {
			break;
		}
		if (!IS_PRINTABLE(str[i])) {
			break;
		}
	}
	str[i] = 0;
}

/**
 * \brief Convert all non-printable characters in \p str with '.'
 *
 * \param str String to make printable.
 */
RZ_API void rz_str_filter(char *str) {
	size_t i;
	for (i = 0; str[i]; i++) {
		if (!IS_PRINTABLE(str[i])) {
			str[i] = '.';
		}
	}
}

RZ_API bool rz_str_glob(const char *str, const char *glob) {
	if (!glob) {
		return true;
	}
	char *begin = strchr(glob, '^');
	if (begin) {
		glob = ++begin;
	}
	while (*str) {
		if (!*glob) {
			return true;
		}
		switch (*glob) {
		case '*':
			if (!*++glob) {
				return true;
			}
			while (*str) {
				if (*glob == *str) {
					break;
				}
				str++;
			}
			break;
		case '$':
			return (*++glob == '\x00');
		case '?':
			str++;
			glob++;
			break;
		default:
			if (*glob != *str) {
				return false;
			}
			str++;
			glob++;
		}
	}
	while (*glob == '*') {
		++glob;
	}
	return ((*glob == '$' && !*glob++) || !*glob);
}

// Escape the string arg so that it is parsed as a single argument by rz_str_argv
RZ_API char *rz_str_arg_escape(const char *arg) {
	char *str;
	int dest_i = 0, src_i = 0;
	if (!arg) {
		return NULL;
	}
	str = malloc((2 * strlen(arg) + 1) * sizeof(char)); // Worse case when every character need to be escaped
	if (!str) {
		return NULL;
	}
	for (src_i = 0; arg[src_i] != '\0'; src_i++) {
		char c = arg[src_i];
		switch (c) {
		case '\'':
		case '"':
		case '\\':
		case ' ':
			str[dest_i++] = '\\';
			str[dest_i++] = c;
			break;
		default:
			str[dest_i++] = c;
			break;
		}
	}
	str[dest_i] = '\0';
	return realloc(str, (strlen(str) + 1) * sizeof(char));
}

// Unescape the string arg to its original format
RZ_API int rz_str_arg_unescape(char *arg) {
	int dest_i = 0, src_i = 0;
	if (!arg) {
		return 0;
	}
	for (src_i = 0; arg[src_i] != '\0'; src_i++) {
		char c = arg[src_i];
		if (c == '\\') {
			if (arg[++src_i] == '\0') {
				break;
			}
			arg[dest_i++] = arg[src_i];
		} else {
			arg[dest_i++] = c;
		}
	}
	arg[dest_i] = '\0';
	return dest_i;
}

RZ_API char *rz_str_path_escape(const char *path) {
	char *str;
	int dest_i = 0, src_i = 0;

	if (!path) {
		return NULL;
	}
	// Worst case when every character need to be escaped
	str = malloc((2 * strlen(path) + 1) * sizeof(char));
	if (!str) {
		return NULL;
	}

	for (src_i = 0; path[src_i] != '\0'; src_i++) {
		char c = path[src_i];
		switch (c) {
		case ' ':
			str[dest_i++] = '\\';
			str[dest_i++] = c;
			break;
		default:
			str[dest_i++] = c;
			break;
		}
	}

	str[dest_i] = '\0';
	return realloc(str, (strlen(str) + 1) * sizeof(char));
}

RZ_API int rz_str_path_unescape(char *path) {
	int i;

	for (i = 0; path[i]; i++) {
		if (path[i] != '\\') {
			continue;
		}
		if (path[i + 1] == ' ') {
			path[i] = ' ';
			memmove(path + i + 1, path + i + 2, strlen(path + i + 2) + 1);
		}
	}

	return i;
}

RZ_API char **rz_str_argv(const char *cmdline, int *_argc) {
	int argc = 0;
	int argv_len = 128; // Begin with that, argv will reallocated if necessary
	char *args; // Working buffer for writing unescaped args
	int cmdline_current = 0; // Current character index in _cmdline
	int args_current = 0; // Current character index in  args
	int arg_begin = 0; // Index of the first character of the current argument in args

	if (!cmdline) {
		return NULL;
	}

	char **argv = malloc(argv_len * sizeof(char *));
	if (!argv) {
		return NULL;
	}
	args = malloc(128 + strlen(cmdline) * sizeof(char)); // Unescaped args will be shorter, so strlen (cmdline) will be enough
	if (!args) {
		free(argv);
		return NULL;
	}
	do {
		// States for parsing args
		int escaped = 0;
		int singlequoted = 0;
		int doublequoted = 0;

		// Seek the beginning of next argument (skip whitespaces)
		while (cmdline[cmdline_current] != '\0' && IS_WHITECHAR(cmdline[cmdline_current])) {
			cmdline_current++;
		}

		if (cmdline[cmdline_current] == '\0') {
			break; // No more arguments
		}
		// Read the argument
		while (1) {
			char c = cmdline[cmdline_current];
			int end_of_current_arg = 0;
			if (escaped) {
				switch (c) {
				case '\'':
				case '"':
				case ' ':
				case '\\':
					args[args_current++] = '\\';
					args[args_current++] = c;
					break;
				case '\0':
					args[args_current++] = '\\';
					end_of_current_arg = 1;
					break;
				default:
					args[args_current++] = '\\';
					args[args_current++] = c;
				}
				escaped = 0;
			} else {
				switch (c) {
				case '\'':
					if (doublequoted) {
						args[args_current++] = c;
					} else {
						singlequoted = !singlequoted;
					}
					break;
				case '"':
					if (singlequoted) {
						args[args_current++] = c;
					} else {
						doublequoted = !doublequoted;
					}
					break;
				case '\\':
					escaped = 1;
					break;
				case ' ':
					if (singlequoted || doublequoted) {
						args[args_current++] = c;
					} else {
						end_of_current_arg = 1;
					}
					break;
				case '\0':
					end_of_current_arg = 1;
					break;
				default:
					args[args_current++] = c;
				}
			}
			if (end_of_current_arg) {
				break;
			}
			cmdline_current++;
		}
		args[args_current++] = '\0';
		argv[argc++] = strdup(&args[arg_begin]);
		if (argc >= argv_len) {
			argv_len *= 2;
			char **tmp = realloc(argv, argv_len * sizeof(char *));
			if (!tmp) {
				free(args);
				free(argv);
				return NULL;
			}
			argv = tmp;
		}
		arg_begin = args_current;
	} while (cmdline[cmdline_current++] != '\0');
	argv[argc] = NULL;
	char **tmp = realloc(argv, (argc + 1) * sizeof(char *));
	if (tmp) {
		argv = tmp;
	} else {
		free(argv);
		argv = NULL;
	}
	if (_argc) {
		*_argc = argc;
	}
	free(args);
	return argv;
}

RZ_API void rz_str_argv_free(char **argv) {
	int argc = 0;
	if (!argv) {
		return;
	}
	while (argv[argc]) {
		free(argv[argc++]);
	}
	free(argv);
}

RZ_API const char *rz_str_firstbut(const char *s, char ch, const char *but) {
	int idx, _b = 0;
	ut8 *b = (ut8 *)&_b;
	const char *isbut, *p;
	const int bsz = sizeof(_b) * 8;
	if (!but) {
		return strchr(s, ch);
	}
	if (strlen(but) >= bsz) {
		eprintf("rz_str_firstbut: but string too long\n");
		return NULL;
	}
	for (p = s; *p; p++) {
		isbut = strchr(but, *p);
		if (isbut) {
			idx = (int)(size_t)(isbut - but);
			_b = RZ_BIT_TOGGLE(b, idx);
			continue;
		}
		if (*p == ch && !_b) {
			return p;
		}
	}
	return NULL;
}

RZ_API const char *rz_str_lastbut(const char *s, char ch, const char *but) {
	int idx, _b = 0;
	ut8 *b = (ut8 *)&_b;
	const char *isbut, *p, *lp = NULL;
	const int bsz = sizeof(_b) * 8;
	if (!but) {
		return rz_str_lchr(s, ch);
	}
	if (strlen(but) >= bsz) {
		eprintf("rz_str_lastbut: but string too long\n");
		return NULL;
	}
	for (p = s; *p; p++) {
		isbut = strchr(but, *p);
		if (isbut) {
			idx = (int)(size_t)(isbut - but);
			_b = RZ_BIT_TOGGLE(b, idx);
			continue;
		}
		if (*p == ch && !_b) {
			lp = p;
		}
	}
	return lp;
}

// Must be merged inside strlen
RZ_API size_t rz_str_len_utf8char(const char *s, int left) {
	size_t i = 1;
	while (s[i] && (!left || i < left)) {
		if ((s[i] & 0xc0) != 0x80) {
			i++;
		} else {
			break;
		}
	}
	return i;
}

RZ_API size_t rz_str_len_utf8(const char *s) {
	size_t i = 0, j = 0, fullwidths = 0;
	while (s[i]) {
		if ((s[i] & 0xc0) != 0x80) {
			j++;
			if (rz_str_char_fullwidth(s + i, 4)) {
				fullwidths++;
			}
		}
		i++;
	}
	return j + fullwidths;
}

RZ_API size_t rz_str_len_utf8_ansi(const char *str) {
	int i = 0, len = 0, fullwidths = 0;
	while (str[i]) {
		char ch = str[i];
		size_t chlen = __str_ansi_length(str + i);
		if (chlen > 1) {
			i += chlen - 1;
		} else if ((ch & 0xc0) != 0x80) { // utf8
			len++;
			if (rz_str_char_fullwidth(str + i, chlen)) {
				fullwidths++;
			}
		}
		i++;
	}
	return len + fullwidths;
}

// XXX must find across the ansi tags, as well as support utf8
RZ_API const char *rz_strstr_ansi(const char *a, const char *b) {
	const char *ch, *p = a;
	do {
		ch = strchr(p, '\x1b');
		if (ch) {
			const char *v = rz_str_nstr(p, b, ch - p);
			if (v) {
				return v;
			}
			p = ch + __str_ansi_length(ch);
		}
	} while (ch);
	return strstr(p, b);
}

RZ_API const char *rz_str_casestr(const char *a, const char *b) {
	// That's a GNUism that works in many places.. but we don't want it
	// return strcasestr (a, b);
	size_t hay_len = strlen(a);
	size_t needle_len = strlen(b);
	if (!hay_len || !needle_len) {
		return NULL;
	}
	while (hay_len >= needle_len) {
		if (!rz_str_ncasecmp(a, b, needle_len)) {
			return (const char *)a;
		}
		a++;
		hay_len--;
	}
	return NULL;
}

RZ_API int rz_str_write(int fd, const char *b) {
	return write(fd, b, strlen(b));
}

RZ_API void rz_str_range_foreach(const char *r, RzStrRangeCallback cb, void *u) {
	const char *p = r;
	for (; *r; r++) {
		if (*r == ',') {
			cb(u, atoi(p));
			p = r + 1;
		}
		if (*r == '-') {
			if (p != r) {
				int from = atoi(p);
				int to = atoi(r + 1);
				for (; from <= to; from++) {
					cb(u, from);
				}
			} else {
				fprintf(stderr, "Invalid range\n");
			}
			for (r++; *r && *r != ',' && *r != '-'; r++) {
				;
			}
			p = r;
		}
	}
	if (*p) {
		cb(u, atoi(p));
	}
}

RZ_API bool rz_str_range_in(const char *r, ut64 addr) {
	const char *p = r;
	if (!r) {
		return false;
	}
	for (; *r; r++) {
		if (*r == ',') {
			if (addr == rz_num_get(NULL, p)) {
				return true;
			}
			p = r + 1;
		}
		if (*r == '-') {
			if (p != r) {
				ut64 from = rz_num_get(NULL, p);
				ut64 to = rz_num_get(NULL, r + 1);
				if (addr >= from && addr <= to) {
					return true;
				}
			} else {
				fprintf(stderr, "Invalid range\n");
			}
			for (r++; *r && *r != ',' && *r != '-'; r++) {
				;
			}
			p = r;
		}
	}
	if (*p) {
		if (addr == rz_num_get(NULL, p)) {
			return true;
		}
	}
	return false;
}

// convert from html escaped sequence "foo%20bar" to "foo bar"
// TODO: find better name.. unencode? decode
RZ_API void rz_str_uri_decode(char *s) {
	int n;
	char *d;
	for (d = s; *s; s++, d++) {
		if (*s == '%') {
			sscanf(s + 1, "%02x", &n);
			*d = n;
			s += 2;
		} else {
			*d = *s;
		}
	}
	*d = 0;
}

RZ_API char *rz_str_uri_encode(const char *s) {
	char ch[4], *d, *od;
	if (!s) {
		return NULL;
	}
	od = d = malloc(1 + (strlen(s) * 4));
	if (!d) {
		return NULL;
	}
	for (; *s; s++) {
		if ((*s >= '0' && *s <= '9') || (*s >= 'a' && *s <= 'z') || (*s >= 'A' && *s <= 'Z')) {
			*d++ = *s;
		} else {
			*d++ = '%';
			snprintf(ch, sizeof(ch), "%02x", 0xff & ((ut8)*s));
			*d++ = ch[0];
			*d++ = ch[1];
		}
	}
	*d = 0;
	char *trimDown = realloc(od, strlen(od) + 1); // FIT
	return trimDown ? trimDown : od;
}

RZ_API int rz_str_utf16_to_utf8(ut8 *dst, int len_dst, const ut8 *src, int len_src, bool little_endian) {
	ut8 *outstart = dst;
	ut8 *outend = dst + len_dst;
	ut16 *in = (ut16 *)src;
	ut16 *inend;
	ut32 c, d, inlen;
	ut8 *tmp;
	int bits;

	if ((len_src % 2) == 1) {
		len_src--;
	}
	inlen = len_src / 2;
	inend = in + inlen;
	while ((in < inend) && (dst - outstart + 5 < len_dst)) {
		if (little_endian) {
			c = *in++;
		} else {
			tmp = (ut8 *)in;
			c = *tmp++;
			if (!c && !*tmp) {
				break;
			}
			c = c | (((ut32)*tmp) << 8);
			in++;
		}
		if ((c & 0xFC00) == 0xD800) { /* surrogates */
			if (in >= inend) { /* (in > inend) shouldn't happens */
				break;
			}
			if (little_endian) {
				d = *in++;
			} else {
				tmp = (ut8 *)in;
				d = *tmp++;
				d = d | (((ut32)*tmp) << 8);
				in++;
			}
			if ((d & 0xFC00) == 0xDC00) {
				c &= 0x03FF;
				c <<= 10;
				c |= d & 0x03FF;
				c += 0x10000;
			} else {
				return -2;
			}
		}

		/* assertion: c is a single UTF-4 value */
		if (dst >= outend) {
			break;
		}
		if (c < 0x80) {
			*dst++ = c;
			bits = -6;
		} else if (c < 0x800) {
			*dst++ = ((c >> 6) & 0x1F) | 0xC0;
			bits = 0;
		} else if (c < 0x10000) {
			*dst++ = ((c >> 12) & 0x0F) | 0xE0;
			bits = 6;
		} else {
			*dst++ = ((c >> 18) & 0x07) | 0xF0;
			bits = 12;
		}

		for (; bits >= 0; bits -= 6) {
			if (dst >= outend) {
				break;
			}
			*dst++ = ((c >> bits) & 0x3F) | 0x80;
		}
	}
	len_dst = dst - outstart;
	return len_dst;
}

RZ_API char *rz_str_utf16_decode(const ut8 *s, int len) {
	int i = 0;
	int j = 0;
	char *result = NULL;
	int count_unicode = 0;
	int count_ascii = 0;
	int lenresult = 0;
	if (!s) {
		return NULL;
	}
	for (i = 0; i < len && (s[i] || s[i + 1]); i += 2) {
		if (!s[i + 1] && 0x20 <= s[i] && s[i] <= 0x7E) {
			++count_ascii;
		} else {
			++count_unicode;
		}
	}
	lenresult = 1 + count_ascii + count_unicode * 6; // len("\\uXXXX") = 6
	if (!(result = calloc(1 + count_ascii + count_unicode * 6, 1))) {
		return NULL;
	}
	for (i = 0; i < len && j < lenresult && (s[i] || s[i + 1]); i += 2) {
		if (!s[i + 1] && IS_PRINTABLE(s[i])) {
			result[j++] = s[i];
		} else {
			j += snprintf(&result[j], lenresult - j, "\\u%.2" HHXFMT "%.2" HHXFMT "", s[i], s[i + 1]);
		}
	}
	return result;
}

// TODO: kill this completely, it makes no sense:
RZ_API char *rz_str_utf16_encode(const char *s, int len) {
	int i;
	char ch[4], *d, *od, *tmp;
	if (!s) {
		return NULL;
	}
	if (len < 0) {
		len = strlen(s);
	}
	if ((len * 7) + 1 < len) {
		return NULL;
	}
	od = d = malloc(1 + (len * 7));
	if (!d) {
		return NULL;
	}
	for (i = 0; i < len; s++, i++) {
		if (*s == '\\') {
			*d++ = '\\';
			*d++ = '\\';
		} else if (*s == '"') {
			*d++ = '\\';
			*d++ = '"';
		} else if ((*s >= 0x20) && (*s <= 126)) {
			*d++ = *s;
		} else {
			*d++ = '\\';
			//	*d++ = '\\';
			*d++ = 'u';
			*d++ = '0';
			*d++ = '0';
			snprintf(ch, sizeof(ch), "%02x", 0xff & ((ut8)*s));
			*d++ = ch[0];
			*d++ = ch[1];
		}
	}
	*d = 0;
	tmp = realloc(od, strlen(od) + 1); // FIT
	if (!tmp) {
		free(od);
		return NULL;
	}
	return tmp;
}

RZ_API char *rz_str_prefix_all(const char *s, const char *pfx) {
	const char *os = s;
	char *p;
	int newlines = 1;
	int len = 0;
	int pfx_len = 0;

	if (!s) {
		return strdup(pfx);
	}
	if (!pfx) {
		return strdup(s);
	}
	len = strlen(s);
	pfx_len = strlen(pfx);
	for (os = s; *os; os++) {
		if (*os == '\n') {
			newlines++;
		}
	}
	char *o = malloc(len + (pfx_len * newlines) + 1);
	if (!o) {
		return NULL;
	}
	memcpy(o, pfx, pfx_len);
	for (p = o + pfx_len; *s; s++) {
		*p++ = *s;
		if (*s == '\n' && s[1]) {
			memcpy(p, pfx, pfx_len);
			p += pfx_len;
		}
	}
	*p = 0;
	return o;
}

#define HASCH(x) strchr(input_value, x)
#define CAST     (void *)(size_t)
RZ_API ut8 rz_str_contains_macro(const char *input_value) {
	char *has_tilde = input_value ? HASCH('~') : NULL,
	     *has_bang = input_value ? HASCH('!') : NULL,
	     *has_brace = input_value ? CAST(HASCH('[') || HASCH(']')) : NULL,
	     *has_paren = input_value ? CAST(HASCH('(') || HASCH(')')) : NULL,
	     *has_cbrace = input_value ? CAST(HASCH('{') || HASCH('}')) : NULL,
	     *has_qmark = input_value ? HASCH('?') : NULL,
	     *has_colon = input_value ? HASCH(':') : NULL,
	     *has_at = input_value ? strchr(input_value, '@') : NULL;

	return has_tilde || has_bang || has_brace || has_cbrace || has_qmark || has_paren || has_colon || has_at;
}

RZ_API void rz_str_truncate_cmd(char *string) {
	ut32 pos = 0;
	if (string && *string) {
		ut32 sz = strlen(string);
		for (pos = 0; pos < sz; pos++) {
			switch (string[pos]) {
			case '!':
			case ':':
			case ';':
			case '@':
			case '~':
			case '(':
			case '[':
			case '{':
			case '?':
				string[pos] = '\0';
				return;
			}
		}
	}
}

RZ_API const char *rz_str_closer_chr(const char *b, const char *s) {
	const char *a;
	while (*b) {
		for (a = s; *a; a++) {
			if (*b == *a) {
				return b;
			}
		}
		b++;
	}
	return NULL;
}

RZ_API int rz_str_bounds(const char *_str, int *h) {
	const char *str, *ptr;
	int W = 0, H = 0;
	int cw = 0;

	if (_str) {
		ptr = str = _str;
		while (*str) {
			if (*str == '\n') {
				H++;
				cw = rz_str_ansi_nlen(ptr, (size_t)(str - ptr));
				if (cw > W) {
					W = cw;
				}
				cw = 0;
				ptr = str + 1;
			}
			str++;
			cw++;
		}
		if (*str == '\n') { // skip last newline
			H--;
		}
		if (h) {
			*h = H;
		}
	}
	return W;
}

/* crop a string like it is in a rectangle with the upper-left corner at (x, y)
 * coordinates and the bottom-right corner at (x2, y2) coordinates. The result
 * is a newly allocated string, that should be deallocated by the user */
RZ_API char *rz_str_crop(const char *str, unsigned int x, unsigned int y,
	unsigned int x2, unsigned int y2) {
	char *r, *ret;
	unsigned int ch = 0, cw = 0;
	if (x2 < 1 || y2 < 1 || !str) {
		return strdup("");
	}
	r = ret = strdup(str);
	while (*str) {
		/* crop height */
		if (ch >= y2) {
			r--;
			break;
		}

		if (*str == '\n') {
			if (ch >= y && ch < y2) {
				*r++ = *str;
			}
			str++;
			ch++;
			cw = 0;
		} else {
			if (ch >= y && ch < y2 && cw >= x && cw < x2) {
				*r++ = *str;
			}
			/* crop width */
			/* skip until newline */
			if (cw >= x2) {
				while (*str && *str != '\n') {
					str++;
				}
			} else {
				str++;
			}
			cw++;
		}
	}
	*r = 0;
	return ret;
}

RZ_API const char *rz_str_tok(const char *str1, const char b, size_t len) {
	const char *p = str1;
	size_t i = 0;
	if (!p || !*p) {
		return p;
	}
	if (len == -1) {
		len = strlen(str1);
	}
	for (; i < len; i++, p++) {
		if (*p == b) {
			break;
		}
	}
	if (i == len) {
		p = NULL;
	}
	return p;
}

RZ_API int rz_str_do_until_token(str_operation op, char *str, const char tok) {
	int ret;
	if (!str) {
		return -1;
	}
	if (!op) {
		for (ret = 0; (str[ret] != tok) && str[ret]; ret++) {
			// empty body
		}
	} else {
		for (ret = 0; (str[ret] != tok) && str[ret]; ret++) {
			op(str + ret);
		}
	}
	return ret;
}

RZ_API const char *rz_str_pad(const char ch, int sz) {
	static char pad[1024];
	if (sz < 0) {
		sz = 0;
	}
	memset(pad, ch, RZ_MIN(sz, sizeof(pad)));
	if (sz < sizeof(pad)) {
		pad[sz] = 0;
	}
	pad[sizeof(pad) - 1] = 0;
	return pad;
}

RZ_API char *rz_str_repeat(const char *ch, int sz) {
	int i;
	if (sz < 0) {
		sz = 0;
	}
	if (sz == 0) {
		return strdup("");
	}
	RzStrBuf *buf = rz_strbuf_new(ch);
	for (i = 1; i < sz; i++) {
		rz_strbuf_append(buf, ch);
	}
	return rz_strbuf_drain(buf);
}

RZ_API char *rz_str_between(const char *cmt, const char *prefix, const char *suffix) {
	char *c0, *c1;
	if (!cmt || !prefix || !suffix || !*cmt) {
		return NULL;
	}
	c0 = strstr(cmt, prefix);
	if (c0) {
		c1 = strstr(c0 + strlen(prefix), suffix);
		if (c1) {
			return rz_str_ndup(c0 + strlen(prefix), (c1 - c0 - strlen(prefix)));
		}
	}
	return NULL;
}

/**
 * \brief Checks if a string starts with a specifc sequence of characters (case sensitive)
 * \param str C-string to be scanned
 * \param needle C-string containing the sequence of characters to match
 * \return True if \p needle is found at the beginning of \p str and false otherwise
 * \see rz_str_startswith_icase()
 */
RZ_API bool rz_str_startswith(RZ_NONNULL const char *str, RZ_NONNULL const char *needle) {
	rz_return_val_if_fail(str && needle, false);
	if (str == needle) {
		return true;
	}
	return !strncmp(str, needle, strlen(needle));
}

/**
 * \brief Checks if a string starts with a specifc sequence of characters (case insensitive)
 * \param str C-string to be scanned
 * \param needle C-string containing the sequence of characters to match
 * \return True if \p needle is found at the beginning of \p str and false otherwise
 * \see rz_str_startswith()
 */
RZ_API bool rz_str_startswith_icase(RZ_NONNULL const char *str, RZ_NONNULL const char *needle) {
	rz_return_val_if_fail(str && needle, false);
	if (str == needle) {
		return true;
	}
	return !rz_str_ncasecmp(str, needle, strlen(needle));
}

static bool str_endswith(RZ_NONNULL const char *str, RZ_NONNULL const char *needle, bool case_sensitive) {
	rz_return_val_if_fail(str && needle, false);
	if (!*needle) {
		return true;
	}
	int slen = strlen(str);
	int nlen = strlen(needle);
	if (!slen || !nlen || slen < nlen) {
		return false;
	}
	return case_sensitive ? !strcmp(str + (slen - nlen), needle) : !rz_str_ncasecmp(str + (slen - nlen), needle, nlen);
}

/**
 * \brief Checks if a string ends with a specifc sequence of characters (case sensitive)
 * \param str C-string to be scanned
 * \param needle C-string containing the sequence of characters to match
 * \return True if \p needle is found at the end of \p str and false otherwise
 * \see rz_str_endswith_icase()
 */
RZ_API bool rz_str_endswith(RZ_NONNULL const char *str, RZ_NONNULL const char *needle) {
	return str_endswith(str, needle, true);
}

/**
 * \brief Checks if a string ends with a specifc sequence of characters (case insensitive)
 * \param str C-string to be scanned
 * \param needle C-string containing the sequence of characters to match
 * \return True if \p needle is found at the end of \p str and false otherwise
 * \see rz_str_endswith()
 */
RZ_API bool rz_str_endswith_icase(RZ_NONNULL const char *str, RZ_NONNULL const char *needle) {
	return str_endswith(str, needle, false);
}

static RzList *str_split_list_common(char *str, const char *c, int n, bool trim, bool dup) {
	rz_return_val_if_fail(str && c, NULL);
	RzList *lst = rz_list_newf(dup ? free : NULL);
	char *aux = str;
	int i = 0;
	char *e = aux;
	size_t clen = strlen(c);
	for (; e;) {
		e = strstr(aux, c);
		if (n > 0 && ++i > n) {
			rz_list_append(lst, dup ? strdup(aux) : aux);
			break;
		}
		if (e) {
			*e = 0;
			e += clen;
		}
		if (trim) {
			rz_str_trim(aux);
		}
		rz_list_append(lst, dup ? strdup(aux) : aux);
		aux = e;
	}
	return lst;
}

static RzList *str_split_list_common_regex(RZ_BORROW char *str, RZ_BORROW RzRegex *r, int n, bool trim, bool dup) {
	rz_return_val_if_fail(str && r, NULL);
	RzList *lst = rz_list_newf(dup ? free : NULL);
	RzRegexMatch m[1];
	char *aux;
	int i = 0;
	int s = 0, e = 0;
	int j = 0;
	while (rz_regex_exec(r, str + j, 1, m, 0) == 0) {
		if (n == i && n > 0) {
			break;
		}
		s = m[0].rm_so; // Match start (inclusive) in string str + j
		e = m[0].rm_eo; // Match end (exclusive) in string str + j
		if (dup) {
			aux = rz_str_ndup(str + j, s);
		} else {
			// Overwrite split chararcters.
			memset(str + j + s, 0, e - s);
			aux = str + j;
		}
		if (trim) {
			rz_str_trim(aux);
		}
		rz_list_append(lst, aux);
		j += e;
		++i;
	}
	if (*(str + j) == 0 || (n == i && n > 0) || rz_list_length(lst) == 0) {
		// No token left.
		return lst;
	}

	if (dup) {
		aux = rz_str_ndup(str + j, strlen(str + j));
	} else {
		// Overwrite split chararcters.
		memset(str + j + s, 0, e - s);
		aux = str + j;
	}
	if (trim) {
		rz_str_trim(aux);
	}
	rz_list_append(lst, aux);

	return lst;
}

/**
 * \brief Split the string \p str according to the substring \p c and returns a \p RzList with the result.
 *
 * Split a string \p str according to the delimiter specified in \p c and it
 * considers at most \p n delimiters. The result is a \p RzList with pointers
 * to the input string \p str. Each token is trimmed as well.
 *
 * \param str Input string to split. It will be modified by this function.
 * \param c Delimiter string used to split \p str
 * \param n If > 0 at most this number of delimiters are considered.
 */
RZ_API RzList *rz_str_split_list(char *str, const char *c, int n) {
	rz_return_val_if_fail(str && c, NULL);
	return str_split_list_common(str, c, n, true, false);
}

/**
 * \brief Split the string \p str according to the regex \p r and returns a \p RzList with the result.
 *
 * Split a string \p str according to the regex specified in \p r and it
 * considers at most \p n delimiters. The result is a \p RzList with pointers
 * to the input string \p str.
 *
 * \param str Input string to split. It will be modified by this function.
 * \param r Delimiter regex used to split \p str
 * \param n If > 0 at most this number of delimiters are considered.
 */
RZ_API RZ_OWN RzList *rz_str_split_list_regex(RZ_NONNULL char *str, RZ_NONNULL const char *r, int n) {
	rz_return_val_if_fail(str && r, NULL);
	RzRegex *regex = rz_regex_new(r, "e");
	RzList *res = str_split_list_common_regex(str, regex, n, false, false);
	rz_regex_free(regex);
	return res;
}

/**
 * \brief Split the string \p str according to the substring \p c and returns a \p RzList with the result.
 *
 * Split a string \p str according to the delimiter specified in \p c. It can
 * optionally trim (aka remove spaces) the tokens. The result is a \p RzList
 * with newly allocated strings for each token.
 *
 * \param str Input string to split
 * \param c Delimiter string used to split \p str
 * \param trim If true each token is considered without trailing/leading whitespaces.
 */
RZ_API RzList *rz_str_split_duplist(const char *_str, const char *c, bool trim) {
	rz_return_val_if_fail(_str && c, NULL);
	char *str = strdup(_str);
	RzList *res = str_split_list_common(str, c, 0, trim, true);
	free(str);
	return res;
}

/**
 * \brief Split the string \p str according to the substring \p c and returns a \p RzList with the result.
 *
 * Split a string \p str according to the delimiter specified in \p c. It can
 * optionally trim (aka remove spaces) the tokens and/or consider at most \p n
 * delimiters. The result is a \p RzList with newly allocated strings for each
 * token.
 *
 * \param str Input string to split
 * \param c Delimiter string used to split \p str
 * \param n If > 0 at most this number of delimiters are considered.
 * \param trim If true each token is considered without trailing/leading whitespaces.
 */
RZ_API RzList *rz_str_split_duplist_n(const char *_str, const char *c, int n, bool trim) {
	rz_return_val_if_fail(_str && c, NULL);
	char *str = strdup(_str);
	RzList *res = str_split_list_common(str, c, n, trim, true);
	free(str);
	return res;
}

/**
 * \brief Split the string \p str according to the regex \p r and returns a \p RzList with the result.
 *
 * Split a string \p str according to the regex specified in \p r. It can
 * optionally trim (aka remove spaces) the tokens and/or consider at most \p n
 * delimiters. The result is a \p RzList with newly allocated strings for each
 * token.
 *
 * \param str Input string to split
 * \param r Delimiter regex string used to split \p str
 * \param n If > 0 at most this number of delimiters are considered.
 * \param trim If true each token is considered without trailing/leading whitespaces.
 */
RZ_API RZ_OWN RzList *rz_str_split_duplist_n_regex(RZ_NONNULL const char *_str, RZ_NONNULL const char *r, int n, bool trim) {
	rz_return_val_if_fail(_str && r, NULL);
	char *str = strdup(_str);
	RzRegex *regex = rz_regex_new(r, "e");
	RzList *res = str_split_list_common_regex(str, regex, n, trim, true);
	free(str);
	rz_regex_free(regex);
	return res;
}

/**
 * \brief Split the string \p str in lines and returns the result in an array.
 *
 * Split a string \p str in lines. The number of lines is optionally stored in
 * \p count, if not NULL. The result is an array of \p count entries, with the
 * i-th entry containing the index of the first character of the i-th line.
 *
 * \param str Input string to split
 * \param count Pointer to a size_t variable that can hold the number of lines.
 */
RZ_API size_t *rz_str_split_lines(char *str, size_t *count) {
	rz_return_val_if_fail(str, NULL);
	RzList *l = str_split_list_common(str, "\n", 0, false, false);
	if (!l) {
		return NULL;
	}
	size_t cnt = rz_list_length(l);
	size_t *res = RZ_NEWS(size_t, cnt);
	if (!res) {
		return NULL;
	}
	RzListIter *it;
	char *s;
	size_t i = 0;
	rz_list_foreach (l, it, s) {
		res[i++] = s - str;
	}
	if (count) {
		*count = cnt;
	}
	rz_list_free(l);
	return res;
}

RZ_API bool rz_str_isnumber(const char *str) {
	if (!str || (!IS_DIGIT(*str) && *str != '-')) {
		return false;
	}

	while (*++str) {
		if (!IS_DIGIT(*str)) {
			return false;
		}
	}

	return true;
}

/* TODO: optimize to start searching by the end of the string */
RZ_API const char *rz_str_last(const char *str, const char *ch) {
	char *ptr, *end = NULL;
	if (!str || !ch) {
		return NULL;
	}
	do {
		ptr = strstr(str, ch);
		if (!ptr) {
			break;
		}
		end = ptr;
		str = ptr + 1;
	} while (true);
	return end;
}

// copies the WHOLE string but check n against non color code chars only.
static int strncpy_with_color_codes(char *s1, char *s2, int n) {
	int i = 0, j = 0;
	int count = 0;
	while (s2[j] && count < n) {
		// detect (consecutive) color codes
		while (s2[j] == 0x1b) {
			// copy till 'm'
			while (s2[j] && s2[j] != 'm') {
				s1[i++] = s2[j++];
			}
			// copy 'm'
			if (s2[j]) {
				s1[i++] = s2[j++];
			}
		}
		if (s2[j]) {
			s1[i++] = s2[j++];
			count++;
		}
	}
	return i;
}

static int strncmp_skip_color_codes(const char *s1, const char *s2, int n) {
	int i = 0, j = 0;
	int count = 0;
	for (i = 0, j = 0; s1[i] && s2[j] && count < n; i++, j++, count++) {
		while (s1[i] == 0x1b) {
			while (s1[i] && s1[i] != 'm') {
				i++;
			}
			if (s1[i]) {
				i++;
			}
		}
		while (s2[j] == 0x1b) {
			while (s2[j] && s2[j] != 'm') {
				j++;
			}
			if (s2[j]) {
				j++;
			}
		}
		if (s1[i] != s2[j]) {
			return -1;
		}
	}

	if (count < n && s1[i] != s2[j]) {
		return -1;
	}

	return 0;
}

static char *strchr_skip_color_codes(const char *s, int c) {
	int i = 0;
	for (i = 0; s[i]; i++) {
		while (s[i] && s[i] == 0x1b) {
			while (s[i] && s[i] != 'm') {
				i++;
			}
			if (s[i]) {
				i++;
			}
		}
		if (!s[i] || s[i] == (char)c) {
			return (char *)s + i;
		}
	}
	return NULL;
}

// Global buffer to speed up colorizing performance

RZ_API char *rz_str_highlight(char *str, const char *word, const char *color, const char *color_reset) {
	if (!str || !*str) {
		return NULL;
	}
	ut32 i = 0, j = 0, to_copy;
	char *start = str;
	ut32 l_str = strlen(str);
	ut32 l_reset = strlen(color_reset);
	ut32 l_color = color ? strlen(color) : 0;
	if (!color) {
		return strdup(str);
	}
	if (!word || !*word) {
		return rz_str_newf("%s%s%s", color, str, color_reset);
	}
	ut32 l_word = strlen(word);
	// XXX don't use static buffers
	char o[1024] = { 0 };
	while (start && (start < str + l_str)) {
		int copied = 0;
		// find first letter
		start = strchr_skip_color_codes(str + i, *word);
		if (start) {
			to_copy = start - (str + i);
			if (to_copy + j + 1 > sizeof(o)) {
				// XXX. no limits
				break;
			}
			strncpy(o + j, str + i, to_copy);
			i += to_copy;
			j += to_copy;
			if (!strncmp_skip_color_codes(start, word, l_word)) {
				if (j + strlen(color) >= sizeof(o)) {
					// XXX. no limits
					break;
				}
				strcpy(o + j, color);
				j += l_color;
				if (j + l_word >= sizeof(o)) {
					// XXX. no limits
					break;
				}
				copied = strncpy_with_color_codes(o + j, str + i, l_word);
				i += copied;
				j += copied;
				if (j + strlen(color_reset) >= sizeof(o)) {
					// XXX. no limits
					break;
				}
				strcpy(o + j, color_reset);
				j += l_reset;
			} else {
				o[j++] = str[i++];
			}
		} else {
			if (j + strlen(str + i) >= sizeof(o)) {
				break;
			}
			strcpy(o + j, str + i);
			break;
		}
	}
	return strdup(o);
}

<<<<<<< HEAD
RZ_API wchar_t *rz_str_mb_to_wc(const char *buf) {
	wchar_t *res_buf = NULL;
	size_t sz;
	bool fail = true;

	if (!buf) {
		return NULL;
	}
	sz = mbstowcs(NULL, buf, 0);
	if (sz == (size_t)-1) {
		goto err_r_str_mb_to_wc;
	}
	res_buf = (wchar_t *)calloc(1, (sz + 1) * sizeof(wchar_t));
	if (!res_buf) {
		goto err_r_str_mb_to_wc;
	}
	sz = mbstowcs(res_buf, buf, sz + 1);
	if (sz == (size_t)-1) {
		goto err_r_str_mb_to_wc;
	}
	fail = false;
err_r_str_mb_to_wc:
	if (fail) {
		RZ_FREE(res_buf);
	}
	return res_buf;
}

RZ_API char *rz_str_wc_to_mb_l(const wchar_t *buf, int len) {
	char *res_buf = NULL;
	mbstate_t mbstate = { 0 };
	size_t sz;

	if (!buf || len <= 0) {
		return NULL;
	}
	sz = wcsrtombs(NULL, &buf, 0, &mbstate);
	if (sz == (size_t)-1) {
		goto err_r_str_wc_to_mb;
	}
	res_buf = RZ_NEWS0(char, sz + 1);
	if (!res_buf) {
		goto err_r_str_wc_to_mb;
	}
	sz = wcsrtombs(res_buf, &buf, sz + 1, &mbstate);
	if (sz == (size_t)-1) {
		goto err_r_str_wc_to_mb;
	}
	return res_buf;

err_r_str_wc_to_mb:
	free(res_buf);
	return NULL;
}

RZ_API char *rz_str_wc_to_mb(const wchar_t *buf) {
	if (!buf) {
		return NULL;
	}
	return rz_str_wc_to_mb_l(buf, wcslen(buf));
}

=======
>>>>>>> 9b2e6bb2
RZ_API char *rz_str_from_ut64(ut64 val) {
	int i = 0;
	char *v = (char *)&val;
	char *str = (char *)calloc(1, 9);
	if (!str) {
		return NULL;
	}
	while (i < 8 && *v) {
		str[i++] = *v++;
	}
	return str;
}

RZ_API int rz_snprintf(char *string, int len, const char *fmt, ...) {
	va_list ap;
	va_start(ap, fmt);
	int ret = vsnprintf(string, len, fmt, ap);
	string[len - 1] = 0;
	va_end(ap);
	return ret;
}

// Strips all the lines in str that contain key
RZ_API void rz_str_stripLine(char *str, const char *key) {
	size_t i, j, klen, slen, off;
	const char *ptr;

	if (!str || !key) {
		return;
	}
	klen = strlen(key);
	slen = strlen(str);

	for (i = 0; i < slen;) {
		ptr = (char *)rz_mem_mem((ut8 *)str + i, slen - i, (ut8 *)"\n", 1);
		if (!ptr) {
			ptr = (char *)rz_mem_mem((ut8 *)str + i, slen - i, (ut8 *)key, klen);
			if (ptr) {
				str[i] = '\0';
				break;
			}
			break;
		}

		off = (size_t)(ptr - (str + i)) + 1;

		ptr = (char *)rz_mem_mem((ut8 *)str + i, off, (ut8 *)key, klen);
		if (ptr) {
			for (j = i; j < slen - off + 1; j++) {
				str[j] = str[j + off];
			}
			slen -= off;
		} else {
			i += off;
		}
	}
}

RZ_API char *rz_str_list_join(RzList *str, const char *sep) {
	RzStrBuf *sb = rz_strbuf_new("");
	const char *p;
	while ((p = rz_list_pop_head(str))) {
		if (rz_strbuf_length(sb) != 0) {
			rz_strbuf_append(sb, sep);
		}
		rz_strbuf_append(sb, p);
	}
	return rz_strbuf_drain(sb);
}

RZ_API char *rz_str_array_join(const char **a, size_t n, const char *sep) {
	RzStrBuf *sb = rz_strbuf_new("");
	size_t i;

	if (n > 0) {
		rz_strbuf_append(sb, a[0]);
	}

	for (i = 1; i < n; i++) {
		rz_strbuf_append(sb, sep);
		rz_strbuf_append(sb, a[i]);
	}
	return rz_strbuf_drain(sb);
}

/* return the number of arguments expected as extra arguments */
RZ_API int rz_str_fmtargs(const char *fmt) {
	int n = 0;
	while (*fmt) {
		if (*fmt == '%') {
			if (fmt[1] == '*') {
				n++;
			}
			n++;
		}
		fmt++;
	}
	return n;
}

// str-bool

// Returns "true" or "false" as a string given an input integer. The returned
// value is consistent with C's definition of 0 is false, and all other values
// are true.
RZ_API const char *rz_str_bool(int b) {
	return b ? "true" : "false";
}

RZ_API bool rz_str_is_true(const char *s) {
	return !rz_str_casecmp("yes", s) || !rz_str_casecmp("on", s) || !rz_str_casecmp("true", s) || !rz_str_casecmp("1", s);
}

RZ_API bool rz_str_is_false(const char *s) {
	return !rz_str_casecmp("no", s) || !rz_str_casecmp("off", s) || !rz_str_casecmp("false", s) || !rz_str_casecmp("0", s) || !*s;
}

RZ_API bool rz_str_is_bool(const char *val) {
	return rz_str_is_true(val) || rz_str_is_false(val);
}

RZ_API char *rz_str_nextword(char *s, char ch) {
	char *p = strchr(s, ch);
	if (!p) {
		return NULL;
	}
	*p++ = 0;
	return p;
}

RZ_API char *rz_str_scale(const char *s, int w, int h) {
	// count lines and rows in (s) string
	// compute how many lines we should remove or combine
	// return a string containing
	// for now this function is ascii only (no utf8 or ansi escapes)
	RzListIter *iter;
	char *line;
	char *str = strdup(s);
	RzList *lines = rz_str_split_list(str, "\n", 0);
	int i, j;
	int rows = 0;
	int maxcol = 0;

	rows = rz_list_length(lines);
	rz_list_foreach (lines, iter, line) {
		maxcol = RZ_MAX(strlen(line), maxcol);
	}

	RzList *out = rz_list_newf(free);

	int curline = -1;
	char *linetext = (char *)rz_str_pad(' ', w);
	for (i = 0; i < h; i++) {
		int zoomedline = i * (int)((float)rows / h);
		const char *srcline = rz_list_get_n(lines, zoomedline);
		int cols = strlen(srcline);
		for (j = 0; j < w; j++) {
			int zoomedcol = j * ((float)cols / w);
			linetext[j] = srcline[zoomedcol];
		}
		if (curline != zoomedline) {
			rz_list_append(out, strdup(linetext));
			curline = zoomedline;
		}
		memset(linetext, ' ', w);
	}
	free(str);

	char *join = rz_str_list_join(out, "\n");
	rz_list_free(out);
	return join;
}

RZ_API const char *rz_str_str_xy(const char *s, const char *word, const char *prev, int *x, int *y) {
	rz_return_val_if_fail(s && word && x && y, NULL);
	rz_return_val_if_fail(word[0] != '\0' && word[0] != '\n', NULL);
	const char *src = prev ? prev + 1 : s;
	const char *d = strstr(src, word);
	if (!d) {
		return NULL;
	}
	const char *q;
	for (q = prev ? prev : s; q < d; q++) {
		if (*q == '\n') {
			(*y)++;
			*x = 0;

		} else {
			(*x)++;
		}
	}
	return d;
}

/**
 * Wrap the input string according to the provided width, so that (if possible),
 * each line fits in \p width characters. Words will not be split across
 * multiple lines. Words are consecutive characters separated by one or more
 * space. Spaces at the beginning of \p string will be maintained, trailing
 * whitespaces at the end of each split line is removed.
 *
 * \param string a writable string, it will be modified by the function
 * \param width the maximum size of each line. It will be respected only if
 *              possible, as the function won't split words.
 */
RZ_API RzList *rz_str_wrap(char *str, size_t width) {
	rz_return_val_if_fail(str, NULL);

	RzList *res = rz_list_new();
	if (!res) {
		return NULL;
	}
	char *p, *start_line = str;
	char *first_space = NULL, *last_space = NULL;

	p = (char *)rz_str_trim_head_ro(str);
	if (!*p) {
		return res;
	}

	do {
		p++;
		if (!*p || isspace((int)*p)) {
			if (!last_space || p != last_space + 1) {
				if (p - start_line > width && first_space) {
					rz_list_append(res, start_line);
					*first_space = '\0';
					start_line = last_space + 1;
				}
				first_space = p;
			}
			last_space = p;
		}
	} while (*p);
	p--;
	while (p >= str && isspace((int)*p)) {
		*p = '\0';
		p--;
	}
	if (p > start_line) {
		rz_list_append(res, start_line);
	}

	return res;
}

/**
 * \brief Tries to guess the string encoding method from the buffer.
 *
 * \param buffer  The string buffer to use for guessing the encoding
 * \param length  The string buffer length
 *
 * \return string encoding as RzStrEnc type
 */
RZ_API RzStrEnc rz_str_guess_encoding_from_buffer(RZ_NONNULL const ut8 *buffer, ut32 length) {
	rz_return_val_if_fail(buffer, RZ_STRING_ENC_UTF8);
	RzStrEnc enc = rz_utf_bom_encoding(buffer, length);
	if (enc != RZ_STRING_ENC_GUESS) {
		return enc;
	}
	for (ut32 i = 0, utf32le = 0, utf32be = 0, utf16le = 0, utf16be = 0, ascii = 0; i < length; ++i) {
		ut32 leftovers = length - i;
		if (leftovers > 4 && IS_PRINTABLE(buffer[i]) && buffer[i + 1] == 0 && buffer[i + 2] == 0 && buffer[i + 3] == 0) {
			utf32le++;
			if (utf32le > 2) {
				enc = RZ_STRING_ENC_UTF32LE;
				break;
			}
		} else if (leftovers > 4 && buffer[i] == 0 && buffer[i + 1] == 0 && buffer[i + 2] == 0 && IS_PRINTABLE(buffer[i + 3])) {
			utf32be++;
			if (utf32be > 2) {
				enc = RZ_STRING_ENC_UTF32BE;
				break;
			}
		}
		if (leftovers > 2 && IS_PRINTABLE(buffer[i]) && buffer[i + 1] == 0) {
			utf16le++;
			if (utf16le > 2) {
				enc = RZ_STRING_ENC_UTF16LE;
				break;
			}
		} else if (leftovers > 2 && buffer[i] == 0 && IS_PRINTABLE(buffer[i + 1])) {
			utf16be++;
			if (utf16be > 2) {
				enc = RZ_STRING_ENC_UTF16BE;
				break;
			}
		}
		if (IS_PRINTABLE(buffer[i]) || buffer[i] == ' ') {
			ascii++;
			if (ascii > length - 1) {
				enc = RZ_STRING_ENC_8BIT;
				break;
			}
		}
	}
	return enc == RZ_STRING_ENC_GUESS ? RZ_STRING_ENC_UTF8 : enc;
}

/**
 * \brief Converts a raw buffer to a printable string based on the selected options
 *
 * \param  option Pointer to RzStrStringifyOpt.
 * \param  length The real string length.
 * \return The stringified raw buffer
 */
RZ_API RZ_OWN char *rz_str_stringify_raw_buffer(RzStrStringifyOpt *option, RZ_NULLABLE RZ_OUT ut32 *length) {
	rz_return_val_if_fail(option && option->buffer && option->encoding != RZ_STRING_ENC_GUESS, NULL);
	if (option->length < 1) {
		return NULL;
	}

	RzStrBuf sb;
	const ut8 *buf = option->buffer;
	ut32 buflen = option->length;
	RzStrEnc enc = option->encoding;
	ut32 wrap_at = option->wrap_at;
	RzRune rune;
	ut32 n_runes = 0;
	int rsize = 1; // rune size

	rz_strbuf_init(&sb);
	for (ut32 i = 0, line_runes = 0; i < buflen; i += rsize) {
		if (enc == RZ_STRING_ENC_UTF32LE) {
			rsize = rz_utf32le_decode(&buf[i], buflen - i, &rune);
			if (rsize) {
				rsize = 4;
			}
		} else if (enc == RZ_STRING_ENC_UTF16LE) {
			rsize = rz_utf16le_decode(&buf[i], buflen - i, &rune);
			if (rsize == 1) {
				rsize = 2;
			}
		} else if (enc == RZ_STRING_ENC_UTF32BE) {
			rsize = rz_utf32be_decode(&buf[i], buflen - i, &rune);
			if (rsize) {
				rsize = 4;
			}
		} else if (enc == RZ_STRING_ENC_UTF16BE) {
			rsize = rz_utf16be_decode(&buf[i], buflen - i, &rune);
			if (rsize == 1) {
				rsize = 2;
			}
		} else if (enc == RZ_STRING_ENC_IBM037) {
			rsize = rz_str_ibm037_to_unicode(buf[i], &rune);
		} else if (enc == RZ_STRING_ENC_IBM290) {
			rsize = rz_str_ibm290_to_unicode(buf[i], &rune);
		} else if (enc == RZ_STRING_ENC_EBCDIC_ES) {
			rsize = rz_str_ebcdic_es_to_unicode(buf[i], &rune);
		} else if (enc == RZ_STRING_ENC_EBCDIC_UK) {
			rsize = rz_str_ebcdic_uk_to_unicode(buf[i], &rune);
		} else if (enc == RZ_STRING_ENC_EBCDIC_US) {
			rsize = rz_str_ebcdic_us_to_unicode(buf[i], &rune);
		} else if (enc == RZ_STRING_ENC_8BIT) {
			rune = buf[i];
			rsize = rune < 0x7F ? 1 : 0;
		} else {
			rsize = rz_utf8_decode(&buf[i], buflen - i, &rune);
		}

		if (rsize == 0) {
			switch (enc) {
			case RZ_STRING_ENC_UTF32LE:
				rsize = RZ_MIN(4, buflen - i);
				break;
			case RZ_STRING_ENC_UTF16LE:
				rsize = RZ_MIN(2, buflen - i);
				break;
			case RZ_STRING_ENC_UTF32BE:
				rsize = RZ_MIN(4, buflen - i);
				break;
			case RZ_STRING_ENC_UTF16BE:
				rsize = RZ_MIN(2, buflen - i);
				break;
			default:
				rsize = 1;
				break;
			}
			for (int j = 0; j < rsize; ++j) {
				rune = buf[i + j];
				n_runes++;
				if (option->urlencode) {
					rz_strbuf_appendf(&sb, "%%%02x", rune);
				} else if (option->json) {
					rz_strbuf_appendf(&sb, "\\u%04x", rune);
				} else {
					rz_strbuf_appendf(&sb, "\\x%02x", rune);
				}
			}
			if (wrap_at && line_runes + 1 >= wrap_at) {
				rz_strbuf_appendf(&sb, "\n");
				line_runes = 0;
			}
			continue;
		} else if (rune == '\0' && option->stop_at_nil) {
			break;
		} else if (rune == '\n') {
			line_runes = 0;
		}
		line_runes++;
		n_runes++;
		if (option->urlencode) {
			if (IS_DIGIT(rune) || IS_UPPER(rune) || IS_LOWER(rune) || rune == '-' || rune == '_' || rune == '.' || rune == '~') {
				// RFC 3986 section 2.3 Unreserved Characters
				// A B C D E F G H I J K L M N O P Q R S T U V W X Y Z
				// a b c d e f g h i j k l m n o p q r s t u v w x y z
				// 0 1 2 3 4 5 6 7 8 9 - _ . ~
				char ch = rune;
				rz_strbuf_appendf(&sb, "%c", ch);
			} else {
				ut8 tmp[4];
				int n_enc = rz_utf8_encode((ut8 *)tmp, rune);
				for (int j = 0; j < n_enc; ++j) {
					rz_strbuf_appendf(&sb, "%%%02x", tmp[j]);
				}
			}
		} else if (option->json) {
			if (IS_PRINTABLE(rune) && rune != '\"' && rune != '\\') {
				char ch = rune;
				rz_strbuf_appendf(&sb, "%c", ch);
			} else if (rune == '\n') {
				rz_strbuf_append(&sb, "\\n");
			} else if (rune == '\r') {
				rz_strbuf_append(&sb, "\\r");
			} else if (rune == '\\') {
				rz_strbuf_append(&sb, "\\\\");
			} else if (rune == '\t') {
				rz_strbuf_append(&sb, "\\t");
			} else if (rune == '\f') {
				rz_strbuf_append(&sb, "\\f");
			} else if (rune == '\b') {
				rz_strbuf_append(&sb, "\\b");
			} else if (rune == '"') {
				rz_strbuf_append(&sb, "\\\"");
			} else {
				for (int j = 0; j < rsize; ++j) {
					rune = buf[i + j];
					rz_strbuf_appendf(&sb, "\\u%04x", rune);
				}
				n_runes += rsize - 1;
			}
		} else {
			if (rune == '\\') {
				rz_strbuf_appendf(&sb, "\\\\");
			} else if ((rune == '\n' && !option->escape_nl) || (rz_rune_is_printable(rune) && rune >= ' ')) {
				char tmp[5] = { 0 };
				rz_utf8_encode((ut8 *)tmp, rune);
				rz_strbuf_appendf(&sb, "%s", tmp);
			} else {
				ut8 tmp[4];
				int n_enc = rz_utf8_encode((ut8 *)tmp, rune);
				for (int j = 0; j < n_enc; ++j) {
					rz_strbuf_appendf(&sb, "\\x%02x", tmp[j]);
				}
			}
		}
		if (wrap_at && line_runes + 1 >= wrap_at) {
			rz_strbuf_appendf(&sb, "\n");
			line_runes = 0;
		}
	}
	if (!option->json) {
		rz_strbuf_appendf(&sb, "\n");
	}
	if (length) {
		*length = n_runes;
	}
	return rz_strbuf_drain_nofree(&sb);
}<|MERGE_RESOLUTION|>--- conflicted
+++ resolved
@@ -3719,71 +3719,6 @@
 	return strdup(o);
 }
 
-<<<<<<< HEAD
-RZ_API wchar_t *rz_str_mb_to_wc(const char *buf) {
-	wchar_t *res_buf = NULL;
-	size_t sz;
-	bool fail = true;
-
-	if (!buf) {
-		return NULL;
-	}
-	sz = mbstowcs(NULL, buf, 0);
-	if (sz == (size_t)-1) {
-		goto err_r_str_mb_to_wc;
-	}
-	res_buf = (wchar_t *)calloc(1, (sz + 1) * sizeof(wchar_t));
-	if (!res_buf) {
-		goto err_r_str_mb_to_wc;
-	}
-	sz = mbstowcs(res_buf, buf, sz + 1);
-	if (sz == (size_t)-1) {
-		goto err_r_str_mb_to_wc;
-	}
-	fail = false;
-err_r_str_mb_to_wc:
-	if (fail) {
-		RZ_FREE(res_buf);
-	}
-	return res_buf;
-}
-
-RZ_API char *rz_str_wc_to_mb_l(const wchar_t *buf, int len) {
-	char *res_buf = NULL;
-	mbstate_t mbstate = { 0 };
-	size_t sz;
-
-	if (!buf || len <= 0) {
-		return NULL;
-	}
-	sz = wcsrtombs(NULL, &buf, 0, &mbstate);
-	if (sz == (size_t)-1) {
-		goto err_r_str_wc_to_mb;
-	}
-	res_buf = RZ_NEWS0(char, sz + 1);
-	if (!res_buf) {
-		goto err_r_str_wc_to_mb;
-	}
-	sz = wcsrtombs(res_buf, &buf, sz + 1, &mbstate);
-	if (sz == (size_t)-1) {
-		goto err_r_str_wc_to_mb;
-	}
-	return res_buf;
-
-err_r_str_wc_to_mb:
-	free(res_buf);
-	return NULL;
-}
-
-RZ_API char *rz_str_wc_to_mb(const wchar_t *buf) {
-	if (!buf) {
-		return NULL;
-	}
-	return rz_str_wc_to_mb_l(buf, wcslen(buf));
-}
-
-=======
->>>>>>> 9b2e6bb2
 RZ_API char *rz_str_from_ut64(ut64 val) {
 	int i = 0;
 	char *v = (char *)&val;
