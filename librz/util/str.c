// SPDX-FileCopyrightText: 2007-2020 pancake <pancake@nopcode.org>
// SPDX-License-Identifier: LGPL-3.0-only

#include <rz_regex.h>
#include "rz_list.h"
#include "rz_types.h"
#include "rz_util.h"
#include "rz_cons.h"
#include "rz_bin.h"
#include "rz_util/rz_assert.h"
#include <stdio.h>
#include <stdlib.h>
#include <string.h>
#include <ctype.h>
#include <wchar.h>
#include <stdarg.h>
#include <rz_util/rz_base64.h>
#include <rz_util/rz_utf8.h>
#include <rz_util/rz_utf16.h>
#include <rz_util/rz_utf32.h>
#include <rz_util/rz_ebcdic.h>

/* stable code */
static const char *rwxstr[] = {
	[0] = "---",
	[1] = "--x",
	[2] = "-w-",
	[3] = "-wx",
	[4] = "r--",
	[5] = "r-x",
	[6] = "rw-",
	[7] = "rwx",

	[8] = "---",
	[9] = "--x",
	[10] = "-w-",
	[11] = "-wx",
	[12] = "r--",
	[13] = "r-x",
	[14] = "rw-",
	[15] = "rwx",
};

RZ_API const char *rz_str_enc_as_string(RzStrEnc enc) {
	switch (enc) {
	case RZ_STRING_ENC_8BIT:
		return "ascii";
	case RZ_STRING_ENC_UTF8:
		return "utf8";
	case RZ_STRING_ENC_MUTF8:
		return "mutf8";
	case RZ_STRING_ENC_UTF16LE:
		return "utf16le";
	case RZ_STRING_ENC_UTF32LE:
		return "utf32le";
	case RZ_STRING_ENC_UTF16BE:
		return "utf16be";
	case RZ_STRING_ENC_UTF32BE:
		return "utf32be";
	case RZ_STRING_ENC_BASE64:
		return "base64";
	case RZ_STRING_ENC_IBM037:
		return "ibm037";
	case RZ_STRING_ENC_IBM290:
		return "ibm290";
	case RZ_STRING_ENC_EBCDIC_ES:
		return "ebcdices";
	case RZ_STRING_ENC_EBCDIC_UK:
		return "ebcdicuk";
	case RZ_STRING_ENC_EBCDIC_US:
		return "ebcdicus";
	case RZ_STRING_ENC_GUESS:
		return "guessed";
	default:
		rz_warn_if_reached();
		return "unknown";
	}
}

/**
 * \brief      converts an encoding name to RzStrEnc
 *
 * \param[in]  encoding Encoding name
 * \return     Returns a RzStrEnc type.
 */
RZ_API RzStrEnc rz_str_enc_string_as_type(RZ_NULLABLE const char *encoding) {
	if (!encoding || !strncmp(encoding, "guess", 5)) {
		return RZ_STRING_ENC_GUESS;
	} else if (!strcmp(encoding, "ascii") || !strcmp(encoding, "8bit")) {
		return RZ_STRING_ENC_8BIT;
	} else if (!strcmp(encoding, "mutf8")) {
		return RZ_STRING_ENC_MUTF8;
	} else if (!strcmp(encoding, "utf8")) {
		return RZ_STRING_ENC_UTF8;
	} else if (!strcmp(encoding, "utf16le")) {
		return RZ_STRING_ENC_UTF16LE;
	} else if (!strcmp(encoding, "utf32le")) {
		return RZ_STRING_ENC_UTF32LE;
	} else if (!strcmp(encoding, "utf16be")) {
		return RZ_STRING_ENC_UTF16BE;
	} else if (!strcmp(encoding, "utf32be")) {
		return RZ_STRING_ENC_UTF32BE;
	} else if (!strcmp(encoding, "ibm037")) {
		return RZ_STRING_ENC_IBM037;
	} else if (!strcmp(encoding, "ibm290")) {
		return RZ_STRING_ENC_IBM290;
	} else if (!strcmp(encoding, "ebcdices")) {
		return RZ_STRING_ENC_EBCDIC_ES;
	} else if (!strcmp(encoding, "ebcdicuk")) {
		return RZ_STRING_ENC_EBCDIC_UK;
	} else if (!strcmp(encoding, "ebcdicus")) {
		return RZ_STRING_ENC_EBCDIC_US;
	} else if (!strcmp(encoding, "base64")) {
		return RZ_STRING_ENC_BASE64;
	}

	RZ_LOG_ERROR("rz_str: encoding %s not supported\n", encoding);
	return RZ_STRING_ENC_GUESS;
}

RZ_API int rz_str_casecmp(const char *s1, const char *s2) {
#ifdef _MSC_VER
	return stricmp(s1, s2);
#else
	return strcasecmp(s1, s2);
#endif
}

RZ_API int rz_str_ncasecmp(const char *s1, const char *s2, size_t n) {
#ifdef _MSC_VER
	return _strnicmp(s1, s2, n);
#else
	return strncasecmp(s1, s2, n);
#endif
}

// GOOD
// In-place replace the first instance of the character a, with the character b.
RZ_API int rz_str_replace_ch(char *s, char a, char b, bool global) {
	int ret = 0;
	char *o = s;
	if (!s || a == b) {
		return 0;
	}
	for (; *o; s++, o++) {
		if (*o == a) {
			ret++;
			if (b) {
				*s = b;
			} else {
				/* remove char */
				s--;
			}
			if (!global) {
				return 1;
			}
		} else {
			*s = *o;
		}
	}
	*s = 0;
	return ret;
}

RZ_API int rz_str_replace_char_once(char *s, int a, int b) {
	return rz_str_replace_ch(s, a, b, false);
}

RZ_API int rz_str_replace_char(char *s, int a, int b) {
	return rz_str_replace_ch(s, a, b, true);
}

RZ_API void rz_str_remove_char(char *str, char c) {
	while (*str) {
		if (*str == c) {
			memmove(str, str + 1, strlen(str + 1) + 1);
			continue;
		}
		str++;
	}
}

RZ_API void rz_str_reverse(char *str) {
	int i, len = strlen(str);
	int half = len / 2;
	for (i = 0; i < half; i++) {
		char ch = str[i];
		str[i] = str[len - i - 1];
		str[len - i - 1] = ch;
	}
}

// TODO: do not use toupper.. must support modes to also append lowercase chars like in r1
// TODO: this functions needs some stabilization
RZ_API int rz_str_bits(char *strout, const ut8 *buf, int len, const char *bitz) {
	int i, j, idx;
	if (bitz) {
		for (i = j = 0; i < len && (!bitz || bitz[i]); i++) {
			if (i > 0 && (i % 8) == 0) {
				buf++;
			}
			if (*buf & (1 << (i % 8))) {
				strout[j++] = toupper((const ut8)bitz[i]);
			}
		}
	} else {
		for (i = j = 0; i < len; i++) {
			idx = (i / 8);
			int bit = 7 - (i % 8);
			strout[j++] = (buf[idx] & (1 << bit)) ? '1' : '0';
		}
	}
	strout[j] = 0;
	return j;
}

RZ_API const char *rz_str_sysbits(const int v) {
	switch (v) {
	case RZ_SYS_BITS_8: return "8";
	case RZ_SYS_BITS_16: return "16";
	case RZ_SYS_BITS_32: return "32";
	case RZ_SYS_BITS_64: return "64";
	case RZ_SYS_BITS_16 | RZ_SYS_BITS_32: return "16,32";
	case RZ_SYS_BITS_16 | RZ_SYS_BITS_32 | RZ_SYS_BITS_64: return "16,32,64";
	case RZ_SYS_BITS_32 | RZ_SYS_BITS_64: return "32,64";
	}
	return "?";
}

// In-place trims a bitstring to groups of 8 bits.
// For example, the bitstring 1000000000000000 will not be modified, but the
// bitstring 0000000001000000 will be changed to 01000000.
static void trimbits(char *b) {
	const int len = strlen(b);
	char *one = strchr(b, '1');
	int pos = one ? (int)(size_t)(one - b) : len - 1;
	pos = (pos / 8) * 8;
	memmove(b, b + pos, len - pos + 1);
}

// Set 'strout' to the binary representation of the input value.
// strout must be a char array of 65 or greater.
// The string is then trimmed using the "trimbits" function above.
RZ_API int rz_str_bits64(char *strout, ut64 in) {
	int i, bit, count = 0;
	count = 0;
	for (i = (sizeof(in) * 8) - 1; i >= 0; i--) {
		bit = in >> i;
		if (bit & 1) {
			strout[count] = '1';
		} else {
			strout[count] = '0';
		}
		count++;
	}
	strout[count] = '\0';
	/* trim by 8 bits */
	trimbits(strout);
	return count;
}

/**
 * function: rz_str_bits_from_num
 *
 */
RZ_API ut64 rz_str_bits_from_string(const char *buf, const char *bitz) {
	ut64 out = 0LL;
	/* return the numeric value associated to a string (rflags) */
	for (; *buf; buf++) {
		char *ch = strchr(bitz, toupper((const unsigned char)*buf));
		if (!ch) {
			ch = strchr(bitz, tolower((const unsigned char)*buf));
		}
		if (ch) {
			int bit = (int)(size_t)(ch - bitz);
			out |= (ut64)(1LL << bit);
		} else {
			return UT64_MAX;
		}
	}
	return out;
}

RZ_API int rz_str_binstr2bin(const char *str, ut8 *out, int outlen) {
	int n, i, j, k, ret, len;
	len = strlen(str);
	for (n = i = 0; i < len; i += 8) {
		ret = 0;
		while (str[i] == ' ') {
			str++;
		}
		if (i + 7 < len) {
			for (k = 0, j = i + 7; j >= i; j--, k++) {
				// INVERSE for (k=0,j=i; j<i+8; j++,k++) {
				if (str[j] == ' ') {
					// k--;
					continue;
				}
				//		printf ("---> j=%d (%c) (%02x)\n", j, str[j], str[j]);
				if (str[j] == '1') {
					ret |= 1 << k;
				} else if (str[j] != '0') {
					return n;
				}
			}
		}
		//	printf ("-======> %02x\n", ret);
		out[n++] = ret;
		if (n == outlen) {
			return n;
		}
	}
	return n;
}

// Returns the permissions as in integer given an input in the form of rwx, rx,
// etc.
RZ_API int rz_str_rwx(const char *str) {
	int ret = atoi(str);
	if (!ret) {
		ret |= strchr(str, 'm') ? 16 : 0;
		ret |= strchr(str, 'r') ? 4 : 0;
		ret |= strchr(str, 'w') ? 2 : 0;
		ret |= strchr(str, 'x') ? 1 : 0;
	} else if (ret < 0 || ret >= RZ_ARRAY_SIZE(rwxstr)) {
		ret = 0;
	}
	return ret;
}

// Returns the string representation of the permission of the inputted integer.
RZ_API const char *rz_str_rwx_i(int rwx) {
	if (rwx < 0 || rwx >= RZ_ARRAY_SIZE(rwxstr)) {
		rwx = 0;
	}
	return rwxstr[rwx % 24]; // 15 for srwx
}

// If up is true, upcase all characters in the string, otherwise downcase all
// characters in the string.
RZ_API void rz_str_case(char *str, bool up) {
	if (up) {
		char oc = 0;
		for (; *str; oc = *str++) {
			*str = (*str == 'x' && oc == '0') ? 'x' : toupper((int)(ut8)*str);
		}
	} else {
		for (; *str; str++) {
			*str = tolower((int)(ut8)*str);
		}
	}
}

RZ_API char *rz_str_home(const char *str) {
	char *dst, *home = rz_sys_getenv(RZ_SYS_HOME);
	size_t length;
	if (!home) {
		home = rz_file_tmpdir();
		if (!home) {
			return NULL;
		}
	}
	length = strlen(home) + 1;
	if (str) {
		length += strlen(RZ_SYS_DIR) + strlen(str);
	}
	dst = (char *)malloc(length);
	if (!dst) {
		goto fail;
	}
	int home_len = strlen(home);
	memcpy(dst, home, home_len + 1);
	if (str) {
		dst[home_len] = RZ_SYS_DIR[0];
		strcpy(dst + home_len + 1, str);
	}
fail:
	free(home);
	return dst;
}

// Compute a 64 bit DJB hash of a string.
RZ_API ut64 rz_str_djb2_hash(const char *s) {
	ut64 len, h = 5381;
	if (!s) {
		return 0;
	}
	for (len = strlen(s); len > 0; len--) {
		h = (h ^ (h << 5)) ^ *s++;
	}
	return h;
}

RZ_API int rz_str_delta(char *p, char a, char b) {
	char *_a = strchr(p, a);
	char *_b = strchr(p, b);
	return (!_a || !_b) ? 0 : (_a - _b);
}

/**
 * \brief Split string \p str in place by using \p ch as a delimiter.
 *
 * Replaces all instances of \p ch in \p str with a NULL byte and it returns
 * the number of split strings.
 */
RZ_API size_t rz_str_split(char *str, char ch) {
	rz_return_val_if_fail(str, 0);
	size_t i;
	char *p;
	for (i = 1, p = str; *p; p++) {
		if (*p == ch) {
			i++;
			*p = '\0';
		}
	}
	return i;
}

// Convert a string into an array of string separated by \0
// And the last by \0\0
// Separates by words and skip spaces.
// Returns the number of tokens that the string is tokenized into.
RZ_API int rz_str_word_set0(char *str) {
	int i, quote = 0;
	char *p;
	if (!str || !*str) {
		return 0;
	}
	for (i = 0; str[i] && str[i + 1]; i++) {
		if (i > 0 && str[i - 1] == ' ' && str[i] == ' ') {
			int len = strlen(str + i);
			memmove(str + i, str + i + 1, len);
			i--;
		}
	}
	if (str[i] == ' ') {
		str[i] = 0;
	}
	for (i = 1, p = str; *p; p++) {
		if (*p == '\"') {
			if (quote) {
				quote = 0;
				*p = '\0';
				// FIX: i++;
				continue;
			} else {
				quote = 1;
				memmove(p, p + 1, strlen(p + 1) + 1);
			}
		}
		if (quote) {
			continue;
		}
		if (*p == ' ') {
			char *q = p - 1;
			if (p > str && (*q == '\\' || !*q)) {
				memmove(p, p + 1, strlen(p + 1) + 1);
				if (*q == '\\') {
					*q = ' ';
					continue;
				}
				p--;
			}
			i++;
			*p = '\0';
		} // s/ /\0/g
	}
	return i;
}

RZ_API int rz_str_word_set0_stack(char *str) {
	int i;
	char *p, *q;
	RzStack *s;
	void *pop;
	if (!str || !*str) {
		return 0;
	}
	for (i = 0; str[i] && str[i + 1]; i++) {
		if (i > 0 && str[i - 1] == ' ' && str[i] == ' ') {
			memmove(str + i, str + i + 1, strlen(str + i));
			i--;
		}
		if (i == 0 && str[i] == ' ') {
			memmove(str + i, str + i + 1, strlen(str + i));
		}
	}
	if (str[i] == ' ') {
		str[i] = 0;
	}
	s = rz_stack_new(5); // Some random number
	for (i = 1, p = str; *p; p++) {
		q = p - 1;
		if (p > str && (*q == '\\')) {
			memmove(q, p, strlen(p) + 1);
			p--;
			continue;
		}
		switch (*p) {
		case '(':
		case '{':
		case '[':
			rz_stack_push(s, (void *)p);
			continue;
		case '\'':
		case '"':
			pop = rz_stack_pop(s);
			if (pop && *(char *)pop != *p) {
				rz_stack_push(s, pop);
				rz_stack_push(s, (void *)p);
			} else if (!pop) {
				rz_stack_push(s, (void *)p);
			}
			continue;
		case ')':
		case '}':
		case ']':
			pop = rz_stack_pop(s);
			if (pop) {
				if ((*(char *)pop == '(' && *p == ')') ||
					(*(char *)pop == '{' && *p == '}') ||
					(*(char *)pop == '[' && *p == ']')) {
					continue;
				}
			}
			break;
		case ' ':
			if (p > str && !*q) {
				memmove(p, p + 1, strlen(p + 1) + 1);
				if (*q == '\\') {
					*q = ' ';
					continue;
				}
				p--;
			}
			if (rz_stack_is_empty(s)) {
				i++;
				*p = '\0';
			}
		default:
			break;
		}
	}
	rz_stack_free(s);
	return i;
}

RZ_API char *rz_str_word_get0set(char *stra, int stralen, int idx, const char *newstr, int *newlen) {
	char *p = NULL;
	char *out;
	int alen, blen, nlen;
	if (!stra && !newstr) {
		return NULL;
	}
	if (stra) {
		p = (char *)rz_str_word_get0(stra, idx);
	}
	if (!p) {
		int nslen = strlen(newstr);
		out = malloc(nslen + 1);
		if (!out) {
			return NULL;
		}
		strcpy(out, newstr);
		out[nslen] = 0;
		if (newlen) {
			*newlen = nslen;
		}
		return out;
	}
	alen = (size_t)(p - stra);
	blen = stralen - ((alen + strlen(p)) + 1);
	if (blen < 0) {
		blen = 0;
	}
	nlen = alen + blen + strlen(newstr);
	out = malloc(nlen + 2);
	if (!out) {
		return NULL;
	}
	if (alen > 0) {
		memcpy(out, stra, alen);
	}
	memcpy(out + alen, newstr, strlen(newstr) + 1);
	if (blen > 0) {
		memcpy(out + alen + strlen(newstr) + 1, p + strlen(p) + 1, blen + 1);
	}
	out[nlen + 1] = 0;
	if (newlen) {
		*newlen = nlen + ((blen == 0) ? 1 : 0);
	}
	return out;
}

// Get the idx'th entry of a tokenized string.
// XXX: Warning! this function is UNSAFE, check that the string has, at least,
// idx+1 tokens.
RZ_API const char *rz_str_word_get0(const char *str, int idx) {
	int i;
	const char *ptr = str;
	if (!ptr || idx < 0 /* prevent crashes with negative index */) {
		return "";
	}
	for (i = 0; i != idx; i++) {
		ptr = rz_str_word_get_next0(ptr);
	}
	return ptr;
}

// Return the number of times that the character ch appears in the string.
RZ_API int rz_str_char_count(const char *string, char ch) {
	int i, count = 0;
	for (i = 0; string[i]; i++) {
		if (string[i] == ch) {
			count++;
		}
	}
	return count;
}

static const char *separator_get_first(const char *text) {
	for (; *text && !IS_SEPARATOR(*text); text++)
		;
	;

	return text;
}

static const char *word_get_first(const char *text) {
	for (; *text && IS_SEPARATOR(*text); text++)
		;
	;

	return text;
}

RZ_API char *rz_str_word_get_first(const char *text) {
	return strdup(word_get_first(text));
}

// Counts the number of words (separated by separator characters: newlines, tabs,
// return, space). See rz_util.h for more details of the IS_SEPARATOR macro.
RZ_API int rz_str_word_count(const char *string) {
	int word;
	const char *text = word_get_first(string);

	for (word = 0; *text; word++) {
		text = separator_get_first(text);
		text = word_get_first(text);
	}

	return word;
}

// Returns a pointer to the first instance of a character that isn't chr in a
// string.
// TODO: make this const-correct.
// XXX if the string is only made up of chr, then the pointer will just point to
// a null byte!
RZ_API char *rz_str_ichr(char *str, char chr) {
	while (*str == chr) {
		str++;
	}
	return str;
}

// Returns a pointer to the last instance of the character chr in the input
// string.
RZ_API const char *rz_str_lchr(const char *str, char chr) {
	if (str) {
		int len = strlen(str);
		for (; len >= 0; len--) {
			if (str[len] == chr) {
				return str + len;
			}
		}
	}
	return NULL;
}

/* find the last char chr in the substring str[start:end] with end not included */
RZ_API const char *rz_sub_str_lchr(const char *str, int start, int end, char chr) {
	do {
		end--;
	} while (str[end] != chr && end >= start);
	return str[end] == chr ? &str[end] : NULL;
}

/* find the first char chr in the substring str[start:end] with end not included */
RZ_API const char *rz_sub_str_rchr(const char *str, int start, int end, char chr) {
	while (str[start] && str[start] != chr && start < end) {
		start++;
	}
	return str[start] == chr ? str + start : NULL;
}

/**
 * \brief Checks if the given character string is a two byte UTF-8 character.
 *
 * \param c The character string to test.
 * \return bool True if the character string is a two byte UTF-8 character. False otherwise.
 */
<<<<<<< HEAD
RZ_API bool rz_str_is2utf8(RZ_NULLABLE const char *c) {
=======
RZ_API bool rz_str_is2utf8(RZ_NONNULL const char *c) {
	rz_return_val_if_fail(c, false);
>>>>>>> 5a38df52
	if (!c[0] || !c[1]) {
		return false;
	}
	return ((c[0] & 0xe0) == 0xc0) && ((c[1] & 0xc0) == 0x80);
}

/**
 * \brief Checks if the given character string is a three byte UTF-8 character.
 *
 * \param c The character string to test.
 * \return bool True if the character string is a three byte UTF-8 character. False otherwise.
 */
<<<<<<< HEAD
RZ_API bool rz_str_is3utf8(RZ_NULLABLE const char *c) {
=======
RZ_API bool rz_str_is3utf8(RZ_NONNULL const char *c) {
	rz_return_val_if_fail(c, false);
>>>>>>> 5a38df52
	if (!c[0] || !c[1] || !c[2]) {
		return false;
	}
	return ((c[0] & 0xf0) == 0xe0) && ((c[1] & 0xc0) == 0x80) && ((c[2] & 0xc0) == 0x80);
}

/**
 * \brief Checks if the given character string is a four byte UTF-8 character.
 *
 * \param c The character string to test.
 * \return bool True if the character string is a four byte UTF-8 character. False otherwise.
 */
<<<<<<< HEAD
RZ_API bool rz_str_is4utf8(RZ_NULLABLE const char *c) {
=======
RZ_API bool rz_str_is4utf8(RZ_NONNULL const char *c) {
	rz_return_val_if_fail(c, false);
>>>>>>> 5a38df52
	if (!c[0] || !c[1] || !c[2] || !c[3]) {
		return false;
	}
	return ((c[0] & 0xf8) == 0xf0) && ((c[1] & 0xc0) == 0x80) && ((c[2] & 0xc0) == 0x80) && ((c[3] & 0xc0) == 0x80);
}

/**
 * \brief Checks if the byte string matches the criteria of a UTF-8 character of length \p x.
 *
 * \param c The byte string to test.
 * \return bool True if the bytes match an UTF-8 character of length \p x. False otherwise.
 */
<<<<<<< HEAD
RZ_API bool rz_str_isXutf8(RZ_NULLABLE const char *c, ut8 x) {
	if (!c) {
		return false;
	}
=======
RZ_API bool rz_str_isXutf8(RZ_NONNULL const char *c, ut8 x) {
	rz_return_val_if_fail(c, false);
>>>>>>> 5a38df52
	switch (x) {
	default:
		return false;
	case 1:
		return isascii(c[0]);
	case 2:
		return rz_str_is2utf8(c);
	case 3:
		return rz_str_is3utf8(c);
	case 4:
		return rz_str_is4utf8(c);
	}
}

/**
 * \brief Returns a pointer to the first occurrence of UTF-8 character \p c in the string \p s.
 *
 * \param str The string to search.
 * \param c The UTF-8 character to search for.
 * \return char* A pointer to the first occurrence of \p c in the string (first from the left) or NULL if \p c was not found.
 */
<<<<<<< HEAD
RZ_API const char *rz_str_strchr(RZ_NONNULL const char *str, RZ_NULLABLE const char *c) {
	rz_return_val_if_fail(str, NULL);
	ut32 i = 0;
	ut64 str_len = strlen(str);
	ut8 c_len = isascii(*c) ? 1 : (rz_str_is2utf8(c) ? 2 : (rz_str_is3utf8(c) ? 3 : (rz_str_is4utf8(c) ? 4 : 1)));
	while (i <= str_len) {
=======
RZ_API const char *rz_str_strchr(RZ_NONNULL const char *str, RZ_NONNULL const char *c) {
	rz_return_val_if_fail(str && c, NULL);
	ut32 i = 0;
	ut64 str_len = strlen(str);
	ut8 c_len = isascii(*c) ? 1 : (rz_str_is2utf8(c) ? 2 : (rz_str_is3utf8(c) ? 3 : (rz_str_is4utf8(c) ? 4 : 1)));
	while (i <= str_len && i + c_len <= str_len) {
>>>>>>> 5a38df52
		if (c_len == 1) {
			if (str[i] == c[0]) {
				return str + i;
			}
<<<<<<< HEAD
		} else if (c_len == 2) {
			if (rz_mem_eq((ut8 *)str + i, (ut8 *)c, 2)) {
				return str + i;
			}
		} else if (c_len == 3) {
			if (rz_mem_eq((ut8 *)str + i, (ut8 *)c, 3)) {
				return str + i;
			}
		} else if (c_len == 4) {
			if (rz_mem_eq((ut8 *)str + i, (ut8 *)c, 4)) {
=======
		} else {
			if (rz_mem_eq((ut8 *)str + i, (ut8 *)c, c_len)) {
>>>>>>> 5a38df52
				return str + i;
			}
		}
		++i;
	}
	return NULL;
}

RZ_API const char *rz_str_sep(const char *base, const char *sep) {
	int i;
	while (*base) {
		for (i = 0; sep[i]; i++) {
			if (*base == sep[i]) {
				return base;
			}
		}
		base++;
	}
	return NULL;
}

RZ_API const char *rz_str_rsep(const char *base, const char *p, const char *sep) {
	int i;
	while (p >= base) {
		for (i = 0; sep[i]; i++) {
			if (*p == sep[i]) {
				return p;
			}
		}
		p--;
	}
	return NULL;
}

RZ_API const char *rz_str_rstr(const char *base, const char *p) {
	char *s = strdup(base);
	char *k = strdup(p);
	rz_str_reverse(s);
	rz_str_reverse(k);
	char *q = strstr(s, k);
	const char *r = NULL;
	if (q) {
		r = base + strlen(base) - (q - s) - strlen(p);
	}
	free(s);
	free(k);
	return r;
}

RZ_API const char *rz_str_rchr(const char *base, const char *p, int ch) {
	rz_return_val_if_fail(base, NULL);
	if (!p) {
		return strrchr(base, ch);
	}
	for (; p >= base; p--) {
		if (ch == *p) {
			break;
		}
	}
	return (p >= base) ? p : NULL;
}

RZ_API const char *rz_str_nstr(const char *s, const char *find, int slen) {
	char c, sc;
	size_t len;

	if ((c = *find++) != '\0') {
		len = strlen(find);
		do {
			do {
				if (slen-- < 1 || !(sc = *s++)) {
					return NULL;
				}
			} while (sc != c);
			if (len > slen) {
				return NULL;
			}
		} while (strncmp(s, find, len) != 0);
		s--;
	}
	return (char *)s;
}

// Returns a new heap-allocated copy of str.
// XXX what's the diff with rz_str_dup ?
RZ_API char *rz_str_new(const char *str) {
	return str ? strdup(str) : NULL;
}

// Returns a new heap-allocated copy of str, sets str[len] to '\0'.
// If the input str is longer than len, it will be truncated.
RZ_API char *rz_str_newlen(const char *str, int len) {
	if (len < 0) {
		return NULL;
	}
	char *buf = malloc(len + 1);
	if (buf) {
		memcpy(buf, str, len);
		buf[len] = 0;
	}
	return buf;
}

RZ_API char *rz_str_trunc_ellipsis(const char *str, int len) {
	if (!str) {
		return NULL;
	}
	if (strlen(str) < len) {
		return strdup(str);
	}
	char *buf = rz_str_newlen(str, len);
	if (buf && len > 4) {
		strcpy(buf + len - 4, "...");
	}
	return buf;
}

RZ_API char *rz_str_newf(const char *fmt, ...) {
	rz_return_val_if_fail(fmt, NULL);
	va_list ap, ap2;

	va_start(ap, fmt);
	if (!strchr(fmt, '%')) {
		va_end(ap);
		return strdup(fmt);
	}
	va_copy(ap2, ap);
	int ret = vsnprintf(NULL, 0, fmt, ap2);
	ret++;
	char *p = calloc(1, ret);
	if (p) {
		(void)vsnprintf(p, ret, fmt, ap);
	}
	va_end(ap2);
	va_end(ap);
	return p;
}

/**
 * \brief Secure string copy with null terminator
 *
 * 	This API behaves like strlcpy or strscpy.
 */
RZ_API size_t rz_str_ncpy(char *dst, const char *src, size_t dst_size) {
	rz_return_val_if_fail(dst && src, 0);

	// do not do anything if dst_size is 0
	if (dst_size == 0) {
		return 0;
	}
#if HAVE_STRLCPY
	return strlcpy(dst, src, dst_size);
#else
	strncpy(dst, src, dst_size - 1);
	dst[dst_size - 1] = '\0';
	return strlen(src);
#endif
}

/* memccmp("foo.bar", "foo.cow, '.') == 0 */
// Returns 1 if src and dst are equal up until the first instance of ch in src.
RZ_API bool rz_str_ccmp(const char *dst, const char *src, int ch) {
	rz_return_val_if_fail(dst && src, false);
	int i;
	for (i = 0; src[i] && src[i] != ch; i++) {
		if (dst[i] != src[i]) {
			return true;
		}
	}
	return false;
}

// Returns true if item is in sep-separated list
RZ_API bool rz_str_cmp_list(const char *list, const char *item, char sep) {
	if (!list || !item) {
		return false;
	}
	int i = 0, j = 0;
	for (; list[i] && list[i] != sep; i++, j++) {
		if (item[j] != list[i]) {
			while (list[i] && list[i] != sep) {
				i++;
			}
			if (!list[i]) {
				return false;
			}
			j = -1;
			continue;
		}
	}
	return true;
}

// like strncmp, but checking for null pointers
RZ_API int rz_str_cmp(const char *a, const char *b, int len) {
	if ((a == b) || (!a && !b)) {
		return 0;
	}
	if (!a && b) {
		return -1;
	}
	if (a && !b) {
		return 1;
	}
	if (len < 0) {
		return strcmp(a, b);
	}
	return strncmp(a, b, len);
}

// Copies all characters from src to dst up until the character 'ch'.
RZ_API int rz_str_ccpy(char *dst, char *src, int ch) {
	int i;
	for (i = 0; src[i] && src[i] != ch; i++) {
		dst[i] = src[i];
	}
	dst[i] = '\0';
	return i;
}

/**
 * \brief Create new copy of string \p ptr limited to size \p len
 * \param[in] ptr String to create new copy from
 * \param[in] len Upper limit for new string size
 * \return New copy of string \p ptr with size limited by \p len or NULL if \p ptr is NULL
 */
RZ_API char *rz_str_ndup(RZ_NULLABLE const char *ptr, int len) {
	if (!ptr || len < 0) {
		return NULL;
	}
	const size_t str_len = rz_str_nlen(ptr, len);
	char *out = malloc(str_len + 1);
	if (!out) {
		return NULL;
	}
	memcpy(out, ptr, str_len);
	out[str_len] = 0;
	return out;
}

// TODO: deprecate?
RZ_API char *rz_str_dup(char *ptr, const char *string) {
	char *str = rz_str_new(string);
	free(ptr); // in case ptr == string
	return str;
}

RZ_API char *rz_str_prepend(char *ptr, const char *string) {
	int slen, plen;
	if (!ptr) {
		return strdup(string);
	}
	plen = strlen(ptr);
	slen = strlen(string);
	ptr = realloc(ptr, slen + plen + 1);
	if (!ptr) {
		return NULL;
	}
	memmove(ptr + slen, ptr, plen + 1);
	memmove(ptr, string, slen);
	return ptr;
}

RZ_API char *rz_str_appendlen(char *ptr, const char *string, int slen) {
	char *msg = rz_str_newlen(string, slen);
	char *ret = rz_str_append(ptr, msg);
	free(msg);
	return ret;
}

RZ_API char *rz_str_append_owned(char *ptr, char *string) {
	if (!ptr) {
		return string;
	}
	char *r = rz_str_append(ptr, string);
	free(string);
	return r;
}

/*
 * first argument must be allocated
 * return: the pointer ptr resized to string size.
 */
RZ_API char *rz_str_append(char *ptr, const char *string) {
	if (string && !ptr) {
		return strdup(string);
	}
	if (RZ_STR_ISEMPTY(string)) {
		return ptr;
	}
	int plen = strlen(ptr);
	int slen = strlen(string);
	char *newptr = realloc(ptr, slen + plen + 1);
	if (!newptr) {
		free(ptr);
		return NULL;
	}
	ptr = newptr;
	memcpy(ptr + plen, string, slen + 1);
	return ptr;
}

RZ_API char *rz_str_appendf(char *ptr, const char *fmt, ...) {
	rz_return_val_if_fail(fmt, NULL);
	va_list ap, ap2;

	va_start(ap, fmt);
	if (!strchr(fmt, '%')) {
		va_end(ap);
		return rz_str_append(ptr, fmt);
	}
	va_copy(ap2, ap);
	int ret = vsnprintf(NULL, 0, fmt, ap2);
	ret++;
	char *p = calloc(1, ret);
	if (p) {
		(void)vsnprintf(p, ret, fmt, ap);
		ptr = rz_str_append(ptr, p);
		free(p);
	}
	va_end(ap2);
	va_end(ap);
	return ptr;
}

RZ_API char *rz_str_appendch(char *x, char y) {
	char b[2] = { y, 0 };
	return rz_str_append(x, b);
}

RZ_API char *rz_str_replace(char *str, const char *key, const char *val, int g) {
	if (g == 'i') {
		return rz_str_replace_icase(str, key, val, g, true);
	}
	rz_return_val_if_fail(str && key && val, NULL);

	int off, i, slen;
	char *newstr, *p = str;
	int klen = strlen(key);
	int vlen = strlen(val);
	if (klen == 1 && vlen < 2) {
		rz_str_replace_char(str, *key, *val);
		return str;
	}
	if (klen == vlen && !strcmp(key, val)) {
		return str;
	}
	slen = strlen(str);
	char *q = str;
	for (;;) {
		p = strstr(q, key);
		if (!p) {
			break;
		}
		off = (int)(size_t)(p - str);
		if (vlen != klen) {
			int tlen = slen - (off + klen);
			slen += vlen - klen;
			if (vlen > klen) {
				newstr = realloc(str, slen + 1);
				if (!newstr) {
					eprintf("realloc fail\n");
					RZ_FREE(str);
					break;
				}
				str = newstr;
			}
			p = str + off;
			memmove(p + vlen, p + klen, tlen + 1);
		}
		memcpy(p, val, vlen);
		i = off + vlen;
		q = str + i;
		if (!g) {
			break;
		}
	}
	return str;
}

RZ_API char *rz_str_replace_icase(char *str, const char *key, const char *val, int g, int keep_case) {
	rz_return_val_if_fail(str && key && val, NULL);

	int off, i, klen, vlen, slen;
	char *newstr, *p = str;
	klen = strlen(key);
	vlen = strlen(val);

	slen = strlen(str);
	for (i = 0; i < slen;) {
		p = (char *)rz_str_casestr(str + i, key);
		if (!p) {
			break;
		}
		off = (int)(size_t)(p - str);
		if (vlen != klen) {
			int tlen = slen - (off + klen);
			slen += vlen - klen;
			if (vlen > klen) {
				newstr = realloc(str, slen + 1);
				if (!newstr) {
					goto alloc_fail;
				}
				str = newstr;
			}
			p = str + off;
			memmove(p + vlen, p + klen, tlen + 1);
		}

		if (keep_case) {
			char *tmp_val = strdup(val);
			char *str_case = rz_str_ndup(p, klen);
			if (!tmp_val || !str_case) {
				free(tmp_val);
				free(str_case);
				goto alloc_fail;
			}
			tmp_val = rz_str_replace_icase(tmp_val, key, str_case, 0, 0);
			free(str_case);
			if (!tmp_val) {
				goto alloc_fail;
			}
			memcpy(p, tmp_val, vlen);
			free(tmp_val);
		} else {
			memcpy(p, val, vlen);
		}

		i = off + vlen;
		if (!g) {
			break;
		}
	}
	return str;

alloc_fail:
	eprintf("alloc fail\n");
	free(str);
	return NULL;
}

/* replace the key in str with val.
 *
 * str - input string
 * clean - input string cleaned of ANSI chars
 * thunk - array of integers that map each char of the clean string into the
 *         position in the str string
 * clen  - number of elements in thunk
 * key   - string to find in the clean string
 * val   - string that replaces key in the str string
 * g     - if true, replace all occurrences of key
 *
 * It returns a pointer to the modified string */
RZ_API char *rz_str_replace_thunked(char *str, char *clean, int *thunk, int clen,
	const char *key, const char *val, int g) {
	int i, klen, vlen, slen, delta = 0, bias;
	char *newstr, *scnd, *p = clean, *str_p;

	if (!str || !key || !val || !clean || !thunk) {
		return NULL;
	}
	klen = strlen(key);
	vlen = strlen(val);
	if (klen == vlen && !strcmp(key, val)) {
		return str;
	}
	slen = strlen(str) + 1;

	for (i = 0; i < clen;) {
		p = (char *)rz_mem_mem(
			(const ut8 *)clean + i, clen - i,
			(const ut8 *)key, klen);
		if (!p) {
			break;
		}
		i = (int)(size_t)(p - clean);
		/* as the original string changes size during replacement
		 * we need delta to keep track of it*/
		str_p = str + thunk[i] + delta;

		int newo = thunk[i + klen] - thunk[i];
		rz_str_ansi_filter(str_p, NULL, NULL, newo);
		scnd = strdup(str_p + newo);
		bias = vlen - newo;

		slen += bias;
		// HACK: this 32 avoids overwrites
		newstr = realloc(str, slen + klen);
		if (!newstr) {
			eprintf("realloc fail\n");
			RZ_FREE(str);
			free(scnd);
			break;
		}
		str = newstr;
		str_p = str + thunk[i] + delta;
		memcpy(str_p, val, vlen);
		memcpy(str_p + vlen, scnd, strlen(scnd) + 1);
		i += klen;
		delta += bias;
		free(scnd);
		if (!g) {
			break;
		}
	}
	return str;
}

RZ_API char *rz_str_replace_in(char *str, ut32 sz, const char *key, const char *val, int g) {
	if (!str || !key || !val) {
		return NULL;
	}
	char *heaped = rz_str_replace(strdup(str), key, val, g);
	if (heaped) {
		strncpy(str, heaped, sz);
		free(heaped);
	}
	return str;
}

RZ_API int rz_str_unescape(char *buf) {
	unsigned char ch = 0, ch2 = 0;
	int err = 0;
	int i;

	for (i = 0; buf[i]; i++) {
		if (buf[i] != '\\') {
			continue;
		}
		int esc_seq_len = 2;
		switch (buf[i + 1]) {
		case '\\':
		case '?':
		case '$':
			buf[i] = buf[i + 1];
			break;
		case 'e':
			buf[i] = 0x1b;
			break;
		case 'r':
			buf[i] = 0x0d;
			break;
		case 'n':
			buf[i] = 0x0a;
			break;
		case 'a':
			buf[i] = 0x07;
			break;
		case 'b':
			buf[i] = 0x08;
			break;
		case 't':
			buf[i] = 0x09;
			break;
		case 'v':
			buf[i] = 0x0b;
			break;
		case 'f':
			buf[i] = 0x0c;
			break;
		case 'x':
			err = ch2 = ch = 0;
			if (!buf[i + 2] || !buf[i + 3]) {
				eprintf("Unexpected end of string.\n");
				return 0;
			}
			err |= rz_hex_to_byte(&ch, buf[i + 2]);
			err |= rz_hex_to_byte(&ch2, buf[i + 3]);
			if (err) {
				eprintf("Error: Non-hexadecimal chars in input.\n");
				return 0; // -1?
			}
			buf[i] = (ch << 4) + ch2;
			esc_seq_len = 4;
			break;
		case '\0':
			buf[i] = '\0';
			return i;
		default:
			if (IS_OCTAL(buf[i + 1])) {
				int num_digits = 1;
				buf[i] = buf[i + 1] - '0';
				if (IS_OCTAL(buf[i + 2])) {
					num_digits++;
					buf[i] = (ut8)buf[i] * 8 + (buf[i + 2] - '0');
					if (IS_OCTAL(buf[i + 3])) {
						num_digits++;
						buf[i] = (ut8)buf[i] * 8 + (buf[i + 3] - '0');
					}
				}
				esc_seq_len = 1 + num_digits;
			} else {
				buf[i] = buf[i + 1];
			}
			break;
		}
		memmove(buf + i + 1, buf + i + esc_seq_len, strlen(buf + i + esc_seq_len) + 1);
	}
	return i;
}

RZ_API void rz_str_sanitize(char *c) {
	char *d = c;
	if (d) {
		for (; *d; c++, d++) {
			switch (*d) {
			case '`':
			case '$':
			case '{':
			case '}':
			case '~':
			case '|':
			case ';':
			case '#':
			case '@':
			case '&':
			case '<':
			case '>':
				*c = '_';
				continue;
			}
		}
	}
}

RZ_API char *rz_str_sanitize_sdb_key(const char *s) {
	if (!s || !*s) {
		return NULL;
	}
	size_t len = strlen(s);
	char *ret = malloc(len + 1);
	if (!ret) {
		return NULL;
	}
	char *cur = ret;
	while (len > 0) {
		char c = *s;
		if (!(c >= 'a' && c <= 'z') && !(c >= 'A' && c <= 'Z') && !(c >= '0' && c <= '9') && c != '_' && c != ':') {
			c = '_';
		}
		*cur = c;
		s++;
		cur++;
		len--;
	}
	*cur = '\0';
	return ret;
}

/**
 * \brief Converts unprintable characters to C-like backslash representation
 *
 * \param p pointer to the original string
 * \param dst pointer where pointer to the resulting characters sequence is put
 * \param opt pointer to encoding options structure
 **/
RZ_API void rz_str_byte_escape(const char *p, char **dst, RzStrEscOptions *opt) {
	char *q = *dst;
	switch (*p) {
	case '\n':
		*q++ = '\\';
		*q++ = opt->dot_nl ? 'l' : 'n';
		break;
	case '\r':
		*q++ = '\\';
		*q++ = 'r';
		break;
	case '\\':
		if (opt->esc_bslash) {
			*q++ = '\\';
		}
		*q++ = '\\';
		break;
	case '\t':
		*q++ = '\\';
		*q++ = 't';
		break;
	case '"':
		if (opt->esc_double_quotes) {
			*q++ = '\\';
		}
		*q++ = '"';
		break;
	case '\f':
		*q++ = '\\';
		*q++ = 'f';
		break;
	case '\b':
		*q++ = '\\';
		*q++ = 'b';
		break;
	case '\v':
		*q++ = '\\';
		*q++ = 'v';
		break;
	case '\a':
		*q++ = '\\';
		*q++ = 'a';
		break;
	case '\x1b':
		*q++ = '\\';
		*q++ = 'e';
		break;
	default:
		/* Outside the ASCII printable range */
		if (!IS_PRINTABLE(*p)) {
			if (opt->show_asciidot) {
				*q++ = '.';
			} else {
				*q++ = '\\';
				*q++ = 'x';
				*q++ = "0123456789abcdef"[*p >> 4 & 0xf];
				*q++ = "0123456789abcdef"[*p & 0xf];
			}
		} else {
			*q++ = *p;
		}
	}
	*dst = q;
}

/* Internal function. dot_nl specifies whether to convert \n into the
 * graphiz-compatible newline \l */
static RZ_OWN char *rz_str_escape_(const char *buf, bool parse_esc_seq, bool ign_esc_seq, RzStrEscOptions *opt) {
	rz_return_val_if_fail(buf, NULL);

	/* Worst case scenario, we convert every byte to a single-char escape
	 * (e.g. \n) if show_asciidot, or \xhh if !show_asciidot */
	char *new_buf = malloc(1 + strlen(buf) * (opt->show_asciidot ? 2 : 4));
	if (!new_buf) {
		return NULL;
	}
	const char *p = buf;
	char *q = new_buf;
	while (*p) {
		switch (*p) {
		case 0x1b: // ESC
			if (parse_esc_seq) {
				const char *start_seq = p;
				p++;
				/* Parse the ANSI code (only the graphic mode
				 * set ones are supported) */
				if (*p == '\0') {
					goto out;
				}
				if (*p == '[') {
					for (p++; *p != 'm'; p++) {
						if (*p == '\0') {
							goto out;
						}
					}
					if (!ign_esc_seq) {
						memcpy(q, start_seq, p - start_seq + 1);
						q += (p - start_seq + 1);
					}
				}
				break;
			}
			/* fallthrough */
		default:
			rz_str_byte_escape(p, &q, opt);
			break;
		}
		p++;
	}
out:
	*q = '\0';
	return new_buf;
}

RZ_API RZ_OWN char *rz_str_escape(RZ_NONNULL const char *buf) {
	rz_return_val_if_fail(buf, NULL);
	RzStrEscOptions opt = { 0 };
	opt.dot_nl = false;
	opt.show_asciidot = false;
	opt.esc_bslash = true;
	return rz_str_escape_(buf, true, true, &opt);
}

// Return MUST BE surrounded by double-quotes
RZ_API char *rz_str_escape_sh(const char *buf) {
	rz_return_val_if_fail(buf, NULL);
	char *new_buf = malloc(1 + strlen(buf) * 2);
	if (!new_buf) {
		return NULL;
	}
	const char *p = buf;
	char *q = new_buf;
	while (*p) {
		switch (*p) {
#if __UNIX__
		case '$':
		case '`':
#endif
		case '\\':
		case '"':
			*q++ = '\\';
			/* FALLTHRU */
		default:
			*q++ = *p++;
			break;
		}
	}
	*q = '\0';
	return new_buf;
}

RZ_API char *rz_str_escape_dot(const char *buf) {
	RzStrEscOptions opt = { 0 };
	opt.dot_nl = true;
	opt.show_asciidot = false;
	opt.esc_bslash = true;
	return rz_str_escape_(buf, true, true, &opt);
}

RZ_API char *rz_str_escape_8bit(const char *buf, bool colors, RzStrEscOptions *opt) {
	return rz_str_escape_(buf, colors, !colors, opt);
}

static char *rz_str_escape_utf(const char *buf, int buf_size, RzStrEnc enc, bool show_asciidot, bool esc_bslash, bool esc_double_quotes, bool keep_printable) {
	char *new_buf, *q;
	const char *p, *end;
	RzRune ch;
	int i, len, ch_bytes;

	if (!buf) {
		return NULL;
	}
	switch (enc) {
	case RZ_STRING_ENC_UTF16LE:
	case RZ_STRING_ENC_UTF16BE:
	case RZ_STRING_ENC_UTF32LE:
	case RZ_STRING_ENC_UTF32BE:
		if (buf_size < 0) {
			return NULL;
		}
		if (enc == RZ_STRING_ENC_UTF16LE || enc == RZ_STRING_ENC_UTF16BE) {
			end = (char *)rz_mem_mem_aligned((ut8 *)buf, buf_size, (ut8 *)"\0\0", 2, 2);
		} else {
			end = (char *)rz_mem_mem_aligned((ut8 *)buf, buf_size, (ut8 *)"\0\0\0\0", 4, 4);
		}
		if (!end) {
			end = buf + buf_size - 1; /* TODO: handle overlong strings properly */
		}
		len = end - buf;
		break;
	default:
		len = strlen(buf);
		end = buf + len;
	}
	/* Worst case scenario, we convert every byte to \xhh */
	new_buf = malloc(1 + (len * 4));
	if (!new_buf) {
		return NULL;
	}
	p = buf;
	q = new_buf;
	while (p < end) {
		switch (enc) {
		case RZ_STRING_ENC_UTF16LE:
		case RZ_STRING_ENC_UTF16BE:
		case RZ_STRING_ENC_UTF32LE:
		case RZ_STRING_ENC_UTF32BE:
			if (enc == RZ_STRING_ENC_UTF16LE || enc == RZ_STRING_ENC_UTF16BE) {
				ch_bytes = rz_utf16_decode((ut8 *)p, end - p, &ch, enc == RZ_STRING_ENC_UTF16BE);
			} else {
				ch_bytes = rz_utf32_decode((ut8 *)p, end - p, &ch, enc == RZ_STRING_ENC_UTF32BE);
			}
			if (ch_bytes == 0) {
				p++;
				continue;
			}
			break;
		default:
			ch_bytes = rz_utf8_decode((ut8 *)p, end - p, &ch);
			if (ch_bytes == 0) {
				ch_bytes = 1;
			}
		}
		if (show_asciidot && !IS_PRINTABLE(ch)) {
			*q++ = '.';
		} else if (ch_bytes > 1) {
			if (keep_printable) {
				q += rz_utf8_encode((ut8 *)q, ch);
			} else {
				*q++ = '\\';
				*q++ = ch_bytes == 4 ? 'U' : 'u';
				for (i = ch_bytes == 4 ? 6 : 2; i >= 0; i -= 2) {
					*q++ = "0123456789abcdef"[ch >> 4 * (i + 1) & 0xf];
					*q++ = "0123456789abcdef"[ch >> 4 * i & 0xf];
				}
			}
		} else {
			int offset = enc == RZ_STRING_ENC_UTF16BE ? 1 : enc == RZ_STRING_ENC_UTF32BE ? 3
												     : 0;
			RzStrEscOptions opt = { 0 };
			opt.dot_nl = false;
			opt.show_asciidot = false;
			opt.esc_bslash = esc_bslash;
			opt.esc_double_quotes = esc_double_quotes;
			rz_str_byte_escape(p + offset, &q, &opt);
		}
		switch (enc) {
		case RZ_STRING_ENC_UTF16LE:
		case RZ_STRING_ENC_UTF16BE:
			p += ch_bytes < 2 ? 2 : ch_bytes;
			break;
		case RZ_STRING_ENC_UTF32LE:
		case RZ_STRING_ENC_UTF32BE:
			p += 4;
			break;
		default:
			p += ch_bytes;
		}
	}
	*q = '\0';
	return new_buf;
}

RZ_API char *rz_str_escape_utf8(const char *buf, RzStrEscOptions *opt) {
	return rz_str_escape_utf(buf, -1, RZ_STRING_ENC_UTF8, opt->show_asciidot, opt->esc_bslash, opt->esc_double_quotes, false);
}

RZ_API char *rz_str_escape_utf8_keep_printable(const char *buf, RzStrEscOptions *opt) {
	return rz_str_escape_utf(buf, -1, RZ_STRING_ENC_UTF8, opt->show_asciidot, opt->esc_bslash, opt->esc_double_quotes, true);
}

RZ_API char *rz_str_escape_utf16le(const char *buf, int buf_size, RzStrEscOptions *opt) {
	return rz_str_escape_utf(buf, buf_size, RZ_STRING_ENC_UTF16LE, opt->show_asciidot, opt->esc_bslash, opt->esc_double_quotes, false);
}

RZ_API char *rz_str_escape_utf32le(const char *buf, int buf_size, RzStrEscOptions *opt) {
	return rz_str_escape_utf(buf, buf_size, RZ_STRING_ENC_UTF32LE, opt->show_asciidot, opt->esc_bslash, opt->esc_double_quotes, false);
}

RZ_API char *rz_str_escape_utf16be(const char *buf, int buf_size, RzStrEscOptions *opt) {
	return rz_str_escape_utf(buf, buf_size, RZ_STRING_ENC_UTF16BE, opt->show_asciidot, opt->esc_bslash, opt->esc_double_quotes, false);
}

RZ_API char *rz_str_escape_utf32be(const char *buf, int buf_size, RzStrEscOptions *opt) {
	return rz_str_escape_utf(buf, buf_size, RZ_STRING_ENC_UTF32BE, opt->show_asciidot, opt->esc_bslash, opt->esc_double_quotes, false);
}

static char *escape_utf8_for_json(const char *buf, int buf_size, bool mutf8) {
	char *new_buf, *q;
	const ut8 *p, *end;
	RzRune ch;
	int i, len, ch_bytes;

	if (!buf) {
		return NULL;
	}
	len = buf_size < 0 ? strlen(buf) : buf_size;
	end = (const ut8 *)buf + len;
	/* Worst case scenario, we convert every byte to \u00hh */
	new_buf = malloc(1 + (len * 6));
	if (!new_buf) {
		return NULL;
	}
	p = (const ut8 *)buf;
	q = new_buf;
	while (p < end) {
		ptrdiff_t bytes_left = end - p;
		ch_bytes = mutf8 ? rz_mutf8_decode(p, bytes_left, &ch) : rz_utf8_decode(p, bytes_left, &ch);
		if (ch_bytes == 1) {
			switch (*p) {
			case '\n':
				*q++ = '\\';
				*q++ = 'n';
				break;
			case '\r':
				*q++ = '\\';
				*q++ = 'r';
				break;
			case '\\':
				*q++ = '\\';
				*q++ = '\\';
				break;
			case '\t':
				*q++ = '\\';
				*q++ = 't';
				break;
			case '"':
				*q++ = '\\';
				*q++ = '"';
				break;
			case '\f':
				*q++ = '\\';
				*q++ = 'f';
				break;
			case '\b':
				*q++ = '\\';
				*q++ = 'b';
				break;
			default:
				if (!IS_PRINTABLE(*p)) {
					*q++ = '\\';
					*q++ = 'u';
					*q++ = '0';
					*q++ = '0';
					*q++ = "0123456789abcdef"[*p >> 4 & 0xf];
					*q++ = "0123456789abcdef"[*p & 0xf];
				} else {
					*q++ = *p;
				}
			}
		} else if (ch_bytes == 4) {
			if (rz_rune_is_printable(ch)) {
				// Assumes buf is UTF8-encoded
				for (i = 0; i < ch_bytes; i++) {
					*q++ = *(p + i);
				}
			} else {
				RzRune high, low;
				ch -= 0x10000;
				high = 0xd800 + (ch >> 10 & 0x3ff);
				low = 0xdc00 + (ch & 0x3ff);
				*q++ = '\\';
				*q++ = 'u';
				for (i = 2; i >= 0; i -= 2) {
					*q++ = "0123456789abcdef"[high >> 4 * (i + 1) & 0xf];
					*q++ = "0123456789abcdef"[high >> 4 * i & 0xf];
				}
				*q++ = '\\';
				*q++ = 'u';
				for (i = 2; i >= 0; i -= 2) {
					*q++ = "0123456789abcdef"[low >> 4 * (i + 1) & 0xf];
					*q++ = "0123456789abcdef"[low >> 4 * i & 0xf];
				}
			}
		} else if (ch_bytes > 1) {
			if (rz_rune_is_printable(ch)) {
				// Assumes buf is UTF8-encoded
				for (i = 0; i < ch_bytes; i++) {
					*q++ = *(p + i);
				}
			} else {
				*q++ = '\\';
				*q++ = 'u';
				for (i = 2; i >= 0; i -= 2) {
					*q++ = "0123456789abcdef"[ch >> 4 * (i + 1) & 0xf];
					*q++ = "0123456789abcdef"[ch >> 4 * i & 0xf];
				}
			}
		} else { // ch_bytes == 0
			// invalid utf-8
			ch_bytes = 1;
		}
		p += ch_bytes;
	}
	*q = '\0';
	return new_buf;
}

RZ_API char *rz_str_escape_utf8_for_json(const char *buf, int buf_size) {
	return escape_utf8_for_json(buf, buf_size, false);
}

RZ_API char *rz_str_escape_mutf8_for_json(const char *buf, int buf_size) {
	return escape_utf8_for_json(buf, buf_size, true);
}

// http://daviddeley.com/autohotkey/parameters/parameters.htm#WINCRULES
// https://docs.microsoft.com/en-us/cpp/cpp/main-function-command-line-args?redirectedfrom=MSDN&view=vs-2019#parsing-c-command-line-arguments
RZ_API char *rz_str_format_msvc_argv(size_t argc, const char **argv) {
	RzStrBuf sb;
	rz_strbuf_init(&sb);

	size_t i;
	for (i = 0; i < argc; i++) {
		if (i > 0) {
			rz_strbuf_append(&sb, " ");
		}
		const char *arg = argv[i];
		bool must_escape = strchr(arg, '\"') != NULL;
		bool must_quote = strpbrk(arg, " \t") != NULL || !*arg;
		if (!must_escape && must_quote && *arg && arg[strlen(arg) - 1] == '\\') {
			// if the last char is a bs and we would quote it, we must also escape
			must_escape = true;
		}
		if (must_quote) {
			rz_strbuf_append(&sb, "\"");
		}
		if (must_escape) {
			size_t bs_count = 0; // backslash counter
			for (; *arg; arg++) {
				switch (*arg) {
				case '\"':
					for (; bs_count; bs_count--) {
						// backslashes must be escaped iff they precede a "
						// so just duplicate the number of backslashes already printed
						rz_strbuf_append(&sb, "\\");
					}
					rz_strbuf_append(&sb, "\\\"");
					break;
				case '\\':
					bs_count++;
					rz_strbuf_append(&sb, "\\");
					break;
				default:
					bs_count = 0;
					rz_strbuf_append_n(&sb, arg, 1);
					break;
				}
			}
			if (must_quote) {
				// there will be a quote after this so we have to escape bs here as well
				for (; bs_count; bs_count--) {
					rz_strbuf_append(&sb, "\\");
				}
			}
		} else {
			rz_strbuf_append(&sb, arg);
		}
		if (must_quote) {
			rz_strbuf_append(&sb, "\"");
		}
	}

	return rz_strbuf_drain_nofree(&sb);
}

static size_t __str_ansi_length(char const *str) {
	size_t i = 1;
	if (str[0] == 0x1b) {
		if (str[1] == '[') {
			i++;
			while (str[i] && str[i] != 'J' && str[i] != 'm' && str[i] != 'H' && str[i] != 'K') {
				i++;
			}
		} else if (str[1] == '#') {
			while (str[i] && str[i] != 'q') {
				i++;
			}
		}
		if (str[i]) {
			i++;
		}
	}
	return i;
}

/* ansi helpers */
RZ_API size_t rz_str_ansi_nlen(const char *str, size_t slen) {
	size_t i = 0, len = 0;
	if (slen > 0) {
		while (str[i] && i < slen) {
			size_t chlen = __str_ansi_length(str + i);
			if (chlen == 1) {
				len++;
			}
			i += chlen;
		}
		return len > 0 ? len : 1;
	}
	while (str[i]) {
		size_t chlen = __str_ansi_length(str + i);
		if (chlen == 1) {
			len++;
		}
		i += chlen;
	}
	return len > 0 ? len : 1;
}

RZ_API size_t rz_str_ansi_len(const char *str) {
	return rz_str_ansi_nlen(str, 0);
}

RZ_API size_t rz_str_nlen(const char *str, size_t n) {
	rz_return_val_if_fail(str, 0);
#if HAVE_STRNLEN
	return strnlen(str, n);
#else
	size_t len = 0;
	while (*str && n) {
		len++;
		str++;
		n--;
	}
	return len;
#endif
}

// to handle wide string as well
// XXX can be error prone
RZ_API size_t rz_str_nlen_w(const char *str, int n) {
	size_t len = 0;
	if (str) {
		while (*str && n > 0) {
			len++;
			str++;
			if (!*str) {
				// handle wide strings
				// xx00yy00bb00
				if (n - 2 > 0) {
					if (str[2]) {
						break;
					}
				}
				str++;
			}
			n--;
		}
	}
	return len;
}

RZ_API bool rz_str_is_ascii(const char *str) {
	const ut8 *ptr;
	for (ptr = (const ut8 *)str; *ptr; ptr++) {
		if (*ptr > 0x7f) {
			return false;
		}
	}
	return true;
}

/**
 * \brief Returns true if the input string is correctly UTF-8-encoded.
 *
 * Goes through a null-terminated string and returns false if there is a byte
 * sequence that does not encode a valid UTF-8 code point (as determined by
 * rz_utf8_decode()). If there are no such sequences, it returns true.
 *
 * \param str Input string to check for UTF-8 validity.
 */
RZ_API bool rz_str_is_utf8(RZ_NONNULL const char *str) {
	rz_return_val_if_fail(str, false);
	const ut8 *ptr = (const ut8 *)str;
	size_t len = strlen(str);
	while (len) {
		int bytes = rz_utf8_decode(ptr, len, NULL);
		if (!bytes) {
			return false;
		}
		len -= bytes;
		ptr += bytes;
	}
	return true;
}

RZ_API bool rz_str_is_printable(const char *str) {
	while (*str) {
		int ulen = rz_utf8_decode((const ut8 *)str, strlen(str), NULL);
		if (ulen > 1) {
			str += ulen;
			continue;
		}
		if (!IS_PRINTABLE(*str)) {
			return false;
		}
		str++;
	}
	return true;
}

RZ_API bool rz_str_is_printable_limited(const char *str, int size) {
	while (size > 0 && *str) {
		int ulen = rz_utf8_decode((const ut8 *)str, strlen(str), NULL);
		if (ulen > 1) {
			str += ulen;
			continue;
		}
		if (!IS_PRINTABLE(*str)) {
			return false;
		}
		str++;
		size--;
	}
	return true;
}

RZ_API bool rz_str_is_printable_incl_newlines(const char *str) {
	while (*str) {
		int ulen = rz_utf8_decode((const ut8 *)str, strlen(str), NULL);
		if (ulen > 1) {
			str += ulen;
			continue;
		}
		if (!IS_PRINTABLE(*str)) {
			if (*str != '\r' && *str != '\n' && *str != '\t') {
				return false;
			}
		}
		str++;
	}
	return true;
}

// Length in chars of a wide string (find better name?)
RZ_API size_t rz_wstr_clen(const char *s) {
	size_t len = 0;
	if (!*s++) {
		return 0;
	}
	while (*s++ || *s++) {
		len++;
	}
	return len + 1;
}

RZ_API const char *rz_str_ansi_chrn(const char *str, size_t n) {
	int len, i, li;
	for (li = i = len = 0; str[i] && (n != len); i++) {
		size_t chlen = __str_ansi_length(str + i);
		if (chlen > 1) {
			i += chlen - 1;
		} else {
			if ((str[i] & 0xc0) != 0x80) {
				len++;
			}
			li = i;
		}
	}
	return str + li;
}

/*
 * filter out ansi CSI.
 * str - input string,
 * out - if not NULL write a pointer to the original string there,
 * cposs - if not NULL write a pointer to thunk array there
 * (*cposs)[i] is the offset of the out[i] in str
 * len - length of str
 *
 * it returns the number of normal characters found in str
 */
RZ_API int rz_str_ansi_filter(char *str, char **out, int **cposs, int len) {
	int i, j, *cps;

	if (len == 0) {
		return 0;
	}
	if (len < 0) {
		len = strlen(str);
	}
	char *tmp = malloc(len + 1);
	if (!tmp) {
		return -1;
	}
	memcpy(tmp, str, len + 1);
	cps = calloc(len + 1, sizeof(int));
	if (!cps) {
		free(tmp);
		return -1;
	}

	for (i = j = 0; i < len; i++) {
		if (tmp[i] == 0x1b) {
			size_t chlen = __str_ansi_length(str + i);
			if (chlen > 1) {
				i += chlen;
				i--;
			}
		} else {
			str[j] = tmp[i];
			cps[j] = i;
			j++;
		}
	}
	str[j] = tmp[i];

	if (out) {
		*out = tmp;
	} else {
		free(tmp);
	}

	if (cposs) {
		*cposs = cps;
	} else {
		free(cps);
	}

	return j;
}

RZ_API char *rz_str_ansi_crop(const char *str, ut32 x, ut32 y, ut32 x2, ut32 y2) {
	char *r, *rz_end, *ret;
	const char *s, *s_start;
	size_t rz_len, str_len = 0, nr_of_lines = 0;
	ut32 ch = 0, cw = 0;
	if (x2 <= x || y2 <= y || !str) {
		return strdup("");
	}
	s = s_start = str;
	while (*s) {
		str_len++;
		if (*s == '\n') {
			nr_of_lines++;
		}
		s++;
	}
	rz_len = str_len + nr_of_lines * strlen(Color_RESET) + 1;
	r = ret = malloc(rz_len);
	if (!r) {
		return NULL;
	}
	rz_end = r + rz_len;
	while (*str) {
		/* crop height */
		if (ch >= y2) {
			r--;
			break;
		}
		if (*str == '\n') {
			if (ch >= y && ch < y2) {
				const char *reset = Color_RESET "\n";
				if (strlen(reset) < (rz_end - r)) {
					const int reset_length = strlen(reset);
					memcpy(r, reset, reset_length + 1);
					r += reset_length;
				}
			}
			str++;
			ch++;
			cw = 0;
		} else {
			if (ch >= y && ch < y2) {
				if ((*str & 0xc0) == 0x80) {
					if (cw > x) {
						*r++ = *str++;
					} else {
						str++;
					}
					continue;
				}
				if (rz_str_char_fullwidth(str, str_len - (str - s_start))) {
					cw++;
					if (cw == x) {
						*r++ = ' ';
						str++;
						continue;
					}
				}
				if (*str == 0x1b && *(str + 1) == '[') {
					const char *ptr = str;
					if ((rz_end - r) > 2) {
						/* copy 0x1b and [ */
						*r++ = *str++;
						*r++ = *str++;
						for (ptr = str; *ptr && *ptr != 'J' && *ptr != 'm' && *ptr != 'H'; ptr++) {
							*r++ = *ptr;
						}
						*r++ = *ptr++;
					}
					str = ptr;
					continue;
				} else if (cw >= x && cw < x2) {
					*r++ = *str;
				}
			}
			/* skip until newline */
			if (cw >= x2) {
				while (*str && *str != '\n') {
					str++;
				}
			} else {
				str++;
			}
			cw++;
		}
	}
	*r = 0;
	return ret;
}

RZ_API size_t rz_str_utf8_codepoint(const char *s, size_t left) {
	if ((*s & 0x80) != 0x80) {
		return 0;
	} else if ((*s & 0xe0) == 0xc0 && left >= 1) {
		return ((*s & 0x1f) << 6) + (*(s + 1) & 0x3f);
	} else if ((*s & 0xf0) == 0xe0 && left >= 2) {
		return ((*s & 0xf) << 12) + ((*(s + 1) & 0x3f) << 6) + (*(s + 2) & 0x3f);
	} else if ((*s & 0xf8) == 0xf0 && left >= 3) {
		return ((*s & 0x7) << 18) + ((*(s + 1) & 0x3f) << 12) + ((*(s + 2) & 0x3f) << 6) + (*(s + 3) & 0x3f);
	}
	return 0;
}

RZ_API bool rz_str_char_fullwidth(const char *s, size_t left) {
	size_t codepoint = rz_str_utf8_codepoint(s, left);
	return (codepoint >= 0x1100 &&
		(codepoint <= 0x115f || /* Hangul Jamo init. consonants */
			codepoint == 0x2329 || codepoint == 0x232a ||
			(RZ_BETWEEN(0x2e80, codepoint, 0xa4cf) && codepoint != 0x303f) || /* CJK ... Yi */
			RZ_BETWEEN(0xac00, codepoint, 0xd7a3) || /* Hangul Syllables */
			RZ_BETWEEN(0xf900, codepoint, 0xfaff) || /* CJK Compatibility Ideographs */
			RZ_BETWEEN(0xfe10, codepoint, 0xfe19) || /* Vertical forms */
			RZ_BETWEEN(0xfe30, codepoint, 0xfe6f) || /* CJK Compatibility Forms */
			RZ_BETWEEN(0xff00, codepoint, 0xff60) || /* Fullwidth Forms */
			RZ_BETWEEN(0xffe0, codepoint, 0xffe6) ||
			RZ_BETWEEN(0x20000, codepoint, 0x2fffd) ||
			RZ_BETWEEN(0x30000, codepoint, 0x3fffd)));
}

/**
 * Returns size in bytes of the utf8 char
 * Returns 1 in case of ASCII
 * str - Pointer to buffer
 */
RZ_API size_t rz_str_utf8_charsize(const char *str) {
	rz_return_val_if_fail(str, 0);
	size_t size = 0;
	size_t length = strlen(str);
	while (size < length && size < 5) {
		size++;
		if ((str[size] & 0xc0) != 0x80) {
			break;
		}
	}
	return size < 5 ? size : 0;
}

/**
 * Returns size in bytes of the utf8 char previous to str
 * Returns 1 in case of ASCII
 * str - Pointer to leading utf8 char
 * prev_len - Length in bytes of the buffer until str
 */
RZ_API size_t rz_str_utf8_charsize_prev(const char *str, int prev_len) {
	rz_return_val_if_fail(str, 0);
	int pos = 0;
	size_t size = 0, minsize = RZ_MIN(5, prev_len);
	while (size < minsize) {
		size++;
		if ((str[--pos] & 0xc0) != 0x80) {
			break;
		}
	}
	return size < 5 ? size : 0;
}

/**
 * Returns size in bytes of the last utf8 char of the string
 * Returns 1 in case of ASCII
 * str - Pointer to buffer
 */
RZ_API size_t rz_str_utf8_charsize_last(const char *str) {
	rz_return_val_if_fail(str, 0);
	size_t len = strlen(str);
	return rz_str_utf8_charsize_prev(str + len, len);
}

RZ_API void rz_str_filter_zeroline(char *str, int len) {
	int i;
	for (i = 0; i < len && str[i]; i++) {
		if (str[i] == '\n' || str[i] == '\r') {
			break;
		}
		if (!IS_PRINTABLE(str[i])) {
			break;
		}
	}
	str[i] = 0;
}

/**
 * \brief Convert all non-printable characters in \p str with '.'
 *
 * \param str String to make printable.
 */
RZ_API void rz_str_filter(char *str) {
	size_t i;
	for (i = 0; str[i]; i++) {
		if (!IS_PRINTABLE(str[i])) {
			str[i] = '.';
		}
	}
}

RZ_API bool rz_str_glob(const char *str, const char *glob) {
	if (!glob) {
		return true;
	}
	char *begin = strchr(glob, '^');
	if (begin) {
		glob = ++begin;
	}
	while (*str) {
		if (!*glob) {
			return true;
		}
		switch (*glob) {
		case '*':
			if (!*++glob) {
				return true;
			}
			while (*str) {
				if (*glob == *str) {
					break;
				}
				str++;
			}
			break;
		case '$':
			return (*++glob == '\x00');
		case '?':
			str++;
			glob++;
			break;
		default:
			if (*glob != *str) {
				return false;
			}
			str++;
			glob++;
		}
	}
	while (*glob == '*') {
		++glob;
	}
	return ((*glob == '$' && !*glob++) || !*glob);
}

// Escape the string arg so that it is parsed as a single argument by rz_str_argv
RZ_API char *rz_str_arg_escape(const char *arg) {
	char *str;
	int dest_i = 0, src_i = 0;
	if (!arg) {
		return NULL;
	}
	str = malloc((2 * strlen(arg) + 1) * sizeof(char)); // Worse case when every character need to be escaped
	if (!str) {
		return NULL;
	}
	for (src_i = 0; arg[src_i] != '\0'; src_i++) {
		char c = arg[src_i];
		switch (c) {
		case '\'':
		case '"':
		case '\\':
		case ' ':
			str[dest_i++] = '\\';
			str[dest_i++] = c;
			break;
		default:
			str[dest_i++] = c;
			break;
		}
	}
	str[dest_i] = '\0';
	return realloc(str, (strlen(str) + 1) * sizeof(char));
}

// Unescape the string arg to its original format
RZ_API int rz_str_arg_unescape(char *arg) {
	int dest_i = 0, src_i = 0;
	if (!arg) {
		return 0;
	}
	for (src_i = 0; arg[src_i] != '\0'; src_i++) {
		char c = arg[src_i];
		if (c == '\\') {
			if (arg[++src_i] == '\0') {
				break;
			}
			arg[dest_i++] = arg[src_i];
		} else {
			arg[dest_i++] = c;
		}
	}
	arg[dest_i] = '\0';
	return dest_i;
}

RZ_API char *rz_str_path_escape(const char *path) {
	char *str;
	int dest_i = 0, src_i = 0;

	if (!path) {
		return NULL;
	}
	// Worst case when every character need to be escaped
	str = malloc((2 * strlen(path) + 1) * sizeof(char));
	if (!str) {
		return NULL;
	}

	for (src_i = 0; path[src_i] != '\0'; src_i++) {
		char c = path[src_i];
		switch (c) {
		case ' ':
			str[dest_i++] = '\\';
			str[dest_i++] = c;
			break;
		default:
			str[dest_i++] = c;
			break;
		}
	}

	str[dest_i] = '\0';
	return realloc(str, (strlen(str) + 1) * sizeof(char));
}

RZ_API int rz_str_path_unescape(char *path) {
	int i;

	for (i = 0; path[i]; i++) {
		if (path[i] != '\\') {
			continue;
		}
		if (path[i + 1] == ' ') {
			path[i] = ' ';
			memmove(path + i + 1, path + i + 2, strlen(path + i + 2) + 1);
		}
	}

	return i;
}

RZ_API char **rz_str_argv(const char *cmdline, int *_argc) {
	int argc = 0;
	int argv_len = 128; // Begin with that, argv will reallocated if necessary
	char *args; // Working buffer for writing unescaped args
	int cmdline_current = 0; // Current character index in _cmdline
	int args_current = 0; // Current character index in  args
	int arg_begin = 0; // Index of the first character of the current argument in args

	if (!cmdline) {
		return NULL;
	}

	char **argv = malloc(argv_len * sizeof(char *));
	if (!argv) {
		return NULL;
	}
	args = malloc(128 + strlen(cmdline) * sizeof(char)); // Unescaped args will be shorter, so strlen (cmdline) will be enough
	if (!args) {
		free(argv);
		return NULL;
	}
	do {
		// States for parsing args
		int escaped = 0;
		int singlequoted = 0;
		int doublequoted = 0;

		// Seek the beginning of next argument (skip whitespaces)
		while (cmdline[cmdline_current] != '\0' && IS_WHITECHAR(cmdline[cmdline_current])) {
			cmdline_current++;
		}

		if (cmdline[cmdline_current] == '\0') {
			break; // No more arguments
		}
		// Read the argument
		while (1) {
			char c = cmdline[cmdline_current];
			int end_of_current_arg = 0;
			if (escaped) {
				switch (c) {
				case '\'':
				case '"':
				case ' ':
				case '\\':
					args[args_current++] = '\\';
					args[args_current++] = c;
					break;
				case '\0':
					args[args_current++] = '\\';
					end_of_current_arg = 1;
					break;
				default:
					args[args_current++] = '\\';
					args[args_current++] = c;
				}
				escaped = 0;
			} else {
				switch (c) {
				case '\'':
					if (doublequoted) {
						args[args_current++] = c;
					} else {
						singlequoted = !singlequoted;
					}
					break;
				case '"':
					if (singlequoted) {
						args[args_current++] = c;
					} else {
						doublequoted = !doublequoted;
					}
					break;
				case '\\':
					escaped = 1;
					break;
				case ' ':
					if (singlequoted || doublequoted) {
						args[args_current++] = c;
					} else {
						end_of_current_arg = 1;
					}
					break;
				case '\0':
					end_of_current_arg = 1;
					break;
				default:
					args[args_current++] = c;
				}
			}
			if (end_of_current_arg) {
				break;
			}
			cmdline_current++;
		}
		args[args_current++] = '\0';
		argv[argc++] = strdup(&args[arg_begin]);
		if (argc >= argv_len) {
			argv_len *= 2;
			char **tmp = realloc(argv, argv_len * sizeof(char *));
			if (!tmp) {
				free(args);
				free(argv);
				return NULL;
			}
			argv = tmp;
		}
		arg_begin = args_current;
	} while (cmdline[cmdline_current++] != '\0');
	argv[argc] = NULL;
	char **tmp = realloc(argv, (argc + 1) * sizeof(char *));
	if (tmp) {
		argv = tmp;
	} else {
		free(argv);
		argv = NULL;
	}
	if (_argc) {
		*_argc = argc;
	}
	free(args);
	return argv;
}

RZ_API void rz_str_argv_free(char **argv) {
	int argc = 0;
	if (!argv) {
		return;
	}
	while (argv[argc]) {
		free(argv[argc++]);
	}
	free(argv);
}

RZ_API const char *rz_str_firstbut(const char *s, char ch, const char *but) {
	int idx, _b = 0;
	ut8 *b = (ut8 *)&_b;
	const char *isbut, *p;
	const int bsz = sizeof(_b) * 8;
	if (!but) {
		return strchr(s, ch);
	}
	if (strlen(but) >= bsz) {
		eprintf("rz_str_firstbut: but string too long\n");
		return NULL;
	}
	for (p = s; *p; p++) {
		isbut = strchr(but, *p);
		if (isbut) {
			idx = (int)(size_t)(isbut - but);
			_b = RZ_BIT_TOGGLE(b, idx);
			continue;
		}
		if (*p == ch && !_b) {
			return p;
		}
	}
	return NULL;
}

RZ_API const char *rz_str_lastbut(const char *s, char ch, const char *but) {
	int idx, _b = 0;
	ut8 *b = (ut8 *)&_b;
	const char *isbut, *p, *lp = NULL;
	const int bsz = sizeof(_b) * 8;
	if (!but) {
		return rz_str_lchr(s, ch);
	}
	if (strlen(but) >= bsz) {
		eprintf("rz_str_lastbut: but string too long\n");
		return NULL;
	}
	for (p = s; *p; p++) {
		isbut = strchr(but, *p);
		if (isbut) {
			idx = (int)(size_t)(isbut - but);
			_b = RZ_BIT_TOGGLE(b, idx);
			continue;
		}
		if (*p == ch && !_b) {
			lp = p;
		}
	}
	return lp;
}

// Must be merged inside strlen
RZ_API size_t rz_str_len_utf8char(const char *s, int left) {
	size_t i = 1;
	while (s[i] && (!left || i < left)) {
		if ((s[i] & 0xc0) != 0x80) {
			i++;
		} else {
			break;
		}
	}
	return i;
}

RZ_API size_t rz_str_len_utf8(const char *s) {
	size_t i = 0, j = 0, fullwidths = 0;
	while (s[i]) {
		if ((s[i] & 0xc0) != 0x80) {
			j++;
			if (rz_str_char_fullwidth(s + i, 4)) {
				fullwidths++;
			}
		}
		i++;
	}
	return j + fullwidths;
}

RZ_API size_t rz_str_len_utf8_ansi(const char *str) {
	int i = 0, len = 0, fullwidths = 0;
	while (str[i]) {
		char ch = str[i];
		size_t chlen = __str_ansi_length(str + i);
		if (chlen > 1) {
			i += chlen - 1;
		} else if ((ch & 0xc0) != 0x80) { // utf8
			len++;
			if (rz_str_char_fullwidth(str + i, chlen)) {
				fullwidths++;
			}
		}
		i++;
	}
	return len + fullwidths;
}

// XXX must find across the ansi tags, as well as support utf8
RZ_API const char *rz_strstr_ansi(const char *a, const char *b) {
	const char *ch, *p = a;
	do {
		ch = strchr(p, '\x1b');
		if (ch) {
			const char *v = rz_str_nstr(p, b, ch - p);
			if (v) {
				return v;
			}
			p = ch + __str_ansi_length(ch);
		}
	} while (ch);
	return strstr(p, b);
}

RZ_API const char *rz_str_casestr(const char *a, const char *b) {
	// That's a GNUism that works in many places.. but we don't want it
	// return strcasestr (a, b);
	size_t hay_len = strlen(a);
	size_t needle_len = strlen(b);
	if (!hay_len || !needle_len) {
		return NULL;
	}
	while (hay_len >= needle_len) {
		if (!rz_str_ncasecmp(a, b, needle_len)) {
			return (const char *)a;
		}
		a++;
		hay_len--;
	}
	return NULL;
}

RZ_API int rz_str_write(int fd, const char *b) {
	return write(fd, b, strlen(b));
}

RZ_API void rz_str_range_foreach(const char *r, RzStrRangeCallback cb, void *u) {
	const char *p = r;
	for (; *r; r++) {
		if (*r == ',') {
			cb(u, atoi(p));
			p = r + 1;
		}
		if (*r == '-') {
			if (p != r) {
				int from = atoi(p);
				int to = atoi(r + 1);
				for (; from <= to; from++) {
					cb(u, from);
				}
			} else {
				fprintf(stderr, "Invalid range\n");
			}
			for (r++; *r && *r != ',' && *r != '-'; r++) {
				;
			}
			p = r;
		}
	}
	if (*p) {
		cb(u, atoi(p));
	}
}

RZ_API bool rz_str_range_in(const char *r, ut64 addr) {
	const char *p = r;
	if (!r) {
		return false;
	}
	for (; *r; r++) {
		if (*r == ',') {
			if (addr == rz_num_get(NULL, p)) {
				return true;
			}
			p = r + 1;
		}
		if (*r == '-') {
			if (p != r) {
				ut64 from = rz_num_get(NULL, p);
				ut64 to = rz_num_get(NULL, r + 1);
				if (addr >= from && addr <= to) {
					return true;
				}
			} else {
				fprintf(stderr, "Invalid range\n");
			}
			for (r++; *r && *r != ',' && *r != '-'; r++) {
				;
			}
			p = r;
		}
	}
	if (*p) {
		if (addr == rz_num_get(NULL, p)) {
			return true;
		}
	}
	return false;
}

// convert from html escaped sequence "foo%20bar" to "foo bar"
// TODO: find better name.. unencode? decode
RZ_API void rz_str_uri_decode(char *s) {
	int n;
	char *d;
	for (d = s; *s; s++, d++) {
		if (*s == '%') {
			sscanf(s + 1, "%02x", &n);
			*d = n;
			s += 2;
		} else {
			*d = *s;
		}
	}
	*d = 0;
}

RZ_API char *rz_str_uri_encode(const char *s) {
	char ch[4], *d, *od;
	if (!s) {
		return NULL;
	}
	od = d = malloc(1 + (strlen(s) * 4));
	if (!d) {
		return NULL;
	}
	for (; *s; s++) {
		if ((*s >= '0' && *s <= '9') || (*s >= 'a' && *s <= 'z') || (*s >= 'A' && *s <= 'Z')) {
			*d++ = *s;
		} else {
			*d++ = '%';
			snprintf(ch, sizeof(ch), "%02x", 0xff & ((ut8)*s));
			*d++ = ch[0];
			*d++ = ch[1];
		}
	}
	*d = 0;
	char *trimDown = realloc(od, strlen(od) + 1); // FIT
	return trimDown ? trimDown : od;
}

RZ_API int rz_str_utf16_to_utf8(ut8 *dst, int len_dst, const ut8 *src, int len_src, bool little_endian) {
	ut8 *outstart = dst;
	ut8 *outend = dst + len_dst;
	ut16 *in = (ut16 *)src;
	ut16 *inend;
	ut32 c, d, inlen;
	ut8 *tmp;
	int bits;

	if ((len_src % 2) == 1) {
		len_src--;
	}
	inlen = len_src / 2;
	inend = in + inlen;
	while ((in < inend) && (dst - outstart + 5 < len_dst)) {
		if (little_endian) {
			c = *in++;
		} else {
			tmp = (ut8 *)in;
			c = *tmp++;
			if (!c && !*tmp) {
				break;
			}
			c = c | (((ut32)*tmp) << 8);
			in++;
		}
		if ((c & 0xFC00) == 0xD800) { /* surrogates */
			if (in >= inend) { /* (in > inend) shouldn't happens */
				break;
			}
			if (little_endian) {
				d = *in++;
			} else {
				tmp = (ut8 *)in;
				d = *tmp++;
				d = d | (((ut32)*tmp) << 8);
				in++;
			}
			if ((d & 0xFC00) == 0xDC00) {
				c &= 0x03FF;
				c <<= 10;
				c |= d & 0x03FF;
				c += 0x10000;
			} else {
				return -2;
			}
		}

		/* assertion: c is a single UTF-4 value */
		if (dst >= outend) {
			break;
		}
		if (c < 0x80) {
			*dst++ = c;
			bits = -6;
		} else if (c < 0x800) {
			*dst++ = ((c >> 6) & 0x1F) | 0xC0;
			bits = 0;
		} else if (c < 0x10000) {
			*dst++ = ((c >> 12) & 0x0F) | 0xE0;
			bits = 6;
		} else {
			*dst++ = ((c >> 18) & 0x07) | 0xF0;
			bits = 12;
		}

		for (; bits >= 0; bits -= 6) {
			if (dst >= outend) {
				break;
			}
			*dst++ = ((c >> bits) & 0x3F) | 0x80;
		}
	}
	len_dst = dst - outstart;
	return len_dst;
}

RZ_API char *rz_str_utf16_decode(const ut8 *s, int len) {
	int i = 0;
	int j = 0;
	char *result = NULL;
	int count_unicode = 0;
	int count_ascii = 0;
	int lenresult = 0;
	if (!s) {
		return NULL;
	}
	for (i = 0; i < len && (s[i] || s[i + 1]); i += 2) {
		if (!s[i + 1] && 0x20 <= s[i] && s[i] <= 0x7E) {
			++count_ascii;
		} else {
			++count_unicode;
		}
	}
	lenresult = 1 + count_ascii + count_unicode * 6; // len("\\uXXXX") = 6
	if (!(result = calloc(1 + count_ascii + count_unicode * 6, 1))) {
		return NULL;
	}
	for (i = 0; i < len && j < lenresult && (s[i] || s[i + 1]); i += 2) {
		if (!s[i + 1] && IS_PRINTABLE(s[i])) {
			result[j++] = s[i];
		} else {
			j += snprintf(&result[j], lenresult - j, "\\u%.2" HHXFMT "%.2" HHXFMT "", s[i], s[i + 1]);
		}
	}
	return result;
}

// TODO: kill this completely, it makes no sense:
RZ_API char *rz_str_utf16_encode(const char *s, int len) {
	int i;
	char ch[4], *d, *od, *tmp;
	if (!s) {
		return NULL;
	}
	if (len < 0) {
		len = strlen(s);
	}
	if ((len * 7) + 1 < len) {
		return NULL;
	}
	od = d = malloc(1 + (len * 7));
	if (!d) {
		return NULL;
	}
	for (i = 0; i < len; s++, i++) {
		if (*s == '\\') {
			*d++ = '\\';
			*d++ = '\\';
		} else if (*s == '"') {
			*d++ = '\\';
			*d++ = '"';
		} else if ((*s >= 0x20) && (*s <= 126)) {
			*d++ = *s;
		} else {
			*d++ = '\\';
			//	*d++ = '\\';
			*d++ = 'u';
			*d++ = '0';
			*d++ = '0';
			snprintf(ch, sizeof(ch), "%02x", 0xff & ((ut8)*s));
			*d++ = ch[0];
			*d++ = ch[1];
		}
	}
	*d = 0;
	tmp = realloc(od, strlen(od) + 1); // FIT
	if (!tmp) {
		free(od);
		return NULL;
	}
	return tmp;
}

RZ_API char *rz_str_prefix_all(const char *s, const char *pfx) {
	const char *os = s;
	char *p;
	int newlines = 1;
	int len = 0;
	int pfx_len = 0;

	if (!s) {
		return strdup(pfx);
	}
	if (!pfx) {
		return strdup(s);
	}
	len = strlen(s);
	pfx_len = strlen(pfx);
	for (os = s; *os; os++) {
		if (*os == '\n') {
			newlines++;
		}
	}
	char *o = malloc(len + (pfx_len * newlines) + 1);
	if (!o) {
		return NULL;
	}
	memcpy(o, pfx, pfx_len);
	for (p = o + pfx_len; *s; s++) {
		*p++ = *s;
		if (*s == '\n' && s[1]) {
			memcpy(p, pfx, pfx_len);
			p += pfx_len;
		}
	}
	*p = 0;
	return o;
}

#define HASCH(x) strchr(input_value, x)
#define CAST     (void *)(size_t)
RZ_API ut8 rz_str_contains_macro(const char *input_value) {
	char *has_tilde = input_value ? HASCH('~') : NULL,
	     *has_bang = input_value ? HASCH('!') : NULL,
	     *has_brace = input_value ? CAST(HASCH('[') || HASCH(']')) : NULL,
	     *has_paren = input_value ? CAST(HASCH('(') || HASCH(')')) : NULL,
	     *has_cbrace = input_value ? CAST(HASCH('{') || HASCH('}')) : NULL,
	     *has_qmark = input_value ? HASCH('?') : NULL,
	     *has_colon = input_value ? HASCH(':') : NULL,
	     *has_at = input_value ? strchr(input_value, '@') : NULL;

	return has_tilde || has_bang || has_brace || has_cbrace || has_qmark || has_paren || has_colon || has_at;
}

RZ_API void rz_str_truncate_cmd(char *string) {
	ut32 pos = 0;
	if (string && *string) {
		ut32 sz = strlen(string);
		for (pos = 0; pos < sz; pos++) {
			switch (string[pos]) {
			case '!':
			case ':':
			case ';':
			case '@':
			case '~':
			case '(':
			case '[':
			case '{':
			case '?':
				string[pos] = '\0';
				return;
			}
		}
	}
}

RZ_API const char *rz_str_closer_chr(const char *b, const char *s) {
	const char *a;
	while (*b) {
		for (a = s; *a; a++) {
			if (*b == *a) {
				return b;
			}
		}
		b++;
	}
	return NULL;
}

RZ_API int rz_str_bounds(const char *_str, int *h) {
	const char *str, *ptr;
	int W = 0, H = 0;
	int cw = 0;

	if (_str) {
		ptr = str = _str;
		while (*str) {
			if (*str == '\n') {
				H++;
				cw = rz_str_ansi_nlen(ptr, (size_t)(str - ptr));
				if (cw > W) {
					W = cw;
				}
				cw = 0;
				ptr = str + 1;
			}
			str++;
			cw++;
		}
		if (*str == '\n') { // skip last newline
			H--;
		}
		if (h) {
			*h = H;
		}
	}
	return W;
}

/* crop a string like it is in a rectangle with the upper-left corner at (x, y)
 * coordinates and the bottom-right corner at (x2, y2) coordinates. The result
 * is a newly allocated string, that should be deallocated by the user */
RZ_API char *rz_str_crop(const char *str, unsigned int x, unsigned int y,
	unsigned int x2, unsigned int y2) {
	char *r, *ret;
	unsigned int ch = 0, cw = 0;
	if (x2 < 1 || y2 < 1 || !str) {
		return strdup("");
	}
	r = ret = strdup(str);
	while (*str) {
		/* crop height */
		if (ch >= y2) {
			r--;
			break;
		}

		if (*str == '\n') {
			if (ch >= y && ch < y2) {
				*r++ = *str;
			}
			str++;
			ch++;
			cw = 0;
		} else {
			if (ch >= y && ch < y2 && cw >= x && cw < x2) {
				*r++ = *str;
			}
			/* crop width */
			/* skip until newline */
			if (cw >= x2) {
				while (*str && *str != '\n') {
					str++;
				}
			} else {
				str++;
			}
			cw++;
		}
	}
	*r = 0;
	return ret;
}

RZ_API const char *rz_str_tok(const char *str1, const char b, size_t len) {
	const char *p = str1;
	size_t i = 0;
	if (!p || !*p) {
		return p;
	}
	if (len == -1) {
		len = strlen(str1);
	}
	for (; i < len; i++, p++) {
		if (*p == b) {
			break;
		}
	}
	if (i == len) {
		p = NULL;
	}
	return p;
}

RZ_API int rz_str_do_until_token(str_operation op, char *str, const char tok) {
	int ret;
	if (!str) {
		return -1;
	}
	if (!op) {
		for (ret = 0; (str[ret] != tok) && str[ret]; ret++) {
			// empty body
		}
	} else {
		for (ret = 0; (str[ret] != tok) && str[ret]; ret++) {
			op(str + ret);
		}
	}
	return ret;
}

RZ_API const char *rz_str_pad(const char ch, int sz) {
	static char pad[1024];
	if (sz < 0) {
		sz = 0;
	}
	memset(pad, ch, RZ_MIN(sz, sizeof(pad)));
	if (sz < sizeof(pad)) {
		pad[sz] = 0;
	}
	pad[sizeof(pad) - 1] = 0;
	return pad;
}

RZ_API char *rz_str_repeat(const char *ch, int sz) {
	int i;
	if (sz < 0) {
		sz = 0;
	}
	if (sz == 0) {
		return strdup("");
	}
	RzStrBuf *buf = rz_strbuf_new(ch);
	for (i = 1; i < sz; i++) {
		rz_strbuf_append(buf, ch);
	}
	return rz_strbuf_drain(buf);
}

RZ_API char *rz_str_between(const char *cmt, const char *prefix, const char *suffix) {
	char *c0, *c1;
	if (!cmt || !prefix || !suffix || !*cmt) {
		return NULL;
	}
	c0 = strstr(cmt, prefix);
	if (c0) {
		c1 = strstr(c0 + strlen(prefix), suffix);
		if (c1) {
			return rz_str_ndup(c0 + strlen(prefix), (c1 - c0 - strlen(prefix)));
		}
	}
	return NULL;
}

/**
 * \brief Checks if a string starts with a specifc sequence of characters (case sensitive)
 * \param str C-string to be scanned
 * \param needle C-string containing the sequence of characters to match
 * \return True if \p needle is found at the beginning of \p str and false otherwise
 * \see rz_str_startswith_icase()
 */
RZ_API bool rz_str_startswith(RZ_NONNULL const char *str, RZ_NONNULL const char *needle) {
	rz_return_val_if_fail(str && needle, false);
	if (str == needle) {
		return true;
	}
	return !strncmp(str, needle, strlen(needle));
}

/**
 * \brief Checks if a string starts with a specifc sequence of characters (case insensitive)
 * \param str C-string to be scanned
 * \param needle C-string containing the sequence of characters to match
 * \return True if \p needle is found at the beginning of \p str and false otherwise
 * \see rz_str_startswith()
 */
RZ_API bool rz_str_startswith_icase(RZ_NONNULL const char *str, RZ_NONNULL const char *needle) {
	rz_return_val_if_fail(str && needle, false);
	if (str == needle) {
		return true;
	}
	return !rz_str_ncasecmp(str, needle, strlen(needle));
}

static bool str_endswith(RZ_NONNULL const char *str, RZ_NONNULL const char *needle, bool case_sensitive) {
	rz_return_val_if_fail(str && needle, false);
	if (!*needle) {
		return true;
	}
	int slen = strlen(str);
	int nlen = strlen(needle);
	if (!slen || !nlen || slen < nlen) {
		return false;
	}
	return case_sensitive ? !strcmp(str + (slen - nlen), needle) : !rz_str_ncasecmp(str + (slen - nlen), needle, nlen);
}

/**
 * \brief Checks if a string ends with a specifc sequence of characters (case sensitive)
 * \param str C-string to be scanned
 * \param needle C-string containing the sequence of characters to match
 * \return True if \p needle is found at the end of \p str and false otherwise
 * \see rz_str_endswith_icase()
 */
RZ_API bool rz_str_endswith(RZ_NONNULL const char *str, RZ_NONNULL const char *needle) {
	return str_endswith(str, needle, true);
}

/**
 * \brief Checks if a string ends with a specifc sequence of characters (case insensitive)
 * \param str C-string to be scanned
 * \param needle C-string containing the sequence of characters to match
 * \return True if \p needle is found at the end of \p str and false otherwise
 * \see rz_str_endswith()
 */
RZ_API bool rz_str_endswith_icase(RZ_NONNULL const char *str, RZ_NONNULL const char *needle) {
	return str_endswith(str, needle, false);
}

static RzList *str_split_list_common(char *str, const char *c, int n, bool trim, bool dup) {
	rz_return_val_if_fail(str && c, NULL);
	RzList *lst = rz_list_newf(dup ? free : NULL);
	char *aux = str;
	int i = 0;
	char *e = aux;
	size_t clen = strlen(c);
	for (; e;) {
		e = strstr(aux, c);
		if (n > 0 && ++i > n) {
			rz_list_append(lst, dup ? strdup(aux) : aux);
			break;
		}
		if (e) {
			*e = 0;
			e += clen;
		}
		if (trim) {
			rz_str_trim(aux);
		}
		rz_list_append(lst, dup ? strdup(aux) : aux);
		aux = e;
	}
	return lst;
}

static RzList *str_split_list_common_regex(RZ_BORROW char *str, RZ_BORROW RzRegex *r, int n, bool trim, bool dup) {
	rz_return_val_if_fail(str && r, NULL);
	RzList *lst = rz_list_newf(dup ? free : NULL);
	RzRegexMatch m[1];
	char *aux;
	int i = 0;
	int s = 0, e = 0;
	int j = 0;
	while (rz_regex_exec(r, str + j, 1, m, 0) == 0) {
		if (n == i && n > 0) {
			break;
		}
		s = m[0].rm_so; // Match start in string str + j
		e = m[0].rm_eo; // Match end in string str + j
		if (dup) {
			aux = rz_str_ndup(str + j, s);
		} else {
			// Overwrite split chararcters.
			memset(str + j + s, 0, e);
			aux = str + j;
		}
		if (trim) {
			rz_str_trim(aux);
		}
		rz_list_append(lst, aux);
		j += e;
		++i;
	}
	if (*(str + j) == 0 || (n == i && n > 0) || rz_list_length(lst) == 0) {
		// No token left.
		return lst;
	}

	if (dup) {
		aux = rz_str_ndup(str + j, strlen(str + j));
	} else {
		// Overwrite split chararcters.
		memset(str + j + s, 0, e);
		aux = str + j;
	}
	if (trim) {
		rz_str_trim(aux);
	}
	rz_list_append(lst, aux);

	return lst;
}

/**
 * \brief Split the string \p str according to the substring \p c and returns a \p RzList with the result.
 *
 * Split a string \p str according to the delimiter specified in \p c and it
 * considers at most \p n delimiters. The result is a \p RzList with pointers
 * to the input string \p str. Each token is trimmed as well.
 *
 * \param str Input string to split. It will be modified by this function.
 * \param c Delimiter string used to split \p str
 * \param n If > 0 at most this number of delimiters are considered.
 */
RZ_API RzList *rz_str_split_list(char *str, const char *c, int n) {
	rz_return_val_if_fail(str && c, NULL);
	return str_split_list_common(str, c, n, true, false);
}

/**
 * \brief Split the string \p str according to the regex \p r and returns a \p RzList with the result.
 *
 * Split a string \p str according to the regex specified in \p r and it
 * considers at most \p n delimiters. The result is a \p RzList with pointers
 * to the input string \p str. Each token is trimmed as well.
 *
 * \param str Input string to split. It will be modified by this function.
 * \param r Delimiter regex used to split \p str
 * \param n If > 0 at most this number of delimiters are considered.
 */
RZ_API RZ_OWN RzList *rz_str_split_list_regex(RZ_NONNULL char *str, RZ_NONNULL const char *r, int n) {
	rz_return_val_if_fail(str && r, NULL);
	RzRegex *regex = rz_regex_new(r, "e");
	return str_split_list_common_regex(str, regex, n, false, false);
}

/**
 * \brief Split the string \p str according to the substring \p c and returns a \p RzList with the result.
 *
 * Split a string \p str according to the delimiter specified in \p c. It can
 * optionally trim (aka remove spaces) the tokens. The result is a \p RzList
 * with newly allocated strings for each token.
 *
 * \param str Input string to split
 * \param c Delimiter string used to split \p str
 * \param trim If true each token is considered without trailing/leading whitespaces.
 */
RZ_API RzList *rz_str_split_duplist(const char *_str, const char *c, bool trim) {
	rz_return_val_if_fail(_str && c, NULL);
	char *str = strdup(_str);
	RzList *res = str_split_list_common(str, c, 0, trim, true);
	free(str);
	return res;
}

/**
 * \brief Split the string \p str according to the substring \p c and returns a \p RzList with the result.
 *
 * Split a string \p str according to the delimiter specified in \p c. It can
 * optionally trim (aka remove spaces) the tokens and/or consider at most \p n
 * delimiters. The result is a \p RzList with newly allocated strings for each
 * token.
 *
 * \param str Input string to split
 * \param c Delimiter string used to split \p str
 * \param n If > 0 at most this number of delimiters are considered.
 * \param trim If true each token is considered without trailing/leading whitespaces.
 */
RZ_API RzList *rz_str_split_duplist_n(const char *_str, const char *c, int n, bool trim) {
	rz_return_val_if_fail(_str && c, NULL);
	char *str = strdup(_str);
	RzList *res = str_split_list_common(str, c, n, trim, true);
	free(str);
	return res;
}

/**
 * \brief Split the string \p str according to the regex \p r and returns a \p RzList with the result.
 *
 * Split a string \p str according to the regex specified in \p r. It can
 * optionally trim (aka remove spaces) the tokens and/or consider at most \p n
 * delimiters. The result is a \p RzList with newly allocated strings for each
 * token.
 *
 * \param str Input string to split
 * \param r Delimiter regex string used to split \p str
 * \param n If > 0 at most this number of delimiters are considered.
 * \param trim If true each token is considered without trailing/leading whitespaces.
 */
RZ_API RZ_OWN RzList *rz_str_split_duplist_n_regex(RZ_NONNULL const char *_str, RZ_NONNULL const char *r, int n, bool trim) {
	rz_return_val_if_fail(_str && r, NULL);
	char *str = strdup(_str);
	RzRegex *regex = rz_regex_new(r, "e");
	RzList *res = str_split_list_common_regex(str, regex, n, trim, true);
	free(str);
	rz_regex_free(regex);
	return res;
}

/**
 * \brief Split the string \p str in lines and returns the result in an array.
 *
 * Split a string \p str in lines. The number of lines is optionally stored in
 * \p count, if not NULL. The result is an array of \p count entries, with the
 * i-th entry containing the index of the first character of the i-th line.
 *
 * \param str Input string to split
 * \param count Pointer to a size_t variable that can hold the number of lines.
 */
RZ_API size_t *rz_str_split_lines(char *str, size_t *count) {
	rz_return_val_if_fail(str, NULL);
	RzList *l = str_split_list_common(str, "\n", 0, false, false);
	if (!l) {
		return NULL;
	}
	size_t cnt = rz_list_length(l);
	size_t *res = RZ_NEWS(size_t, cnt);
	if (!res) {
		return NULL;
	}
	RzListIter *it;
	char *s;
	size_t i = 0;
	rz_list_foreach (l, it, s) {
		res[i++] = s - str;
	}
	if (count) {
		*count = cnt;
	}
	rz_list_free(l);
	return res;
}

RZ_API bool rz_str_isnumber(const char *str) {
	if (!str || (!IS_DIGIT(*str) && *str != '-')) {
		return false;
	}

	while (*++str) {
		if (!IS_DIGIT(*str)) {
			return false;
		}
	}

	return true;
}

/* TODO: optimize to start searching by the end of the string */
RZ_API const char *rz_str_last(const char *str, const char *ch) {
	char *ptr, *end = NULL;
	if (!str || !ch) {
		return NULL;
	}
	do {
		ptr = strstr(str, ch);
		if (!ptr) {
			break;
		}
		end = ptr;
		str = ptr + 1;
	} while (true);
	return end;
}

// copies the WHOLE string but check n against non color code chars only.
static int strncpy_with_color_codes(char *s1, char *s2, int n) {
	int i = 0, j = 0;
	int count = 0;
	while (s2[j] && count < n) {
		// detect (consecutive) color codes
		while (s2[j] == 0x1b) {
			// copy till 'm'
			while (s2[j] && s2[j] != 'm') {
				s1[i++] = s2[j++];
			}
			// copy 'm'
			if (s2[j]) {
				s1[i++] = s2[j++];
			}
		}
		if (s2[j]) {
			s1[i++] = s2[j++];
			count++;
		}
	}
	return i;
}

static int strncmp_skip_color_codes(const char *s1, const char *s2, int n) {
	int i = 0, j = 0;
	int count = 0;
	for (i = 0, j = 0; s1[i] && s2[j] && count < n; i++, j++, count++) {
		while (s1[i] == 0x1b) {
			while (s1[i] && s1[i] != 'm') {
				i++;
			}
			if (s1[i]) {
				i++;
			}
		}
		while (s2[j] == 0x1b) {
			while (s2[j] && s2[j] != 'm') {
				j++;
			}
			if (s2[j]) {
				j++;
			}
		}
		if (s1[i] != s2[j]) {
			return -1;
		}
	}

	if (count < n && s1[i] != s2[j]) {
		return -1;
	}

	return 0;
}

static char *strchr_skip_color_codes(const char *s, int c) {
	int i = 0;
	for (i = 0; s[i]; i++) {
		while (s[i] && s[i] == 0x1b) {
			while (s[i] && s[i] != 'm') {
				i++;
			}
			if (s[i]) {
				i++;
			}
		}
		if (!s[i] || s[i] == (char)c) {
			return (char *)s + i;
		}
	}
	return NULL;
}

// Global buffer to speed up colorizing performance

RZ_API char *rz_str_highlight(char *str, const char *word, const char *color, const char *color_reset) {
	if (!str || !*str) {
		return NULL;
	}
	ut32 i = 0, j = 0, to_copy;
	char *start = str;
	ut32 l_str = strlen(str);
	ut32 l_reset = strlen(color_reset);
	ut32 l_color = color ? strlen(color) : 0;
	if (!color) {
		return strdup(str);
	}
	if (!word || !*word) {
		return rz_str_newf("%s%s%s", color, str, color_reset);
	}
	ut32 l_word = strlen(word);
	// XXX don't use static buffers
	char o[1024] = { 0 };
	while (start && (start < str + l_str)) {
		int copied = 0;
		// find first letter
		start = strchr_skip_color_codes(str + i, *word);
		if (start) {
			to_copy = start - (str + i);
			if (to_copy + j + 1 > sizeof(o)) {
				// XXX. no limits
				break;
			}
			strncpy(o + j, str + i, to_copy);
			i += to_copy;
			j += to_copy;
			if (!strncmp_skip_color_codes(start, word, l_word)) {
				if (j + strlen(color) >= sizeof(o)) {
					// XXX. no limits
					break;
				}
				strcpy(o + j, color);
				j += l_color;
				if (j + l_word >= sizeof(o)) {
					// XXX. no limits
					break;
				}
				copied = strncpy_with_color_codes(o + j, str + i, l_word);
				i += copied;
				j += copied;
				if (j + strlen(color_reset) >= sizeof(o)) {
					// XXX. no limits
					break;
				}
				strcpy(o + j, color_reset);
				j += l_reset;
			} else {
				o[j++] = str[i++];
			}
		} else {
			if (j + strlen(str + i) >= sizeof(o)) {
				break;
			}
			strcpy(o + j, str + i);
			break;
		}
	}
	return strdup(o);
}

RZ_API wchar_t *rz_str_mb_to_wc_l(const char *buf, int len) {
	wchar_t *res_buf = NULL;
	size_t sz;
	bool fail = true;

	if (!buf || len <= 0) {
		return NULL;
	}
	sz = mbstowcs(NULL, buf, len);
	if (sz == (size_t)-1) {
		goto err_r_str_mb_to_wc;
	}
	res_buf = (wchar_t *)calloc(1, (sz + 1) * sizeof(wchar_t));
	if (!res_buf) {
		goto err_r_str_mb_to_wc;
	}
	sz = mbstowcs(res_buf, buf, sz + 1);
	if (sz == (size_t)-1) {
		goto err_r_str_mb_to_wc;
	}
	fail = false;
err_r_str_mb_to_wc:
	if (fail) {
		RZ_FREE(res_buf);
	}
	return res_buf;
}

RZ_API char *rz_str_wc_to_mb_l(const wchar_t *buf, int len) {
	char *res_buf = NULL;
	mbstate_t mbstate = { 0 };
	size_t sz;

	if (!buf || len <= 0) {
		return NULL;
	}
	sz = wcsrtombs(NULL, &buf, 0, &mbstate);
	if (sz == (size_t)-1) {
		goto err_r_str_wc_to_mb;
	}
	res_buf = RZ_NEWS0(char, sz + 1);
	if (!res_buf) {
		goto err_r_str_wc_to_mb;
	}
	sz = wcsrtombs(res_buf, &buf, sz + 1, &mbstate);
	if (sz == (size_t)-1) {
		goto err_r_str_wc_to_mb;
	}
	return res_buf;

err_r_str_wc_to_mb:
	free(res_buf);
	return NULL;
}

RZ_API char *rz_str_wc_to_mb(const wchar_t *buf) {
	if (!buf) {
		return NULL;
	}
	return rz_str_wc_to_mb_l(buf, wcslen(buf));
}

RZ_API wchar_t *rz_str_mb_to_wc(const char *buf) {
	if (!buf) {
		return NULL;
	}
	return rz_str_mb_to_wc_l(buf, strlen(buf));
}

RZ_API char *rz_str_from_ut64(ut64 val) {
	int i = 0;
	char *v = (char *)&val;
	char *str = (char *)calloc(1, 9);
	if (!str) {
		return NULL;
	}
	while (i < 8 && *v) {
		str[i++] = *v++;
	}
	return str;
}

RZ_API int rz_snprintf(char *string, int len, const char *fmt, ...) {
	va_list ap;
	va_start(ap, fmt);
	int ret = vsnprintf(string, len, fmt, ap);
	string[len - 1] = 0;
	va_end(ap);
	return ret;
}

// Strips all the lines in str that contain key
RZ_API void rz_str_stripLine(char *str, const char *key) {
	size_t i, j, klen, slen, off;
	const char *ptr;

	if (!str || !key) {
		return;
	}
	klen = strlen(key);
	slen = strlen(str);

	for (i = 0; i < slen;) {
		ptr = (char *)rz_mem_mem((ut8 *)str + i, slen - i, (ut8 *)"\n", 1);
		if (!ptr) {
			ptr = (char *)rz_mem_mem((ut8 *)str + i, slen - i, (ut8 *)key, klen);
			if (ptr) {
				str[i] = '\0';
				break;
			}
			break;
		}

		off = (size_t)(ptr - (str + i)) + 1;

		ptr = (char *)rz_mem_mem((ut8 *)str + i, off, (ut8 *)key, klen);
		if (ptr) {
			for (j = i; j < slen - off + 1; j++) {
				str[j] = str[j + off];
			}
			slen -= off;
		} else {
			i += off;
		}
	}
}

RZ_API char *rz_str_list_join(RzList *str, const char *sep) {
	RzStrBuf *sb = rz_strbuf_new("");
	const char *p;
	while ((p = rz_list_pop_head(str))) {
		if (rz_strbuf_length(sb) != 0) {
			rz_strbuf_append(sb, sep);
		}
		rz_strbuf_append(sb, p);
	}
	return rz_strbuf_drain(sb);
}

RZ_API char *rz_str_array_join(const char **a, size_t n, const char *sep) {
	RzStrBuf *sb = rz_strbuf_new("");
	size_t i;

	if (n > 0) {
		rz_strbuf_append(sb, a[0]);
	}

	for (i = 1; i < n; i++) {
		rz_strbuf_append(sb, sep);
		rz_strbuf_append(sb, a[i]);
	}
	return rz_strbuf_drain(sb);
}

/* return the number of arguments expected as extra arguments */
RZ_API int rz_str_fmtargs(const char *fmt) {
	int n = 0;
	while (*fmt) {
		if (*fmt == '%') {
			if (fmt[1] == '*') {
				n++;
			}
			n++;
		}
		fmt++;
	}
	return n;
}

// str-bool

// Returns "true" or "false" as a string given an input integer. The returned
// value is consistent with C's definition of 0 is false, and all other values
// are true.
RZ_API const char *rz_str_bool(int b) {
	return b ? "true" : "false";
}

RZ_API bool rz_str_is_true(const char *s) {
	return !rz_str_casecmp("yes", s) || !rz_str_casecmp("on", s) || !rz_str_casecmp("true", s) || !rz_str_casecmp("1", s);
}

RZ_API bool rz_str_is_false(const char *s) {
	return !rz_str_casecmp("no", s) || !rz_str_casecmp("off", s) || !rz_str_casecmp("false", s) || !rz_str_casecmp("0", s) || !*s;
}

RZ_API bool rz_str_is_bool(const char *val) {
	return rz_str_is_true(val) || rz_str_is_false(val);
}

RZ_API char *rz_str_nextword(char *s, char ch) {
	char *p = strchr(s, ch);
	if (!p) {
		return NULL;
	}
	*p++ = 0;
	return p;
}

RZ_API char *rz_str_scale(const char *s, int w, int h) {
	// count lines and rows in (s) string
	// compute how many lines we should remove or combine
	// return a string containing
	// for now this function is ascii only (no utf8 or ansi escapes)
	RzListIter *iter;
	char *line;
	char *str = strdup(s);
	RzList *lines = rz_str_split_list(str, "\n", 0);
	int i, j;
	int rows = 0;
	int maxcol = 0;

	rows = rz_list_length(lines);
	rz_list_foreach (lines, iter, line) {
		maxcol = RZ_MAX(strlen(line), maxcol);
	}

	RzList *out = rz_list_newf(free);

	int curline = -1;
	char *linetext = (char *)rz_str_pad(' ', w);
	for (i = 0; i < h; i++) {
		int zoomedline = i * (int)((float)rows / h);
		const char *srcline = rz_list_get_n(lines, zoomedline);
		int cols = strlen(srcline);
		for (j = 0; j < w; j++) {
			int zoomedcol = j * ((float)cols / w);
			linetext[j] = srcline[zoomedcol];
		}
		if (curline != zoomedline) {
			rz_list_append(out, strdup(linetext));
			curline = zoomedline;
		}
		memset(linetext, ' ', w);
	}
	free(str);

	char *join = rz_str_list_join(out, "\n");
	rz_list_free(out);
	return join;
}

RZ_API const char *rz_str_str_xy(const char *s, const char *word, const char *prev, int *x, int *y) {
	rz_return_val_if_fail(s && word && x && y, NULL);
	rz_return_val_if_fail(word[0] != '\0' && word[0] != '\n', NULL);
	const char *src = prev ? prev + 1 : s;
	const char *d = strstr(src, word);
	if (!d) {
		return NULL;
	}
	const char *q;
	for (q = prev ? prev : s; q < d; q++) {
		if (*q == '\n') {
			(*y)++;
			*x = 0;

		} else {
			(*x)++;
		}
	}
	return d;
}

/**
 * Wrap the input string according to the provided width, so that (if possible),
 * each line fits in \p width characters. Words will not be split across
 * multiple lines. Words are consecutive characters separated by one or more
 * space. Spaces at the beginning of \p string will be maintained, trailing
 * whitespaces at the end of each split line is removed.
 *
 * @param string a writable string, it will be modified by the function
 * @param width the maximum size of each line. It will be respected only if
 *              possible, as the function won't split words.
 */
RZ_API RzList *rz_str_wrap(char *str, size_t width) {
	rz_return_val_if_fail(str, NULL);

	RzList *res = rz_list_new();
	if (!res) {
		return NULL;
	}
	char *p, *start_line = str;
	char *first_space = NULL, *last_space = NULL;

	p = (char *)rz_str_trim_head_ro(str);
	if (!*p) {
		return res;
	}

	do {
		p++;
		if (!*p || isspace((int)*p)) {
			if (!last_space || p != last_space + 1) {
				if (p - start_line > width && first_space) {
					rz_list_append(res, start_line);
					*first_space = '\0';
					start_line = last_space + 1;
				}
				first_space = p;
			}
			last_space = p;
		}
	} while (*p);
	p--;
	while (p >= str && isspace((int)*p)) {
		*p = '\0';
		p--;
	}
	if (p > start_line) {
		rz_list_append(res, start_line);
	}

	return res;
}

// version.c
#include <rz_userconf.h>
#include <rz_util.h>

#ifndef RZ_GITTIP
#define RZ_GITTIP ""
#endif

#ifdef RZ_PACKAGER_VERSION
#ifdef RZ_PACKAGER
#define RZ_STR_PKG_VERSION_STRING ", package: " RZ_PACKAGER_VERSION " (" RZ_PACKAGER ")"
#else
#define RZ_STR_PKG_VERSION_STRING ", package: " RZ_PACKAGER_VERSION
#endif
#else
#define RZ_STR_PKG_VERSION_STRING ""
#endif

RZ_API char *rz_str_version(const char *program) {
	RzStrBuf *sb = rz_strbuf_new(NULL);
	if (program) {
		rz_strbuf_appendf(sb, "%s ", program);
	}
	rz_strbuf_appendf(sb, RZ_VERSION " @ " RZ_SYS_OS "-" RZ_SYS_ARCH "-%d",
		(RZ_SYS_BITS & 8) ? 64 : 32);
	if (RZ_STR_ISNOTEMPTY(RZ_STR_PKG_VERSION_STRING)) {
		rz_strbuf_append(sb, RZ_STR_PKG_VERSION_STRING);
	}
	if (RZ_STR_ISNOTEMPTY(RZ_GITTIP)) {
		rz_strbuf_append(sb, "\n");
		rz_strbuf_append(sb, "commit: " RZ_GITTIP);
	}
	return rz_strbuf_drain(sb);
}

#undef RZ_STR_PKG_VERSION_STRING

/**
 * \brief Tries to guess the string encoding method from the buffer.
 *
 * \param buffer  The string buffer to use for guessing the encoding
 * \param length  The string buffer length
 *
 * \return string encoding as RzStrEnc type
 */
RZ_API RzStrEnc rz_str_guess_encoding_from_buffer(RZ_NONNULL const ut8 *buffer, ut32 length) {
	rz_return_val_if_fail(buffer, RZ_STRING_ENC_UTF8);
	RzStrEnc enc = rz_utf_bom_encoding(buffer, length);
	if (enc != RZ_STRING_ENC_GUESS) {
		return enc;
	}
	for (ut32 i = 0, utf32le = 0, utf32be = 0, utf16le = 0, utf16be = 0, ascii = 0; i < length; ++i) {
		ut32 leftovers = length - i;
		if (leftovers > 4 && IS_PRINTABLE(buffer[i]) && buffer[i + 1] == 0 && buffer[i + 2] == 0 && buffer[i + 3] == 0) {
			utf32le++;
			if (utf32le > 2) {
				enc = RZ_STRING_ENC_UTF32LE;
				break;
			}
		} else if (leftovers > 4 && buffer[i] == 0 && buffer[i + 1] == 0 && buffer[i + 2] == 0 && IS_PRINTABLE(buffer[i + 3])) {
			utf32be++;
			if (utf32be > 2) {
				enc = RZ_STRING_ENC_UTF32BE;
				break;
			}
		}
		if (leftovers > 2 && IS_PRINTABLE(buffer[i]) && buffer[i + 1] == 0) {
			utf16le++;
			if (utf16le > 2) {
				enc = RZ_STRING_ENC_UTF16LE;
				break;
			}
		} else if (leftovers > 2 && buffer[i] == 0 && IS_PRINTABLE(buffer[i + 1])) {
			utf16be++;
			if (utf16be > 2) {
				enc = RZ_STRING_ENC_UTF16BE;
				break;
			}
		}
		if (IS_PRINTABLE(buffer[i]) || buffer[i] == ' ') {
			ascii++;
			if (ascii > length - 1) {
				enc = RZ_STRING_ENC_8BIT;
				break;
			}
		}
	}
	return enc == RZ_STRING_ENC_GUESS ? RZ_STRING_ENC_UTF8 : enc;
}

/**
 * \brief Converts a raw buffer to a printable string based on the selected options
 *
 * \param  option Pointer to RzStrStringifyOpt.
 * \param  length The real string length.
 * \return The stringified raw buffer
 */
RZ_API RZ_OWN char *rz_str_stringify_raw_buffer(RzStrStringifyOpt *option, RZ_NULLABLE RZ_OUT ut32 *length) {
	rz_return_val_if_fail(option && option->buffer && option->encoding != RZ_STRING_ENC_GUESS, NULL);
	if (option->length < 1) {
		return NULL;
	}

	RzStrBuf sb;
	const ut8 *buf = option->buffer;
	ut32 buflen = option->length;
	RzStrEnc enc = option->encoding;
	ut32 wrap_at = option->wrap_at;
	RzRune rune;
	ut32 n_runes = 0;
	int rsize = 1; // rune size

	rz_strbuf_init(&sb);
	for (ut32 i = 0, line_runes = 0; i < buflen; i += rsize) {
		if (enc == RZ_STRING_ENC_UTF32LE) {
			rsize = rz_utf32le_decode(&buf[i], buflen - i, &rune);
			if (rsize) {
				rsize = 4;
			}
		} else if (enc == RZ_STRING_ENC_UTF16LE) {
			rsize = rz_utf16le_decode(&buf[i], buflen - i, &rune);
			if (rsize == 1) {
				rsize = 2;
			}
		} else if (enc == RZ_STRING_ENC_UTF32BE) {
			rsize = rz_utf32be_decode(&buf[i], buflen - i, &rune);
			if (rsize) {
				rsize = 4;
			}
		} else if (enc == RZ_STRING_ENC_UTF16BE) {
			rsize = rz_utf16be_decode(&buf[i], buflen - i, &rune);
			if (rsize == 1) {
				rsize = 2;
			}
		} else if (enc == RZ_STRING_ENC_IBM037) {
			rsize = rz_str_ibm037_to_unicode(buf[i], &rune);
		} else if (enc == RZ_STRING_ENC_IBM290) {
			rsize = rz_str_ibm290_to_unicode(buf[i], &rune);
		} else if (enc == RZ_STRING_ENC_EBCDIC_ES) {
			rsize = rz_str_ebcdic_es_to_unicode(buf[i], &rune);
		} else if (enc == RZ_STRING_ENC_EBCDIC_UK) {
			rsize = rz_str_ebcdic_uk_to_unicode(buf[i], &rune);
		} else if (enc == RZ_STRING_ENC_EBCDIC_US) {
			rsize = rz_str_ebcdic_us_to_unicode(buf[i], &rune);
		} else if (enc == RZ_STRING_ENC_8BIT) {
			rune = buf[i];
			rsize = rune < 0x7F ? 1 : 0;
		} else {
			rsize = rz_utf8_decode(&buf[i], buflen - i, &rune);
		}

		if (rsize == 0) {
			switch (enc) {
			case RZ_STRING_ENC_UTF32LE:
				rsize = RZ_MIN(4, buflen - i);
				break;
			case RZ_STRING_ENC_UTF16LE:
				rsize = RZ_MIN(2, buflen - i);
				break;
			case RZ_STRING_ENC_UTF32BE:
				rsize = RZ_MIN(4, buflen - i);
				break;
			case RZ_STRING_ENC_UTF16BE:
				rsize = RZ_MIN(2, buflen - i);
				break;
			default:
				rsize = 1;
				break;
			}
			for (int j = 0; j < rsize; ++j) {
				rune = buf[i + j];
				n_runes++;
				if (option->urlencode) {
					rz_strbuf_appendf(&sb, "%%%02x", rune);
				} else if (option->json) {
					rz_strbuf_appendf(&sb, "\\u%04x", rune);
				} else {
					rz_strbuf_appendf(&sb, "\\x%02x", rune);
				}
			}
			if (wrap_at && line_runes + 1 >= wrap_at) {
				rz_strbuf_appendf(&sb, "\n");
				line_runes = 0;
			}
			continue;
		} else if (rune == '\0' && option->stop_at_nil) {
			break;
		} else if (rune == '\n') {
			line_runes = 0;
		}
		line_runes++;
		n_runes++;
		if (option->urlencode) {
			if (IS_DIGIT(rune) || IS_UPPER(rune) || IS_LOWER(rune) || rune == '-' || rune == '_' || rune == '.' || rune == '~') {
				// RFC 3986 section 2.3 Unreserved Characters
				// A B C D E F G H I J K L M N O P Q R S T U V W X Y Z
				// a b c d e f g h i j k l m n o p q r s t u v w x y z
				// 0 1 2 3 4 5 6 7 8 9 - _ . ~
				char ch = rune;
				rz_strbuf_appendf(&sb, "%c", ch);
			} else {
				ut8 tmp[4];
				int n_enc = rz_utf8_encode((ut8 *)tmp, rune);
				for (int j = 0; j < n_enc; ++j) {
					rz_strbuf_appendf(&sb, "%%%02x", tmp[j]);
				}
			}
		} else if (option->json) {
			if (IS_PRINTABLE(rune) && rune != '\"' && rune != '\\') {
				char ch = rune;
				rz_strbuf_appendf(&sb, "%c", ch);
			} else if (rune == '\n') {
				rz_strbuf_append(&sb, "\\n");
			} else if (rune == '\r') {
				rz_strbuf_append(&sb, "\\r");
			} else if (rune == '\\') {
				rz_strbuf_append(&sb, "\\\\");
			} else if (rune == '\t') {
				rz_strbuf_append(&sb, "\\t");
			} else if (rune == '\f') {
				rz_strbuf_append(&sb, "\\f");
			} else if (rune == '\b') {
				rz_strbuf_append(&sb, "\\b");
			} else if (rune == '"') {
				rz_strbuf_append(&sb, "\\\"");
			} else {
				for (int j = 0; j < rsize; ++j) {
					rune = buf[i + j];
					rz_strbuf_appendf(&sb, "\\u%04x", rune);
				}
				n_runes += rsize - 1;
			}
		} else {
			if (rune == '\\') {
				rz_strbuf_appendf(&sb, "\\\\");
			} else if ((rune == '\n' && !option->escape_nl) || (rz_rune_is_printable(rune) && rune >= ' ')) {
				char tmp[5] = { 0 };
				rz_utf8_encode((ut8 *)tmp, rune);
				rz_strbuf_appendf(&sb, "%s", tmp);
			} else {
				ut8 tmp[4];
				int n_enc = rz_utf8_encode((ut8 *)tmp, rune);
				for (int j = 0; j < n_enc; ++j) {
					rz_strbuf_appendf(&sb, "\\x%02x", tmp[j]);
				}
			}
		}
		if (wrap_at && line_runes + 1 >= wrap_at) {
			rz_strbuf_appendf(&sb, "\n");
			line_runes = 0;
		}
	}
	if (!option->json) {
		rz_strbuf_appendf(&sb, "\n");
	}
	if (length) {
		*length = n_runes;
	}
	return rz_strbuf_drain_nofree(&sb);
}<|MERGE_RESOLUTION|>--- conflicted
+++ resolved
@@ -700,12 +700,8 @@
  * \param c The character string to test.
  * \return bool True if the character string is a two byte UTF-8 character. False otherwise.
  */
-<<<<<<< HEAD
-RZ_API bool rz_str_is2utf8(RZ_NULLABLE const char *c) {
-=======
 RZ_API bool rz_str_is2utf8(RZ_NONNULL const char *c) {
 	rz_return_val_if_fail(c, false);
->>>>>>> 5a38df52
 	if (!c[0] || !c[1]) {
 		return false;
 	}
@@ -718,12 +714,8 @@
  * \param c The character string to test.
  * \return bool True if the character string is a three byte UTF-8 character. False otherwise.
  */
-<<<<<<< HEAD
-RZ_API bool rz_str_is3utf8(RZ_NULLABLE const char *c) {
-=======
 RZ_API bool rz_str_is3utf8(RZ_NONNULL const char *c) {
 	rz_return_val_if_fail(c, false);
->>>>>>> 5a38df52
 	if (!c[0] || !c[1] || !c[2]) {
 		return false;
 	}
@@ -736,12 +728,8 @@
  * \param c The character string to test.
  * \return bool True if the character string is a four byte UTF-8 character. False otherwise.
  */
-<<<<<<< HEAD
-RZ_API bool rz_str_is4utf8(RZ_NULLABLE const char *c) {
-=======
 RZ_API bool rz_str_is4utf8(RZ_NONNULL const char *c) {
 	rz_return_val_if_fail(c, false);
->>>>>>> 5a38df52
 	if (!c[0] || !c[1] || !c[2] || !c[3]) {
 		return false;
 	}
@@ -754,15 +742,8 @@
  * \param c The byte string to test.
  * \return bool True if the bytes match an UTF-8 character of length \p x. False otherwise.
  */
-<<<<<<< HEAD
-RZ_API bool rz_str_isXutf8(RZ_NULLABLE const char *c, ut8 x) {
-	if (!c) {
-		return false;
-	}
-=======
 RZ_API bool rz_str_isXutf8(RZ_NONNULL const char *c, ut8 x) {
 	rz_return_val_if_fail(c, false);
->>>>>>> 5a38df52
 	switch (x) {
 	default:
 		return false;
@@ -784,40 +765,18 @@
  * \param c The UTF-8 character to search for.
  * \return char* A pointer to the first occurrence of \p c in the string (first from the left) or NULL if \p c was not found.
  */
-<<<<<<< HEAD
-RZ_API const char *rz_str_strchr(RZ_NONNULL const char *str, RZ_NULLABLE const char *c) {
-	rz_return_val_if_fail(str, NULL);
-	ut32 i = 0;
-	ut64 str_len = strlen(str);
-	ut8 c_len = isascii(*c) ? 1 : (rz_str_is2utf8(c) ? 2 : (rz_str_is3utf8(c) ? 3 : (rz_str_is4utf8(c) ? 4 : 1)));
-	while (i <= str_len) {
-=======
 RZ_API const char *rz_str_strchr(RZ_NONNULL const char *str, RZ_NONNULL const char *c) {
 	rz_return_val_if_fail(str && c, NULL);
 	ut32 i = 0;
 	ut64 str_len = strlen(str);
 	ut8 c_len = isascii(*c) ? 1 : (rz_str_is2utf8(c) ? 2 : (rz_str_is3utf8(c) ? 3 : (rz_str_is4utf8(c) ? 4 : 1)));
 	while (i <= str_len && i + c_len <= str_len) {
->>>>>>> 5a38df52
 		if (c_len == 1) {
 			if (str[i] == c[0]) {
 				return str + i;
 			}
-<<<<<<< HEAD
-		} else if (c_len == 2) {
-			if (rz_mem_eq((ut8 *)str + i, (ut8 *)c, 2)) {
-				return str + i;
-			}
-		} else if (c_len == 3) {
-			if (rz_mem_eq((ut8 *)str + i, (ut8 *)c, 3)) {
-				return str + i;
-			}
-		} else if (c_len == 4) {
-			if (rz_mem_eq((ut8 *)str + i, (ut8 *)c, 4)) {
-=======
 		} else {
 			if (rz_mem_eq((ut8 *)str + i, (ut8 *)c, c_len)) {
->>>>>>> 5a38df52
 				return str + i;
 			}
 		}
