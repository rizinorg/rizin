--- conflicted
+++ resolved
@@ -3777,23 +3777,6 @@
 			free (argument);
 			break;
 		}
-<<<<<<< HEAD
-		case '=': // "afc="
-			if (input[3]) {
-				char *argument = strdup (input + 3);
-				char *cc = argument;
-				rz_str_trim (cc);
-				rz_core_cmdf (core, "k analysis/cc/default.cc=%s", cc);
-				rz_analysis_set_reg_profile (core->analysis);
-				free (argument);
-			} else {
-				rz_core_cmd0 (core, "k analysis/cc/default.cc");
-			}
-=======
-		case 'a': // "afca"
-			eprintf ("Todo\n");
->>>>>>> 4f1b3fda
-			break;
 		case 'f': // "afcf" "afcfj"
 			cmd_analysis_fcn_sig (core, input + 3);
 			break;
@@ -5838,27 +5821,6 @@
 	// the logic of identifying args by function types and
 	// show json format and arg name goes into arA
 	rz_core_cmd0 (core, "arA");
-<<<<<<< HEAD
-=======
-#if 0
-	// get results
-	const char *fcn_type = rz_type_func_ret (core->analysis->sdb_types, fcn->name);
-	const char *key = resolve_fcn_name (core->analysis, fcn->name);
-	RzList *list = rz_core_get_func_args (core, key);
-	if (!rz_list_empty (list)) {
-		eprintf ("HAS signature\n");
-	}
-	int i, nargs = 3; // rz_type_func_args_count (core->analysis->sdb_types, fcn->name);
-	if (nargs > 0) {
-		int i;
-		eprintf ("NARGS %d (%s)\n", nargs, key);
-		for (i = 0; i < nargs; i++) {
-			ut64 v = rz_debug_arg_get (core->dbg, "reg", i);
-			eprintf ("arg: 0x%08"PFMT64x"\n", v);
-		}
-	}
-#endif
->>>>>>> 4f1b3fda
 }
 
 static void __core_analysis_appcall(RzCore *core, const char *input) {
