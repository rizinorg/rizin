// SPDX-FileCopyrightText: 2009-2020 pancake <pancake@nopcode.org>
// SPDX-FileCopyrightText: 2021 Anton Kochkov <anton.kochkov@gmail.com>
// SPDX-FileCopyrightText: 2021 ret2libc <sirmy15@gmail.com>
// SPDX-License-Identifier: LGPL-3.0-only

#include <rz_core.h>
#include <rz_debug.h>
#include "core_private.h"

/**
 * \brief Check whether the core is in debug mode (equivalent to cfg.debug)
 */
RZ_API bool rz_core_is_debug(RzCore *core) {
	return core->bin->is_debugger;
}

static bool is_x86_call(RzDebug *dbg, ut64 addr) {
	ut8 buf[3];
	ut8 *op = buf;
	(void)dbg->iob.read_at(dbg->iob.io, addr, buf, RZ_ARRAY_SIZE(buf));
	switch (buf[0]) { /* Segment override prefixes */
	case 0x65:
	case 0x64:
	case 0x26:
	case 0x3e:
	case 0x36:
	case 0x2e:
		op++;
	}
	if (op[0] == 0xe8) {
		return true;
	}
	if (op[0] == 0xff /* bits 4-5 (from right) of next byte must be 01 */
		&& (op[1] & 0x30) == 0x10) {
		return true;
	}
	/* ... */
	return false;
}

static bool is_x86_ret(RzDebug *dbg, ut64 addr) {
	ut8 buf[1];
	(void)dbg->iob.read_at(dbg->iob.io, addr, buf, RZ_ARRAY_SIZE(buf));
	switch (buf[0]) {
	case 0xc3:
	case 0xcb:
	case 0xc2:
	case 0xca:
		return true;
	default:
		return false;
	}
	/* Possibly incomplete with regard to instruction prefixes */
}

RZ_API bool rz_core_debug_step_one(RzCore *core, int times) {
	if (rz_core_is_debug(core)) {
		rz_reg_arena_swap(core->dbg->reg, true);
		// sync registers for BSD PT_STEP/PT_CONT
		rz_debug_reg_sync(core->dbg, RZ_REG_TYPE_GPR, false);
		ut64 pc = rz_debug_reg_get(core->dbg, "PC");
		rz_debug_trace_pc(core->dbg, pc);
		if (!rz_debug_step(core->dbg, times)) {
			eprintf("Step failed\n");
			rz_core_reg_update_flags(core);
			core->break_loop = true;
			return false;
		}
		rz_core_reg_update_flags(core);
	} else {
		int i = 0;
		do {
			rz_core_esil_step(core, UT64_MAX, NULL, NULL, false);
			rz_core_reg_update_flags(core);
			i++;
		} while (i < times);
	}
	return true;
}

RZ_IPI void rz_core_debug_continue(RzCore *core) {
	if (rz_core_is_debug(core)) {
		rz_cons_break_push(rz_core_static_debug_stop, core->dbg);
		rz_reg_arena_swap(core->dbg->reg, true);
#if __linux__
		core->dbg->continue_all_threads = true;
#endif
		rz_debug_continue(core->dbg);
		rz_core_reg_update_flags(core);
		rz_cons_break_pop();
		rz_core_dbg_follow_seek_register(core);
	} else {
		rz_core_esil_step(core, UT64_MAX, "0", NULL, false);
		rz_core_reg_update_flags(core);
	}
}

RZ_API bool rz_core_debug_continue_until(RzCore *core, ut64 addr, ut64 to) {
	ut64 pc;
	if (!strcmp(core->dbg->btalgo, "trace") && core->dbg->arch && !strcmp(core->dbg->arch, "x86") && core->dbg->bits == 4) {
		unsigned long steps = 0;
		long level = 0;
		const char *pc_name = core->dbg->reg->name[RZ_REG_NAME_PC];
		ut64 prev_pc = UT64_MAX;
		bool prev_call = false;
		bool prev_ret = false;
		const char *sp_name = core->dbg->reg->name[RZ_REG_NAME_SP];
		ut64 old_sp, cur_sp;
		rz_cons_break_push(NULL, NULL);
		rz_list_free(core->dbg->call_frames);
		core->dbg->call_frames = rz_list_new();
		core->dbg->call_frames->free = free;
		rz_debug_reg_sync(core->dbg, RZ_REG_TYPE_GPR, false);
		old_sp = rz_debug_reg_get(core->dbg, sp_name);
		while (true) {
			rz_debug_reg_sync(core->dbg, RZ_REG_TYPE_GPR, false);
			pc = rz_debug_reg_get(core->dbg, pc_name);
			if (prev_call) {
				ut32 ret_addr;
				RzDebugFrame *frame = RZ_NEW0(RzDebugFrame);
				cur_sp = rz_debug_reg_get(core->dbg, sp_name);
				(void)core->dbg->iob.read_at(core->dbg->iob.io, cur_sp, (ut8 *)&ret_addr,
					sizeof(ret_addr));
				frame->addr = ret_addr;
				frame->size = old_sp - cur_sp;
				frame->sp = cur_sp;
				frame->bp = old_sp;
				rz_list_prepend(core->dbg->call_frames, frame);
				eprintf("%ld Call from 0x%08" PFMT64x " to 0x%08" PFMT64x " ret 0x%08" PFMT32x "\n",
					level, prev_pc, pc, ret_addr);
				level++;
				old_sp = cur_sp;
				prev_call = false;
			} else if (prev_ret) {
				RzDebugFrame *head = rz_list_get_bottom(core->dbg->call_frames);
				if (head && head->addr != pc) {
					eprintf("*");
				} else {
					rz_list_pop_head(core->dbg->call_frames);
					eprintf("%ld", level);
					level--;
				}
				eprintf(" Ret from 0x%08" PFMT64x " to 0x%08" PFMT64x "\n",
					prev_pc, pc);
				prev_ret = false;
			}
			if (steps % 500 == 0 || pc == addr) {
				eprintf("At 0x%08" PFMT64x " after %lu steps\n", pc, steps);
			}
			if (rz_cons_is_breaked() || rz_debug_is_dead(core->dbg) || pc == addr) {
				break;
			}
			if (is_x86_call(core->dbg, pc)) {
				prev_pc = pc;
				prev_call = true;
			} else if (is_x86_ret(core->dbg, pc)) {
				prev_pc = pc;
				prev_ret = true;
			}
			rz_debug_step(core->dbg, 1);
			steps++;
		}
		rz_core_reg_update_flags(core);
		rz_cons_break_pop();
		return true;
	}
	eprintf("Continue until 0x%08" PFMT64x "\n", addr);
	rz_reg_arena_swap(core->dbg->reg, true);
	if (rz_bp_add_sw(core->dbg->bp, addr, 0, RZ_PERM_X)) {
		if (rz_debug_is_dead(core->dbg)) {
			RZ_LOG_ERROR("Cannot continue, run ood?\n");
		} else {
			rz_debug_continue(core->dbg);
			rz_core_reg_update_flags(core);
		}
		rz_bp_del(core->dbg->bp, addr);
	} else {
		RZ_LOG_ERROR("Cannot set breakpoint for continuing until 0x%08" PFMT64x "\n", addr);
		return false;
	}
	return true;
}

RZ_IPI void rz_core_debug_sync_bits(RzCore *core) {
	if (rz_core_is_debug(core)) {
		ut64 asm_bits = rz_config_get_i(core->config, "asm.bits");
		if (asm_bits != core->dbg->bits * 8) {
			rz_config_set_i(core->config, "asm.bits", core->dbg->bits * 8);
		}
	}
}

RZ_IPI void rz_core_debug_single_step_in(RzCore *core) {
	if (rz_core_is_debug(core)) {
		if (core->print->cur_enabled) {
			rz_core_debug_continue_until(core, core->offset, core->offset + core->print->cur);
			core->print->cur_enabled = 0;
		} else {
			rz_core_debug_step_one(core, 1);
		}
	} else {
		rz_core_esil_step(core, UT64_MAX, NULL, NULL, false);
		rz_core_reg_update_flags(core);
	}
}

RZ_IPI void rz_core_debug_single_step_over(RzCore *core) {
	bool io_cache = rz_config_get_b(core->config, "io.cache");
	rz_config_set_b(core->config, "io.cache", false);
	if (rz_core_is_debug(core)) {
		if (core->print->cur_enabled) {
			rz_cons_break_push(rz_core_static_debug_stop, core->dbg);
			rz_reg_arena_swap(core->dbg->reg, true);
			rz_debug_continue_until_optype(core->dbg, RZ_ANALYSIS_OP_TYPE_RET, 1);
			rz_core_reg_update_flags(core);
			rz_cons_break_pop();
			rz_core_dbg_follow_seek_register(core);
			core->print->cur_enabled = 0;
		} else {
			rz_core_cmd(core, "dso", 0);
			rz_core_reg_update_flags(core);
		}
	} else {
		rz_core_analysis_esil_step_over(core);
	}
	rz_config_set_b(core->config, "io.cache", io_cache);
}

RZ_IPI void rz_core_debug_breakpoint_toggle(RzCore *core, ut64 addr) {
	RzBreakpointItem *bpi = rz_bp_get_at(core->dbg->bp, addr);
	if (bpi) {
		rz_bp_del(core->dbg->bp, addr);
	} else {
		int hwbp = rz_config_get_i(core->config, "dbg.hwbp");
		bpi = rz_debug_bp_add(core->dbg, addr, hwbp, false, 0, NULL, 0);
		if (!bpi) {
			eprintf("Cannot set breakpoint at 0x%" PFMT64x "\n", addr);
		}
	}
	rz_bp_enable(core->dbg->bp, addr, true, 0);
}

/**
 * \brief Put a breakpoint into every no-return function
 *
 * \param core Current RzCore instance
 * \return void
 */
RZ_API void rz_core_debug_bp_add_noreturn_func(RzCore *core) {
	RzList *symbols = rz_bin_get_symbols(core->bin);
	if (!symbols) {
		RZ_LOG_ERROR("Unable to find symbols in the binary\n");
		return;
	}
	RzBinSymbol *symbol;
	RzListIter *iter;
	RzBreakpointItem *bp;
	int hwbp = rz_config_get_i(core->config, "dbg.hwbp");
	rz_list_foreach (symbols, iter, symbol) {
		if (symbol->type && !strcmp(symbol->type, RZ_BIN_TYPE_FUNC_STR)) {
			if (rz_analysis_noreturn_at(core->analysis, symbol->vaddr)) {
				bp = rz_debug_bp_add(core->dbg, symbol->vaddr, hwbp, false, 0, NULL, 0);
				if (!bp) {
					RZ_LOG_ERROR("Unable to add a breakpoint into a noreturn function %s at addr 0x%" PFMT64x "\n", symbol->name, symbol->vaddr);
					return;
				}
				char *name = rz_str_newf("%s.%s", "sym", symbol->name);
				if (!rz_bp_item_set_name(bp, name)) {
					RZ_LOG_ERROR("Failed to set name for breakpoint at 0x%" PFMT64x "\n", symbol->vaddr);
				}
				free(name);
			}
		}
	}
}

RZ_IPI void rz_core_debug_attach(RzCore *core, int pid) {
	char buf[20];

	rz_debug_reg_profile_sync(core->dbg);
	if (pid > 0) {
		rz_debug_attach(core->dbg, pid);
	} else {
		if (core->file && core->io) {
			rz_debug_attach(core->dbg, rz_io_fd_get_pid(core->io, core->file->fd));
		}
	}
	rz_debug_select(core->dbg, core->dbg->pid, core->dbg->tid);
	rz_config_set_i(core->config, "dbg.swstep", (core->dbg->cur && !core->dbg->cur->canstep));
	rz_io_system(core->io, rz_strf(buf, "pid %d", core->dbg->pid));
}

RZ_API RzCmdStatus rz_core_debug_plugin_print(RzDebug *dbg, RzDebugPlugin *plugin, RzCmdStateOutput *state, int count, char *spaces) {
	PJ *pj = state->d.pj;
	switch (state->mode) {
	case RZ_OUTPUT_MODE_QUIET: {
		rz_cons_printf("%s\n", plugin->name);
		break;
	}
	case RZ_OUTPUT_MODE_JSON: {
		pj_o(pj);
		pj_ks(pj, "arch", plugin->arch);
		pj_ks(pj, "name", plugin->name);
		pj_ks(pj, "license", plugin->license);
		pj_end(pj);
		break;
	}
	case RZ_OUTPUT_MODE_STANDARD: {
		rz_cons_printf("%d  %s  %s %s%s\n",
			count, (plugin == dbg->cur) ? "dbg" : "---",
			plugin->name, spaces, plugin->license);
		break;
	}
	default: {
		rz_warn_if_reached();
		return RZ_CMD_STATUS_NONEXISTINGCMD;
	}
	}
	return RZ_CMD_STATUS_OK;
}

RZ_API RzCmdStatus rz_core_debug_plugins_print(RzCore *core, RzCmdStateOutput *state) {
	int count = 0;
	char spaces[16];
	memset(spaces, ' ', 15);
	spaces[15] = 0;
	RzDebug *dbg = core->dbg;
	RzListIter *iter;
	RzDebugPlugin *plugin;
	RzCmdStatus status;
	if (!dbg) {
		return RZ_CMD_STATUS_ERROR;
	}
	rz_cmd_state_output_array_start(state);
	rz_list_foreach (dbg->plugins, iter, plugin) {
		int sp = 8 - strlen(plugin->name);
		spaces[sp] = 0;
		status = rz_core_debug_plugin_print(dbg, plugin, state, count, spaces);
		if (status != RZ_CMD_STATUS_OK) {
			return status;
		}
		spaces[sp] = ' ';
		count++;
	}
	rz_cmd_state_output_array_end(state);
	return RZ_CMD_STATUS_OK;
}

RZ_IPI void rz_core_debug_print_status(RzCore *core) {
	RzReg *reg = rz_core_reg_default(core);
	RzList *ritems = rz_reg_filter_items_covered(reg->allregs);
	if (ritems) {
		rz_core_reg_print_diff(reg, ritems);
		rz_list_free(ritems);
	}
	ut64 old_address = core->offset;
	rz_core_seek(core, rz_reg_get_value_by_role(reg, RZ_REG_NAME_PC), true);
	rz_core_print_disasm_instructions(core, 0, 1);
	rz_core_seek(core, old_address, true);
	rz_cons_flush();
}

/* Print out the JSON body for memory maps in the passed map region */
static void print_debug_map_json(RzDebugMap *map, PJ *pj) {
	pj_o(pj);
	if (map->name && *map->name) {
		pj_ks(pj, "name", map->name);
	}
	if (map->file && *map->file) {
		pj_ks(pj, "file", map->file);
	}
	pj_kn(pj, "addr", map->addr);
	pj_kn(pj, "addr_end", map->addr_end);
	pj_ks(pj, "type", map->user ? "u" : "s");
	pj_ks(pj, "perm", rz_str_rwx_i(map->perm));
	pj_end(pj);
}

/* Write a single memory map line to the console */
static void print_debug_map_line(RzDebug *dbg, RzDebugMap *map, ut64 addr, RzOutputMode mode) {
	char humansz[8];
	if (mode == RZ_OUTPUT_MODE_QUIET) { // "dmq"
		char *name = (map->name && *map->name)
			? rz_str_newf("%s.%s", map->name, rz_str_rwx_i(map->perm))
			: rz_str_newf("%08" PFMT64x ".%s", map->addr, rz_str_rwx_i(map->perm));
		rz_name_filter(name, 0, true);
		rz_num_units(humansz, sizeof(humansz), map->addr_end - map->addr);
		rz_cons_printf("0x%016" PFMT64x " - 0x%016" PFMT64x " %6s %5s %s\n",
			map->addr,
			map->addr_end,
			humansz,
			rz_str_rwx_i(map->perm),
			name);
		free(name);
	} else {
		const char *fmtstr = dbg->bits & RZ_SYS_BITS_64
			? "0x%016" PFMT64x " - 0x%016" PFMT64x " %c %s %6s %c %s %s %s%s%s\n"
			: "0x%08" PFMT64x " - 0x%08" PFMT64x " %c %s %6s %c %s %s %s%s%s\n";
		const char *type = map->shared ? "sys" : "usr";
		const char *flagname = dbg->corebind.getName
			? dbg->corebind.getName(dbg->corebind.core, map->addr)
			: NULL;
		if (!flagname) {
			flagname = "";
		} else if (map->name) {
			char *filtered_name = strdup(map->name);
			rz_name_filter(filtered_name, 0, true);
			if (!strncmp(flagname, "map.", 4) &&
				!strcmp(flagname + 4, filtered_name)) {
				flagname = "";
			}
			free(filtered_name);
		}
		rz_num_units(humansz, sizeof(humansz), map->size);
		rz_cons_printf(fmtstr,
			map->addr,
			map->addr_end,
			(addr >= map->addr && addr < map->addr_end) ? '*' : '-',
			type,
			humansz,
			map->user ? 'u' : 's',
			rz_str_rwx_i(map->perm),
			map->name ? map->name : "?",
			map->file ? map->file : "?",
			*flagname ? " ; " : "",
			flagname);
	}
}

RZ_API void rz_debug_map_print(RzDebug *dbg, ut64 addr, RzCmdStateOutput *state) {
	int i;
	RzListIter *iter;
	RzDebugMap *map;
	PJ *pj = state->d.pj;
	if (!dbg) {
		return;
	}
	RzOutputMode mode = state->mode;
	rz_cmd_state_output_array_start(state);
	for (i = 0; i < 2; i++) { // Iterate over dbg::maps and dbg::maps_user
		RzList *maps = rz_debug_map_list(dbg, (bool)i);
		rz_list_foreach (maps, iter, map) {
			switch (mode) {
			case RZ_OUTPUT_MODE_JSON: // "dmj"
				print_debug_map_json(map, pj);
				break;
			case RZ_OUTPUT_MODE_RIZIN: // "dm*"
			{
				char *name = (map->name && *map->name)
					? rz_str_newf("%s.%s", map->name, rz_str_rwx_i(map->perm))
					: rz_str_newf("%08" PFMT64x ".%s", map->addr, rz_str_rwx_i(map->perm));
				rz_name_filter(name, 0, true);
				rz_cons_printf("f map.%s 0x%08" PFMT64x " @ 0x%08" PFMT64x "\n",
					name, map->addr_end - map->addr + 1, map->addr);
				free(name);
			} break;
			case RZ_OUTPUT_MODE_QUIET: // "dmq"
				print_debug_map_line(dbg, map, addr, mode);
				break;
			case RZ_OUTPUT_MODE_LONG: // workaround for '.'
				if (addr >= map->addr && addr < map->addr_end) {
					print_debug_map_line(dbg, map, addr, mode);
				}
				break;
			default:
				print_debug_map_line(dbg, map, addr, mode);
				break;
			}
		}
	}
	rz_cmd_state_output_array_end(state);
}

static int cmp(const void *a, const void *b) {
	RzDebugMap *ma = (RzDebugMap *)a;
	RzDebugMap *mb = (RzDebugMap *)b;
	return ma->addr - mb->addr;
}

/**
 * \brief Find the min and max addresses in an RzList of maps.
 * \param maps RzList of maps that will be searched through
 * \param min Pointer to a ut64 that the min will be stored in
 * \param max Pointer to a ut64 that the max will be stored in
 * \param skip How many maps to skip at the start of iteration
 * \param width Divisor for the return value
 * \return (max-min)/width
 *
 * Used to determine the min & max addresses of maps and
 * scale the ascii bar to the width of the terminal
 */
static int findMinMax(RzList *maps, ut64 *min, ut64 *max, int skip, int width) {
	RzDebugMap *map;
	RzListIter *iter;
	*min = UT64_MAX;
	*max = 0;
	rz_list_foreach (maps, iter, map) {
		if (skip > 0) {
			skip--;
			continue;
		}
		if (map->addr < *min) {
			*min = map->addr;
		}
		if (map->addr_end > *max) {
			*max = map->addr_end;
		}
	}
	return (int)(*max - *min) / width;
}

static void print_debug_maps_ascii_art(RzDebug *dbg, RzList *maps, ut64 addr, int colors) {
	ut64 mul; // The amount of address space a single console column will represent in bar graph
	ut64 min = -1, max = 0;
	int width = rz_cons_get_size(NULL) - 90;
	RzListIter *iter;
	RzDebugMap *map;
	RzConsPrintablePalette *pal = &rz_cons_singleton()->context->pal;
	if (width < 1) {
		width = 30;
	}
	rz_list_sort(maps, cmp);
	mul = findMinMax(maps, &min, &max, 0, width);
	ut64 last = min;
	if (min != -1 && mul != 0) {
		const char *color_prefix = ""; // Color escape code prefixed to string (address coloring)
		const char *color_suffix = ""; // Color escape code appended to end of string
		const char *fmtstr;
		char humansz[8]; // Holds the human formatted size string [124K]
		int skip = 0; // Number of maps to skip when re-calculating the minmax
		rz_list_foreach (maps, iter, map) {
			rz_num_units(humansz, sizeof(humansz), map->size); // Convert map size to human readable string
			if (colors) {
				color_suffix = Color_RESET;
				if ((map->perm & 2) && (map->perm & 1)) { // Writable & Executable
					color_prefix = pal->widget_sel;
				} else if (map->perm & 2) { // Writable
					color_prefix = pal->graph_false;
				} else if (map->perm & 1) { // Executable
					color_prefix = pal->graph_true;
				} else {
					color_prefix = "";
					color_suffix = "";
				}
			} else {
				color_prefix = "";
				color_suffix = "";
			}
			if ((map->addr - last) > UT32_MAX) { // TODO: Comment what this is for
				mul = findMinMax(maps, &min, &max, skip, width); //  Recalculate minmax
			}
			skip++;
			fmtstr = dbg->bits & RZ_SYS_BITS_64 // Prefix formatting string (before bar)
				? "map %4.8s %c %s0x%016" PFMT64x "%s |"
				: "map %4.8s %c %s0x%08" PFMT64x "%s |";
			rz_cons_printf(fmtstr, humansz,
				(addr >= map->addr &&
					addr < map->addr_end)
					? '*'
					: '-',
				color_prefix, map->addr, color_suffix); // * indicates map is within our current sought offset
			int col;
			for (col = 0; col < width; col++) { // Iterate over the available width/columns for bar graph
				ut64 pos = min + (col * mul); // Current address space to check
				ut64 npos = min + ((col + 1) * mul); // Next address space to check
				if (map->addr < npos && map->addr_end > pos) {
					rz_cons_printf("#"); // TODO: Comment what a # represents
				} else {
					rz_cons_printf("-");
				}
			}
			fmtstr = dbg->bits & RZ_SYS_BITS_64 ? // Suffix formatting string (after bar)
				"| %s0x%016" PFMT64x "%s %s %s\n"
							    : "| %s0x%08" PFMT64x "%s %s %s\n";
			rz_cons_printf(fmtstr, color_prefix, map->addr_end, color_suffix,
				rz_str_rwx_i(map->perm), map->name);
			last = map->addr;
		}
	}
}

RZ_API void rz_debug_map_list_visual(RzDebug *dbg, ut64 addr, const char *input, int colors) {
	if (!dbg) {
		return;
	}
	int i;
	for (i = 0; i < 2; i++) { // Iterate over dbg::maps and dbg::maps_user
		RzList *maps = rz_debug_map_list(dbg, (bool)i);
		if (!maps) {
			continue;
		}
		print_debug_maps_ascii_art(dbg, maps, addr, colors);
	}
}

/**
 * Print all traces
 * \param dbg core->dbg
 * \param mode output mode, default RZ_OUTPUT_MODE_STANDARD
 * \param offset offset of address
 */
RZ_API void rz_debug_trace_print(RzDebug *dbg, RzCmdStateOutput *state, ut64 offset) {
	rz_return_if_fail(dbg);
	int tag = dbg->trace->tag;
	RzListIter *iter;
	RzDebugTracepoint *trace;
	rz_list_foreach (dbg->trace->traces, iter, trace) {
		if (trace->tag && !(tag & trace->tag)) {
			continue;
		}
		switch (state->mode) {
		case RZ_OUTPUT_MODE_QUIET:
			rz_cons_printf("0x%" PFMT64x "\n", trace->addr);
			break;
		case RZ_OUTPUT_MODE_RIZIN:
			rz_cons_printf("dt+ 0x%" PFMT64x " %d\n", trace->addr, trace->times);
			break;
		case RZ_OUTPUT_MODE_STANDARD:
		default:
			rz_cons_printf("0x%08" PFMT64x " size=%d count=%d times=%d tag=%d\n",
				trace->addr, trace->size, trace->count, trace->times, trace->tag);
			break;
		}
	}
}

/**
 * Print trace info in ASCII Art
 * \param dbg core->dbg
 * \param offset offset of address
 */
RZ_API void rz_debug_traces_ascii(RzDebug *dbg, ut64 offset) {
	rz_return_if_fail(dbg);
	RzList *info_list = rz_debug_traces_info(dbg, offset);
	RzTable *table = rz_table_new();
	table->cons = rz_cons_singleton();
	rz_table_visual_list(table, info_list, offset, 1,
		rz_cons_get_size(NULL), dbg->iob.io->va);
	char *s = rz_table_tostring(table);
	rz_cons_printf("\n%s\n", s);
	free(s);
	rz_table_free(table);
	rz_list_free(info_list);
}

/**
<<<<<<< HEAD
 * \brief Close debug process (Kill debugee and all child processes)
 * \param core The RzCore instance
 * \return success
 */
RZ_API bool rz_core_debug_process_close(RzCore *core) {
	rz_return_val_if_fail(core && core->dbg, false);
	RzDebug *dbg = core->dbg;
	// Stop trace session
	if (dbg->session) {
		rz_debug_session_free(dbg->session);
		dbg->session = NULL;
	}
#ifndef SIGKILL
#define SIGKILL 9
#endif
	// Kill debugee and all child processes
	if (dbg->cur && dbg->cur->pids && dbg->pid != -1) {
		RzList *list = dbg->cur->pids(dbg, dbg->pid);
		RzListIter *iter;
		RzDebugPid *p;
		if (list) {
			rz_list_foreach (list, iter, p) {
				rz_debug_kill(dbg, p->pid, p->pid, SIGKILL);
				rz_debug_detach(dbg, p->pid);
			}
		} else {
			rz_debug_kill(dbg, dbg->pid, dbg->pid, SIGKILL);
			rz_debug_detach(dbg, dbg->pid);
		}
	}
	// Remove the target's registers from the flag list
	rz_core_debug_clear_register_flags(core);
	// Reopen and rebase the original file
	rz_core_io_file_open(core, core->io->desc->fd);
=======
 * \brief Step until end of frame
 * \param core The RzCore instance
 * \return success
 */
RZ_API bool rz_core_debug_step_until_frame(RzCore *core) {
	rz_return_val_if_fail(core && core->dbg, false);
	int maxLoops = 200000;
	ut64 off, now = rz_debug_reg_get(core->dbg, "SP");
	rz_cons_break_push(NULL, NULL);
	do {
		if (rz_cons_is_breaked()) {
			break;
		}
		if (rz_debug_is_dead(core->dbg)) {
			break;
		}
		// XXX (HACK!)
		rz_debug_step_over(core->dbg, 1);
		off = rz_debug_reg_get(core->dbg, "SP");
		// check breakpoint here
		if (--maxLoops < 0) {
			RZ_LOG_INFO("step loop limit exceeded\n");
			break;
		}
	} while (off <= now);
	rz_core_reg_update_flags(core);
	rz_cons_break_pop();
	return true;
}

/**
 * \brief Step back
 * \param core The RzCore instance
 * \param steps Step steps
 * \return success
 */
RZ_API bool rz_core_debug_step_back(RzCore *core, int steps) {
	if (!rz_core_is_debug(core)) {
		if (!rz_core_esil_step_back(core)) {
			RZ_LOG_ERROR("cannot step back\n");
			return false;
		}
		return true;
	}
	if (!core->dbg->session) {
		RZ_LOG_ERROR("session has not started\n");
		return false;
	}
	if (rz_debug_step_back(core->dbg, steps) < 0) {
		RZ_LOG_ERROR("stepping back failed\n");
		return false;
	}
	rz_core_reg_update_flags(core);
	return true;
}

/**
 * \brief Step over
 * \param core The RzCore instance
 * \param steps Step steps
 */
RZ_API bool rz_core_debug_step_over(RzCore *core, int steps) {
	if (rz_config_get_i(core->config, "dbg.skipover")) {
		rz_core_debug_step_skip(core, steps);
		return true;
	}
	if (!rz_core_is_debug(core)) {
		for (int i = 0; i < steps; i++) {
			rz_core_analysis_esil_step_over(core);
		}
		return true;
	}
	bool hwbp = rz_config_get_b(core->config, "dbg.hwbp");
	ut64 addr = rz_debug_reg_get(core->dbg, "PC");
	RzBreakpointItem *bpi = rz_bp_get_at(core->dbg->bp, addr);
	rz_bp_del(core->dbg->bp, addr);
	rz_reg_arena_swap(core->dbg->reg, true);
	rz_debug_step_over(core->dbg, steps);
	if (bpi) {
		(void)rz_debug_bp_add(core->dbg, addr, hwbp, false, 0, NULL, 0);
	}
	rz_core_reg_update_flags(core);
	return true;
}

/**
 * \brief Skip operations
 * \param core The RzCore instance
 * \param times Skip op times
 */
RZ_API bool rz_core_debug_step_skip(RzCore *core, int times) {
	bool hwbp = rz_config_get_b(core->config, "dbg.hwbp");
	ut64 addr = rz_debug_reg_get(core->dbg, "PC");
	ut8 buf[64];
	RzAnalysisOp aop;
	RzBreakpointItem *bpi = rz_bp_get_at(core->dbg->bp, addr);
	rz_reg_arena_swap(core->dbg->reg, true);
	for (int i = 0; i < times; i++) {
		rz_debug_reg_sync(core->dbg, RZ_REG_TYPE_GPR, false);
		rz_io_read_at(core->io, addr, buf, sizeof(buf));
		rz_analysis_op(core->analysis, &aop, addr, buf, sizeof(buf), RZ_ANALYSIS_OP_MASK_BASIC);
		addr += aop.size;
	}
	rz_debug_reg_set(core->dbg, "PC", addr);
	rz_reg_setv(core->analysis->reg, "PC", addr);
	rz_core_reg_update_flags(core);
	if (bpi) {
		(void)rz_debug_bp_add(core->dbg, addr, hwbp, false, 0, NULL, 0);
	}
>>>>>>> bb4167ac
	return true;
}<|MERGE_RESOLUTION|>--- conflicted
+++ resolved
@@ -644,7 +644,6 @@
 }
 
 /**
-<<<<<<< HEAD
  * \brief Close debug process (Kill debugee and all child processes)
  * \param core The RzCore instance
  * \return success
@@ -679,7 +678,9 @@
 	rz_core_debug_clear_register_flags(core);
 	// Reopen and rebase the original file
 	rz_core_io_file_open(core, core->io->desc->fd);
-=======
+  return true;
+}
+  
  * \brief Step until end of frame
  * \param core The RzCore instance
  * \return success
@@ -789,6 +790,5 @@
 	if (bpi) {
 		(void)rz_debug_bp_add(core->dbg, addr, hwbp, false, 0, NULL, 0);
 	}
->>>>>>> bb4167ac
 	return true;
 }