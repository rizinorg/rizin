/* radare - LGPL - Copyright 2009-2020 - nibble, pancake */
#if 0
* Use RzList
* Support callback for null command (why?)
* Show help of commands
  - long commands not yet tested at all
  - added interface to export command list into an autocompletable
    argc, argv for dietline
* rz_cmd must provide a nesting char table indexing for commands
  - this is already partially done
  - this is pretty similar to rz_db
  - every module can register their own commands
  - commands can be listed like in a tree
#endif

#define INTERACTIVE_MAX_REP 1024

#include <rz_core.h>
#include <rz_anal.h>
#include <rz_cons.h>
#include <rz_cmd.h>
#include <stdint.h>
#include <sys/types.h>
#include <ctype.h>
#include <stdarg.h>
#include "cmd_helps.h"
#if __UNIX__
#include <sys/utsname.h>
#endif

#include <tree_sitter/api.h>
TSLanguage *tree_sitter_rzcmd ();

// NOTE: this should be in sync with SPECIAL_CHARACTERS in
//       rizin-shell-parser grammar, except for ", ' and
//       whitespaces, because we let cmd_substitution_arg create
//       new arguments
static const char *SPECIAL_CHARS_REGULAR = "@;~$#|`\"'()<>";
static const char *SPECIAL_CHARS_PF = "@;~$#|`\"'<>";
static const char *SPECIAL_CHARS_DOUBLE_QUOTED = "\"";
static const char *SPECIAL_CHARS_SINGLE_QUOTED = "'";

RZ_API void rz_save_panels_layout(RzCore *core, const char *_name);
RZ_API bool rz_load_panels_layout(RzCore *core, const char *_name);

static RzCmdDescriptor *cmd_descriptor(const char *cmd, const char *help[]) {
	RzCmdDescriptor *d = RZ_NEW0 (RzCmdDescriptor);
	if (d) {
		d->cmd = cmd;
		d->help_msg = help;
	}
	return d;
}

#define DEFINE_CMD_DESCRIPTOR(core, cmd_) \
	{ \
		RzCmdDescriptor *d = cmd_descriptor (#cmd_, help_msg_##cmd_); \
		if (d) { \
			rz_list_append ((core)->cmd_descriptors, d); \
		} \
	}

#define DEFINE_CMD_DESCRIPTOR_WITH_DETAIL(core, cmd_) \
	{ \
		RzCmdDescriptor *d = cmd_descriptor (#cmd_, help_msg##cmd_); \
		if (d) { \
			d->help_detail = help_detail_##cmd_; \
			rz_list_append ((core)->cmd_descriptors, d); \
		} \
	}

#define DEFINE_CMD_DESCRIPTOR_WITH_DETAIL2(core, cmd_) \
	{ \
		RzCmdDescriptor *d = cmd_descriptor (#cmd_, help_msg_##cmd_); \
		if (d) { \
			d->help_detail = help_detail_##cmd_; \
			d->help_detail2 = help_detail2_##cmd_; \
			rz_list_append ((core)->cmd_descriptors, d); \
		} \
	}

#define DEFINE_CMD_DESCRIPTOR_SPECIAL(core, cmd_, named_cmd) \
	{ \
		RzCmdDescriptor *d = RZ_NEW0 (RzCmdDescriptor); \
		if (d) { \
			d->cmd = #cmd_; \
			d->help_msg = help_msg_##named_cmd; \
			rz_list_append ((core)->cmd_descriptors, d); \
		} \
	}

static int rz_core_cmd_subst_i(RzCore *core, char *cmd, char* colon, bool *tmpseek);

static int bb_cmpaddr(const void *_a, const void *_b) {
	const RzAnalBlock *a = _a, *b = _b;
	return a->addr > b->addr ? 1 : (a->addr < b->addr ? -1 : 0);
}

static void cmd_debug_reg(RzCore *core, const char *str);

#include "cmd_quit.c"
#include "cmd_hash.c"
#include "cmd_debug.c"
#include "cmd_log.c"
#include "cmd_flag.c"
#include "cmd_zign.c"
#include "cmd_project.c"
#include "cmd_write.c"
#include "cmd_cmp.c"
#include "cmd_eval.c"
#include "cmd_anal.c"
#include "cmd_open.c"
#include "cmd_meta.c"
#include "cmd_type.c"
#include "cmd_egg.c"
#include "cmd_info.c"
#include "cmd_macro.c"
#include "cmd_magic.c"
#include "cmd_seek.c"
#include "cmd_search.c" // defines incDigitBuffer... used by cmd_print
#include "cmd_print.c"
#include "cmd_help.c"
#include "cmd_colon.c"

static const char *help_msg_dollar[] = {
	"Usage:", "$alias[=cmd] [args...]", "Alias commands and strings (See ?$? for help on $variables)",
	"$", "", "list all defined aliases",
	"$*", "", "list all the aliases as r2 commands in base64",
	"$**", "", "same as above, but using plain text",
	"$", "foo:=123", "alias for 'f foo=123'",
	"$", "foo-=4", "alias for 'f foo-=4'",
	"$", "foo+=4", "alias for 'f foo+=4'",
	"$", "foo", "alias for 's foo' (note that command aliases can override flag resolution)",
	"$", "dis=base64:AAA==", "alias this base64 encoded text to be printed when $dis is called",
	"$", "dis=$hello world", "alias this text to be printed when $dis is called",
	"$", "dis=-", "open cfg.editor to set the new value for dis alias",
	"$", "dis=af;pdf", "create command - analyze to show function",
	"$", "test=#!pipe node /tmp/test.js", "create command - rlangpipe script",
	"$", "dis=", "undefine alias",
	"$", "dis", "execute the previously defined alias",
	"$", "dis?", "show commands aliased by $dis",
	"$", "dis?n", "show commands aliased by $dis, without a new line",
	NULL
};

static const char *help_msg_star[] = {
	"Usage:", "*<addr>[=[0x]value]", "Pointer read/write data/values",
	"*", "entry0=cc", "write trap in entrypoint",
	"*", "entry0+10=0x804800", "write value in delta address",
	"*", "entry0", "read byte at given address",
	"TODO: last command should honor asm.bits", "", "",
	NULL
};

static const char *help_msg_dot[] = {
	"Usage:", ".[r2cmd] | [file] | [!command] | [(macro)]", "# define macro or interpret r2, rz_lang,\n"
	"    cparse, d, es6, exe, go, js, lsp, pl, py, rb, sh, vala or zig file",
	".", "", "repeat last command backward",
	".", "r2cmd", "interpret the output of the command as r2 commands",
	"..", " [file]", "run the output of the execution of a script as r2 commands",
	"...", "", "repeat last command forward (same as \\n)",
	".:", "8080", "listen for commands on given tcp port",
	".--", "", "terminate tcp server for remote commands",
	".", " foo.r2", "interpret script",
	".-", "", "open cfg.editor and interpret tmp file",
	".*", " file ...", "same as #!pipe open cfg.editor and interpret tmp file",
	".!", "rabin -ri $FILE", "interpret output of command",
	".", "(foo 1 2 3)", "run macro 'foo' with args 1, 2, 3",
	"./", " ELF", "interpret output of command /m ELF as r. commands",
	NULL
};

static const char *help_msg_equal[] = {
	"Usage:", " =[:!+-=ghH] [...]", " # connect with other instances of r2",
	"\nremote commands:", "", "",
	"=", "", "list all open connections",
	"=<", "[fd] cmd", "send output of local command to remote fd", // XXX may not be a special char
	"=", "[fd] cmd", "exec cmd at remote 'fd' (last open is default one)",
	"=!", " cmd", "run command via rz_io_system",
	"=+", " [proto://]host:port", "connect to remote host:port (*rap://, raps://, tcp://, udp://, http://)",
	"=-", "[fd]", "remove all hosts or host 'fd'",
	"==", "[fd]", "open remote session with host 'fd', 'q' to quit",
	"=!=", "", "disable remote cmd mode",
	"!=!", "", "enable remote cmd mode",
	"\nservers:","","",
	".:", "9000", "start the tcp server (echo x|nc ::1 9090 or curl ::1:9090/cmd/x)",
	"=:", "port", "start the rap server (o rap://9999)",
	"=g", "[?]", "start the gdbserver",
	"=h", "[?]", "start the http webserver",
	"=H", "[?]", "start the http webserver (and launch the web browser)",
	"\nother:","","",
	"=&", ":port", "start rap server in background (same as '&_=h')",
	"=", ":host:port cmd", "run 'cmd' command on remote server",
	"\nexamples:","","",
	"=+", "tcp://localhost:9090/", "connect to: r2 -c.:9090 ./bin",
	// "=+", "udp://localhost:9090/", "connect to: r2 -c.:9090 ./bin",
	"=+", "rap://localhost:9090/", "connect to: r2 rap://:9090",
	"=+", "http://localhost:9090/cmd/", "connect to: r2 -c'=h 9090' bin",
	"o ", "rap://:9090/", "start the rap server on tcp port 9090",
	NULL
};

#if 0
static const char *help_msg_equalh[] = {
	"Usage:",  "=h[---*&] [port]", " # manage http connections",
	"=h", " port", "listen for http connections (r2 -qc=H /bin/ls)",
	"=h-", "", "stop background webserver",
	"=h--", "", "stop foreground webserver",
	"=h*", "", "restart current webserver",
	"=h&", " port", "start http server in background",
	NULL
};
#endif

static const char *help_msg_equalh[] = {
	"Usage:", " =[hH] [...]", " # http server",
	"http server:", "", "",
	"=h", " port", "listen for http connections (r2 -qc=H /bin/ls)",
	"=h-", "", "stop background webserver",
	"=h--", "", "stop foreground webserver",
	"=h*", "", "restart current webserver",
	"=h&", " port", "start http server in background",
	"=H", " port", "launch browser and listen for http",
	"=H&", " port", "launch browser and listen for http in background",
	NULL
};

static const char *help_msg_equalg[] = {
	"Usage:", " =[g] [...]", " # gdb server",
	"gdbserver:", "", "",
	"=g", " port file [args]", "listen on 'port' debugging 'file' using gdbserver",
	"=g!", " port file [args]", "same as above, but debug protocol messages (like gdbserver --remote-debug)",
	NULL
};

static const char *help_msg_b[] = {
	"Usage:",  "b[f] [arg]\n", "Get/Set block size",
	"b", " 33", "set block size to 33",
	"b", " eip+4", "numeric argument can be an expression",
	"b", "", "display current block size",
	"b", "+3", "increase blocksize by 3",
	"b", "-16", "decrease blocksize by 16",
	"b*", "", "display current block size in r2 command",
	"bf", " foo", "set block size to flag size",
	"bj", "", "display block size information in JSON",
	"bm", " 1M", "set max block size",
	NULL
};

static const char *help_msg_k[] = {
	"Usage:", "k[s] [key[=value]]", "Sdb Query",
	"k", " anal/**", "list namespaces under anal",
	"k", " anal/meta/*", "list kv from anal > meta namespaces",
	"k", " anal/meta/meta.0x80404", "get value for meta.0x80404 key",
	"k", " foo", "show value",
	"k", " foo=bar", "set value",
	"k", "", "list keys",
	"kd", " [file.sdb] [ns]", "dump namespace to disk",
	"kj", "", "List all namespaces and sdb databases in JSON format",
	"ko", " [file.sdb] [ns]", "open file into namespace",
	"ks", " [ns]", "enter the sdb query shell",
	//"kl", " ha.sdb", "load keyvalue from ha.sdb",
	//"ks", " ha.sdb", "save keyvalue to ha.sdb",
	NULL,
};

static const char *help_msg_r[] = {
	"Usage:", "r[+-][ size]", "Resize file",
	"r", "", "display file size",
	"rj", "", "display the file size in JSON format",
	"r", " size", "expand or truncate file to given size",
	"r-", "num", "remove num bytes, move following data down",
	"r+", "num", "insert num bytes, move following data up",
	"rb", "oldbase @ newbase", "rebase all flags, bin.info, breakpoints and analysis",
	"rm" ," [file]", "remove file",
	"rh" ,"", "show size in human format",
	"r2" ," [file]", "launch r2 (same for rz_ax, rz_asm, ...)",
	"reset" ,"", "reset console settings (clear --hard)",
	NULL
};

static const char *help_msg_u[] = {
	"Usage:", "u", "uname or undo write/seek",
	"u", "", "show system uname",
	"uw", "", "alias for wc (requires: e io.cache=true)",
	"us", "", "alias for s- (seek history)",
	"uc", "", "undo core commands (uc?, ucl, uc*, ..)",
	"uniq", "", "filter rows to avoid duplicates",
	"uname", "", "uname - show system information",
	NULL
};

static const char *help_msg_y[] = {
	"Usage:", "y[ptxy] [len] [[@]addr]", " # See wd? for memcpy, same as 'yf'.",
	"y!", "", "open cfg.editor to edit the clipboard",
	"y", " 16 0x200", "copy 16 bytes into clipboard from 0x200",
	"y", " 16 @ 0x200", "copy 16 bytes into clipboard from 0x200",
	"y", " 16", "copy 16 bytes into clipboard",
	"y", "", "show yank buffer information (srcoff len bytes)",
	"y*", "", "print in r2 commands what's been yanked",
	"yf", " 64 0x200", "copy file 64 bytes from 0x200 from file",
	"yfa", " file copy", "copy all bytes from file (opens w/ io)",
	"yfx", " 10203040", "yank from hexpairs (same as ywx)",
	"yj", "", "print in JSON commands what's been yanked",
	"yp", "", "print contents of clipboard",
	"yq", "", "print contents of clipboard in hexpairs",
	"ys", "", "print contents of clipboard as string",
	"yt", " 64 0x200", "copy 64 bytes from current seek to 0x200",
	"ytf", " file", "dump the clipboard to given file",
	"yw", " hello world", "yank from string",
	"ywx", " 10203040", "yank from hexpairs (same as yfx)",
	"yx", "", "print contents of clipboard in hexadecimal",
	"yy", " 0x3344", "paste clipboard",
	"yz", " [len]", "copy nul-terminated string (up to blocksize) into clipboard",
	NULL
};

static const char *help_msg_triple_exclamation[] = {
	"Usage:", "!!![-*][cmd] [arg|$type...]", " # user-defined autocompletion for commands",
	"!!!", "", "list all autocompletions",
	"!!!?", "", "show this help",
	"!!!", "-*", "remove all user-defined autocompletions",
	"!!!", "-\\*", "remove autocompletions matching this glob expression",
	"!!!", "-foo", "remove autocompletion named 'foo'",
	"!!!", "foo", "add 'foo' for autocompletion",
	"!!!", "bar $flag", "add 'bar' for autocompletion with $flag as argument",
	NULL
};

static const char *help_msg_vertical_bar[] = {
	"Usage:", "[cmd] | [program|H|T|.|]", "",
	"", "[cmd] |?", "show this help",
	"", "[cmd] |", "disable scr.html and scr.color",
	"", "[cmd] |H", "enable scr.html, respect scr.color",
	"", "[cmd] |T", "use scr.tts to speak out the stdout",
	"", "[cmd] | [program]", "pipe output of command to program",
	"", "[cmd] |.", "alias for .[cmd]",
	NULL
};

RZ_API void rz_core_cmd_help(const RzCore *core, const char *help[]) {
	rz_cons_cmd_help (help, core->print->flags & RZ_PRINT_FLAGS_COLOR);
}

struct duplicate_flag_t {
	RzList *ret;
	const char *word;
};

static bool duplicate_flag(RzFlagItem *flag, void *u) {
	struct duplicate_flag_t *user = (struct duplicate_flag_t *)u;
	/* filter per flag spaces */
	if (rz_str_glob (flag->name, user->word)) {
		RzFlagItem *cloned_item = rz_flag_item_clone (flag);
		if (!cloned_item) {
			return false;
		}
		rz_list_append (user->ret, cloned_item);
	}
	return true;
}

static void recursive_help_go(RzCore *core, int detail, RzCmdDescriptor *desc) {
	int i;
	if (desc->help_msg) {
		rz_core_cmd_help (core, desc->help_msg);
	}
	if (detail >= 1) {
		if (desc->help_detail) {
			rz_core_cmd_help (core, desc->help_detail);
		}
		if (detail >= 2 && desc->help_detail2) {
			rz_core_cmd_help (core, desc->help_detail2);
		}
	}
	for (i = 32; i < RZ_ARRAY_SIZE (desc->sub); i++) {
		if (desc->sub[i]) {
			recursive_help_go (core, detail, desc->sub[i]);
		}
	}
}

static void recursive_help(RzCore *core, int detail, const char *cmd_prefix) {
	const ut8 *p;
	RzCmdDescriptor *desc = &core->root_cmd_descriptor;
	for (p = (const ut8 *)cmd_prefix; *p && *p < RZ_ARRAY_SIZE (desc->sub); p++) {
		if (!(desc = desc->sub[*p])) {
			return;
		}
	}
	recursive_help_go (core, detail, desc);
}

static bool lastcmd_repeat(RzCore *core, int next) {
	int res = -1;
	// Fix for backtickbug px`~`
	if (!core->lastcmd || core->cons->context->cmd_depth < 1) {
		return false;
	}
	switch (*core->lastcmd) {
	case '.':
		if (core->lastcmd[1] == '(') { // macro call
			res = rz_core_cmd0 (core, core->lastcmd);
		}
		break;
	case 'd': // debug
		res = rz_core_cmd0 (core, core->lastcmd);
		switch (core->lastcmd[1]) {
		case 's':
		case 'c':
			rz_core_cmd0 (core, "sr PC;pd 1");
		}
		break;
	case 'p': // print
	case 'x':
	case '$':
		if (!strncmp (core->lastcmd, "pd", 2)) {
			if (core->lastcmd[2]== ' ') {
				rz_core_cmdf (core, "so %s", core->lastcmd + 3);
			} else {
				rz_core_cmd0 (core, "so `pi~?`");
			}
		} else {
			if (next) {
				rz_core_seek (core, core->offset + core->blocksize, true);
			} else {
				if (core->blocksize > core->offset) {
					rz_core_seek (core, 0, true);
				} else {
					rz_core_seek (core, core->offset - core->blocksize, true);
				}
			}
		}
		res = rz_core_cmd0 (core, core->lastcmd);
		break;
	}
	return res != -1;
}

static int rz_core_cmd_nullcallback(void *data) {
	RzCore *core = (RzCore*) data;
	if (core->cons->context->breaked) {
		core->cons->context->breaked = false;
		return 0;
	}
	if (!core->cmdrepeat) {
		return 0;
	}
	lastcmd_repeat (core, true);
	return 1;
}

static int cmd_uname(void *data, const char *input) { // "uniq"
	RSysInfo *si = rz_sys_info();
	if (si) {
		rz_cons_printf ("%s", si->sysname);
		if (strstr (input, "-r")) {
			rz_cons_printf (" %s", si->release);
		}
		rz_cons_newline ();
		rz_sys_info_free (si);
	}
	return 0;
}

static int cmd_uniq(void *data, const char *input) { // "uniq"
	RzCore *core = (RzCore *)data;
	const char *arg = strchr (input, ' ');
	if (arg) {
		arg = rz_str_trim_head_ro (arg + 1);
	}
	switch (*input) {
	case '?': // "uniq?"
		eprintf ("Usage: uniq # uniq to list unique strings in file\n");
		break;
	default: // "uniq"
		if (!arg) {
			arg = "";
		}
		char *res = rz_syscmd_uniq (arg);
		if (res) {
			rz_cons_print (res);
			free (res);
		}
		break;
	}
	return 0;
}

static int cmd_head (void *data, const char *_input) { // "head"
	RzCore *core = (RzCore *)data;
	int lines = 5;
	char *input = strdup (_input);
	char *arg = strchr (input, ' ');
	char *tmp, *count;
	if (arg) {
		arg = (char *)rz_str_trim_head_ro (arg + 1); 	// contains "count filename"
		count = strchr (arg, ' ');
		if (count) {
			*count = 0;	// split the count and file name
			tmp = (char *)rz_str_trim_head_ro (count + 1);
			lines = atoi (arg);
			arg = tmp;
		}
	}
	switch (*input) {
	case '?': // "head?"
		eprintf ("Usage: head [file] # to list first n lines in file\n");
		break;
	default: // "head"
		if (!arg) {
			arg = "";
		}
		char *res = rz_syscmd_head (arg, lines);
		if (res) {
			rz_cons_print (res);
			free (res);
		}
		break;
	}
	free (input);
	return 0;
}

static int cmd_undo(void *data, const char *input) {
	RzCore *core = (RzCore *)data;
	switch (input[0]) {
	case '?': // "u?"
		rz_core_cmd_help (data, help_msg_u);
		return 1;
	case 'c': // "uc"
		switch (input[1]) {
		case ' ': {
			char *cmd = strdup (input + 2);
			char *rcmd = strchr (cmd, ',');
			if (rcmd) {
				*rcmd++ = 0;
				RzCoreUndo *undo = rz_core_undo_new (core->offset, cmd, rcmd);
				rz_core_undo_push (core, undo);
			} else {
				eprintf ("Usage: uc [cmd] [revert-cmd]");
			}
			free (cmd);
			}
			break;
		case '?':
			eprintf ("Usage: uc [cmd],[revert-cmd]\n");
			eprintf (" uc. - list all reverts in current\n");
			eprintf (" uc* - list all core undos\n");
			eprintf (" uc  - list all core undos\n");
			eprintf (" uc- - undo last action\n");
			break;
		case '.': {
			RzCoreUndoCondition cond = {
				.addr = core->offset,
				.minstamp = 0,
				.glob = NULL
			};
			rz_core_undo_print (core, 1, &cond);
			} break;
		case '*':
			rz_core_undo_print (core, 1, NULL);
			break;
		case '-': // "uc-"
			rz_core_undo_pop (core);
			break;
		default:
			rz_core_undo_print (core, 0, NULL);
			break;
		}
		return 1;
	case 's': // "us"
		rz_core_cmdf (data, "s-%s", input + 1);
		return 1;
	case 'w': // "uw"
		rz_core_cmdf (data, "wc%s", input + 1);
		return 1;
	case 'n': // "un"
		if (input[1] == 'a') { // "uname"
			(void)cmd_uname (core, input);
		} else if (input[1] == 'i' && input[2] == 'q') {
			(void)cmd_uniq (core, input);
		}
		return 1;
	}
#if __UNIX__
	struct utsname un;
	uname (&un);
	rz_cons_printf ("%s %s %s %s\n", un.sysname,
		un.nodename, un.release, un.machine);
#elif __WINDOWS__
	rz_cons_printf ("windows\n");
#else
	rz_cons_printf ("unknown\n");
#endif
	return 0;
}

static int cmd_alias(void *data, const char *input) {
	RzCore *core = (RzCore *)data;
	if (*input == '?') {
		rz_core_cmd_help (core, help_msg_dollar);
		return 0;
	}
	int i = strlen (input);
	char *buf = malloc (i + 2);
	if (!buf) {
		return 0;
	}
	*buf = '$'; // prefix aliases with a dollar
	memcpy (buf + 1, input, i + 1);
	char *q = strchr (buf, ' ');
	char *def = strchr (buf, '=');
	char *desc = strchr (buf, '?');
	char *nonl = strchr (buf, 'n');

	int defmode = 0;
	if (def && def > buf) {
		char *prev = def - 1;
		switch (*prev) {
		case ':':
			defmode = *prev;
			*prev = 0;
			break;
		case '+':
			defmode = *prev;
			*prev = 0;
			break;
		case '-':
			defmode = *prev;
			*prev = 0;
			break;
		}
	}

	/* create alias */
	if ((def && q && (def < q)) || (def && !q)) {
		*def++ = 0;
		size_t len = strlen (def);
		if (defmode) {
			ut64 at = rz_num_math (core->num, def);
			switch (defmode) {
			case ':':
				rz_flag_set (core->flags, buf + 1, at, 1);
				return 1;
			case '+':
				at = rz_num_get (core->num, buf + 1) + at;
				rz_flag_set (core->flags, buf + 1, at, 1);
				return 1;
			case '-':
				at = rz_num_get (core->num, buf + 1) - at;
				rz_flag_set (core->flags, buf + 1, at, 1);
				return 1;
			}
		}
		/* Remove quotes */
		if (len > 0 && (def[0] == '\'') && (def[len - 1] == '\'')) {
			def[len - 1] = 0x00;
			def++;
		}
		if (!q || (q && q > def)) {
			if (*def) {
				if (!strcmp (def, "-")) {
					char *v = rz_cmd_alias_get (core->rcmd, buf, 0);
					char *n = rz_cons_editor (NULL, v);
					if (n) {
						rz_cmd_alias_set (core->rcmd, buf, n, 0);
						free (n);
					}
				} else {
					rz_cmd_alias_set (core->rcmd, buf, def, 0);
				}
			} else {
				rz_cmd_alias_del (core->rcmd, buf);
			}
		}
	/* Show command for alias */
	} else if (desc && !q) {
		*desc = 0;
		char *v = rz_cmd_alias_get (core->rcmd, buf, 0);
		if (v) {
			if (nonl == desc + 1) {
				rz_cons_print (v);
			} else {
				rz_cons_println (v);
			}
			free (buf);
			return 1;
		} else {
			eprintf ("unknown key '%s'\n", buf);
		}
	} else if (buf[1] == '*') {
		/* Show aliases */
		int i, count = 0;
		char **keys = rz_cmd_alias_keys (core->rcmd, &count);
		for (i = 0; i < count; i++) {
			char *v = rz_cmd_alias_get (core->rcmd, keys[i], 0);
			char *q = rz_base64_encode_dyn (v, -1);
			if (buf[2] == '*') {
				rz_cons_printf ("%s=%s\n", keys[i], v);
			} else {
				rz_cons_printf ("%s=base64:%s\n", keys[i], q);
			}
			free (q);
		}
	} else if (!buf[1]) {
		int i, count = 0;
		char **keys = rz_cmd_alias_keys (core->rcmd, &count);
		for (i = 0; i < count; i++) {
			rz_cons_println (keys[i]);
		}
	} else {
		/* Execute alias */
		if (q) {
			*q = 0;
		}
		char *v = rz_cmd_alias_get (core->rcmd, buf, 0);
		if (v) {
			if (*v == '$') {
				rz_cons_strcat (v + 1);
				rz_cons_newline ();
			} else if (q) {
				char *out = rz_str_newf ("%s %s", v, q + 1);
				rz_core_cmd0 (core, out);
				free (out);
			} else {
				rz_core_cmd0 (core, v);
			}
		} else {
			ut64 at = rz_num_get (core->num, buf + 1);
			if (at != UT64_MAX) {
				rz_core_seek (core, at, true);
			} else {
				eprintf ("Unknown alias '%s'\n", buf + 1);
			}
		}
	}
	free (buf);
	return 0;
}

static int getArg(char ch, int def) {
	switch (ch) {
	case '&':
	case '-':
		return ch;
	}
	return def;
}

// wtf dupe for local vs remote?
static void aliascmd(RzCore *core, const char *str) {
	switch (str[0]) {
	case '\0': // "=$"
		rz_core_cmd0 (core, "$");
		break;
	case '-': // "=$-"
		if (str[1]) {
			rz_cmd_alias_del (core->rcmd, str + 2);
		} else {
			rz_cmd_alias_del (core->rcmd, NULL);
		//	rz_cmd_alias_reset (core->rcmd);
		}
		break;
	case '?': // "=$?"
		eprintf ("Usage: =$[-][remotecmd]  # remote command alias\n");
		eprintf (" =$dr   # makes 'dr' alias for =!dr\n");
		eprintf (" =$-dr  # unset 'dr' alias\n");
		break;
	default:
		rz_cmd_alias_set (core->rcmd, str, "", 1);
		break;
	}
}

static int cmd_rap(void *data, const char *input) {
	RzCore *core = (RzCore *)data;
	switch (*input) {
	case '\0': // "="
		rz_core_rtr_list (core);
		break;
	case 'j': // "=j"
		eprintf ("TODO: list connections in json\n");
		break;
	case '!': // "=!"
		if (input[1] == 'q') {
			RZ_FREE (core->cmdremote);
		} else if (input[1] == '=') { // =!=0 or =!= for iosystem
			RZ_FREE (core->cmdremote);
			core->cmdremote = rz_str_trim_dup (input + 2);
		} else {
			char *res = rz_io_system (core->io, input + 1);
			if (res) {
				rz_cons_printf ("%s\n", res);
				free (res);
			}
		}
		break;
	case '$': // "=$"
		// XXX deprecate?
		aliascmd (core, input + 1);
		break;
	case '+': // "=+"
		rz_core_rtr_add (core, input + 1);
		break;
	case '-': // "=-"
		rz_core_rtr_remove (core, input + 1);
		break;
	//case ':': rz_core_rtr_cmds (core, input + 1); break;
	case '<': // "=<"
		rz_core_rtr_pushout (core, input + 1);
		break;
	case '=': // "=="
		rz_core_rtr_session (core, input + 1);
		break;
	case 'g': // "=g"
		if (input[1] == '?') {
			rz_core_cmd_help (core, help_msg_equalg);
		} else {
			rz_core_rtr_gdb (core, getArg (input[1], 'g'), input + 1);
		}
		break;
	case 'h': // "=h"
		if (input[1] == '?') {
			rz_core_cmd_help (core, help_msg_equalh);
		} else {
			rz_core_rtr_http (core, getArg (input[1], 'h'), 'h', input + 1);
		}
		break;
	case 'H': // "=H"
		if (input[1] == '?') {
			rz_core_cmd_help (core, help_msg_equalh);
		} else {
			const char *arg = rz_str_trim_head_ro (input + 1);
			rz_core_rtr_http (core, getArg (input[1], 'H'), 'H', arg);
		}
		break;
	case '?': // "=?"
		rz_core_cmd_help (core, help_msg_equal);
		break;
	default:
		rz_core_rtr_cmd (core, input);
		break;
	}
	return 0;
}

static int cmd_rap_run(void *data, const char *input) {
	RzCore *core = (RzCore *)data;
	char *res = rz_io_system (core->io, input);
	if (res) {
		int ret = atoi (res);
		free (res);
		return ret;
	}
	return false;
}

static int cmd_yank(void *data, const char *input) {
	ut64 n;
	RzCore *core = (RzCore *)data;
	switch (input[0]) {
	case ' ': // "y "
		rz_core_yank (core, core->offset, rz_num_math (core->num, input + 1));
		break;
	case 'l': // "yl"
		core->num->value = rz_buf_size (core->yank_buf);
		break;
	case 'y': // "yy"
		while (input[1] == ' ') {
			input++;
		}
		n = input[1]? rz_num_math (core->num, input + 1): core->offset;
		rz_core_yank_paste (core, n, 0);
		break;
	case 'x': // "yx"
		rz_core_yank_hexdump (core, rz_num_math (core->num, input + 1));
		break;
	case 'z': // "yz"
		rz_core_yank_string (core, core->offset, rz_num_math (core->num, input + 1));
		break;
	case 'w': // "yw" ... we have yf which makes more sense than 'w'
		switch (input[1]) {
		case ' ':
			rz_core_yank_set (core, 0, (const ut8*)input + 2, strlen (input + 2));
			break;
		case 'x':
			if (input[2] == ' ') {
				char *out = strdup (input + 3);
				int len = rz_hex_str2bin (input + 3, (ut8*)out);
				if (len > 0) {
					rz_core_yank_set (core, core->offset, (const ut8*)out, len);
				} else {
					eprintf ("Invalid length\n");
				}
				free (out);
			} else {
				eprintf ("Usage: ywx [hexpairs]\n");
			}
			// rz_core_yank_write_hex (core, input + 2);
			break;
		default:
			eprintf ("Usage: ywx [hexpairs]\n");
			break;
		}
		break;
	case 'p': // "yp"
		rz_core_yank_cat (core, rz_num_math (core->num, input + 1));
		break;
	case 's': // "ys"
		rz_core_yank_cat_string (core, rz_num_math (core->num, input + 1));
		break;
	case 't': // "wt"
		if (input[1] == 'f') { // "wtf"
			ut64 tmpsz;
			const char *file = rz_str_trim_head_ro (input + 2);
			const ut8 *tmp = rz_buf_data (core->yank_buf, &tmpsz);
			if (!rz_file_dump (file, tmp, tmpsz, false)) {
				eprintf ("Cannot dump to '%s'\n", file);
			}
		} else if (input[1] == ' ') {
			rz_core_yank_to (core, input + 1);
		} else {
			eprintf ("Usage: wt[f] [arg] ..\n");
		}
		break;
	case 'f': // "yf"
		switch (input[1]) {
		case ' ': // "yf"
			rz_core_yank_file_ex (core, input + 1);
			break;
		case 'x': // "yfx"
			rz_core_yank_hexpair (core, input + 2);
			break;
		case 'a': // "yfa"
			rz_core_yank_file_all (core, input + 2);
			break;
		default:
			eprintf ("Usage: yf[xa] [arg]\n");
			eprintf ("yf [file]     - copy blocksize from file into the clipboard\n");
			eprintf ("yfa [path]    - yank the whole file\n");
			eprintf ("yfx [hexpair] - yank from hexpair string\n");
			break;
		}
		break;
	case '!': // "y!"
		{
			char *sig = rz_core_cmd_str (core, "y*");
			if (!sig || !*sig) {
				free (sig);
				sig = strdup ("wx 10203040");
			}
			char *data = rz_core_editor (core, NULL, sig);
			(void) strtok (data, ";\n");
			rz_core_cmdf (core, "y%s", data);
			free (sig);
			free (data);
		}
		break;
	case '*': // "y*"
	case 'j': // "yj"
	case 'q': // "yq"
	case '\0': // "y"
		rz_core_yank_dump (core, 0, input[0]);
		break;
	default:
		rz_core_cmd_help (core, help_msg_y);
		break;
	}
	return true;
}

static int lang_run_file(RzCore *core, RzLang *lang, const char *file) {
	rz_core_sysenv_begin (core, NULL);
	return rz_lang_run_file (core->lang, file);
}

static char *langFromHashbang(RzCore *core, const char *file) {
	int fd = rz_sandbox_open (file, O_RDONLY, 0);
	if (fd != -1) {
		char firstLine[128] = {0};
		int len = rz_sandbox_read (fd, (ut8*)firstLine, sizeof (firstLine) - 1);
		firstLine[len] = 0;
		if (!strncmp (firstLine, "#!/", 3)) {
			// I CAN HAS A HASHBANG
			char *nl = strchr (firstLine, '\n');
			if (nl) {
				*nl = 0;
			}
			nl = strchr (firstLine, ' ');
			if (nl) {
				*nl = 0;
			}
			nl = strdup (firstLine + 2);
			rz_sandbox_close (fd);
			return nl;
		}
		rz_sandbox_close (fd);
	}
	return NULL;
}

RZ_API bool rz_core_run_script(RzCore *core, const char *file) {
	bool ret = false;
	RzListIter *iter;
	RzLangPlugin *p;
	char *name;

	rz_list_foreach (core->scriptstack, iter, name) {
		if (!strcmp (file, name)) {
			eprintf ("WARNING: ignored nested source: %s\n", file);
			return false;
		}
	}
	rz_list_push (core->scriptstack, strdup (file));

	if (!strcmp (file, "-")) {
		char *out = rz_core_editor (core, NULL, NULL);
		if (out) {
			ret = rz_core_cmd_lines (core, out);
			free (out);
		}
	} else if (rz_str_endswith (file, ".html")) {
		const bool httpSandbox = rz_config_get_i (core->config, "http.sandbox");
		char *httpIndex = strdup (rz_config_get (core->config, "http.index"));
		rz_config_set_i (core->config, "http.sandbox", 0);
		char *absfile = rz_file_abspath (file);
		rz_config_set (core->config, "http.index", absfile);
		free (absfile);
		rz_core_cmdf (core, "=H");
		rz_config_set_i (core->config, "http.sandbox", httpSandbox);
		rz_config_set (core->config, "http.index", httpIndex);
		free (httpIndex);
		ret = true;
	} else if (rz_str_endswith (file, ".c")) {
		rz_core_cmd_strf (core, "#!c %s", file);
		ret = true;
	} else if (rz_file_is_c (file)) {
		const char *dir = rz_config_get (core->config, "dir.types");
		char *out = rz_parse_c_file (core->anal, file, dir, NULL);
		if (out) {
			rz_cons_strcat (out);
			sdb_query_lines (core->anal->sdb_types, out);
			free (out);
		}
		ret = out != NULL;
	} else {
		p = rz_lang_get_by_extension (core->lang, file);
		if (p) {
			rz_lang_use (core->lang, p->name);
			ret = lang_run_file (core, core->lang, file);
		} else {
// XXX this is an ugly hack, we need to use execve here and specify args properly
#if __WINDOWS__
#define cmdstr(x) rz_str_newf (x" %s", file);
#else
#define cmdstr(x) rz_str_newf (x" '%s'", file);
#endif
			const char *p = rz_str_lchr (file, '.');
			if (p) {
				const char *ext = p + 1;
				/* TODO: handle this inside rz_lang_pipe with new APIs */
				if (!strcmp (ext, "js")) {
					char *cmd = cmdstr ("node");
					rz_lang_use (core->lang, "pipe");
					lang_run_file (core, core->lang, cmd);
					free (cmd);
					ret = 1;
				} else if (!strcmp (ext, "exe")) {
#if __WINDOWS__
					char *cmd = rz_str_newf ("%s", file);
#else
					char *cmd = cmdstr ("wine");
#endif
					rz_lang_use (core->lang, "pipe");
					lang_run_file (core, core->lang, cmd);
					free (cmd);
					ret = 1;
				} else if (!strcmp (ext, "zig")) {
					char *cmd = cmdstr ("zig run");
					rz_lang_use (core->lang, "pipe");
					lang_run_file (core, core->lang, cmd);
					free (cmd);
					ret = 1;
				} else if (!strcmp (ext, "d")) {
					char *cmd = cmdstr ("dmd -run");
					rz_lang_use (core->lang, "pipe");
					lang_run_file (core, core->lang, cmd);
					free (cmd);
					ret = 1;
				} else if (!strcmp (ext, "lsp")) {
					char *cmd = cmdstr ("newlisp -n");
					rz_lang_use (core->lang, "pipe");
					lang_run_file (core, core->lang, cmd);
					free (cmd);
					ret = 1;
				} else if (!strcmp (ext, "go")) {
					char *cmd = cmdstr ("go run");
					rz_lang_use (core->lang, "pipe");
					lang_run_file (core, core->lang, cmd);
					free (cmd);
					ret = 1;
				} else if (!strcmp (ext, "es6")) {
					char *cmd = cmdstr ("babel-node");
					rz_lang_use (core->lang, "pipe");
					lang_run_file (core, core->lang, cmd);
					free (cmd);
					ret = 1;
				} else if (!strcmp (ext, "rb")) {
					char *cmd = cmdstr ("ruby");
					rz_lang_use (core->lang, "pipe");
					lang_run_file (core, core->lang, cmd);
					free (cmd);
					ret = 1;
				} else if (!strcmp (ext, "vala")) {
					rz_lang_use (core->lang, "vala");
					lang_run_file (core, core->lang, file);
					ret = 1;
				} else if (!strcmp (ext, "sh")) {
					char *shell = rz_sys_getenv ("SHELL");
					if (!shell) {
						shell = strdup ("sh");
					}
					if (shell) {
						rz_lang_use (core->lang, "pipe");
						char *cmd = rz_str_newf ("%s '%s'", shell, file);
						if (cmd) {
							lang_run_file (core, core->lang, cmd);
							free (cmd);
						}
						free (shell);
					}
					ret = 1;
				} else if (!strcmp (ext, "pl")) {
					char *cmd = cmdstr ("perl");
					rz_lang_use (core->lang, "pipe");
					lang_run_file (core, core->lang, cmd);
					free (cmd);
					ret = 1;
				} else if (!strcmp (ext, "py")) {
					char *cmd = cmdstr ("python");
					rz_lang_use (core->lang, "pipe");
					lang_run_file (core, core->lang, cmd);
					free (cmd);
					ret = 1;
				}
			} else {
				char *abspath = rz_file_path (file);
				char *lang = langFromHashbang (core, file);
				if (lang) {
					rz_lang_use (core->lang, "pipe");
					char *cmd = rz_str_newf ("%s '%s'", lang, file);
					lang_run_file (core, core->lang, cmd);
					free (lang);
					free (cmd);
					ret = 1;
				}
				free (abspath);
			}
			if (!ret) {
				ret = rz_core_cmd_file (core, file);
			}
		}
	}
	free (rz_list_pop (core->scriptstack));
	return ret;
}

static int cmd_m(void *data, const char *input) {
	switch (*input) {
	case '?': // "m?"
		eprintf ("Usage: m[kv] # mkdir to create directory, mv to move a file\n");
		break;
	case 'k': { // "mkdir"
		char *res = rz_syscmd_mkdir (input);
		if (res) {
			rz_cons_print (res);
			free (res);
		}
		break;
	}
	case 'v': // "mv"
		return rz_syscmd_mv (input) ? 1: 0;
		break;
	}
	return 0;
}

static int cmd_ls(void *data, const char *input) { // "ls"
	RzCore *core = (RzCore *)data;
	const char *arg = strchr (input, ' ');
	if (arg) {
		arg = rz_str_trim_head_ro (arg + 1);
	}
	switch (*input) {
	case '?': // "l?"
		eprintf ("Usage: l[es] # ls to list files, le[ss] to less a file\n");
		break;
	case 'e': // "le"
		if (arg) {
			rz_core_cmdf (core, "cat %s~..", arg);
		} else {
			eprintf ("Usage: less [file]\n");
		}
		break;
	default: // "ls"
		if (!arg) {
			arg = "";
		}
		char *res = rz_syscmd_ls (arg);
		if (res) {
			rz_cons_print (res);
			free (res);
		}
		break;
	}
	return 0;
}

static int cmd_join(void *data, const char *input) { // "join"
	RzCore *core = (RzCore *)data;
	char *tmp = strdup (input);
	const char *arg1 = strchr (tmp, ' ');
	if (!arg1) {
		goto beach;
	}
	arg1 = rz_str_trim_head_ro (arg1);
	if (!arg1) {
		goto beach;
	}
	char *end = strchr (arg1, ' ');
	if (!end) {
		goto beach;
	}
	*end = '\0';
	const char *arg2 = end+1;
	if (!arg2) {
		goto beach;
	}
	arg2 = rz_str_trim_head_ro (arg2);
	switch (*input) {
	case '?': // "join?"
		goto beach;
	default: // "join"
		if (!arg1) {
			arg1 = "";
		}
		if (!arg2) {
			arg2 = "";
		}
		char *res = rz_syscmd_join (arg1, arg2);
		if (res) {
			rz_cons_print (res);
			free (res);
		}
		break;
	}
	free (tmp);
	return 0;
beach:
	eprintf ("Usage: join [file1] [file2] # join the contents of the two files\n");
	free (tmp);
	return 0;
}

static int cmd_stdin(void *data, const char *input) {
	RzCore *core = (RzCore *)data;
	if (input[0] == '?') {
		rz_cons_printf ("Usage: '-' '.-' '. -' do the same\n");
		return false;
	}
	return rz_core_run_script (core, "-");
}

static int cmd_interpret(void *data, const char *input) {
	char *str, *ptr, *eol, *rbuf, *filter, *inp;
	const char *host, *port, *cmd;
	RzCore *core = (RzCore *)data;

	if (!strcmp (input, "?")) {
		rz_core_cmd_help (core, help_msg_dot);
		return 0;
	}
	switch (*input) {
	case '\0': // "."
		lastcmd_repeat (core, 0);
		break;
	case ':': // ".:"
		if ((ptr = strchr (input + 1, ' '))) {
			/* .:port cmd */
			/* .:host:port cmd */
			cmd = ptr + 1;
			*ptr = 0;
			eol = strchr (input + 1, ':');
			if (eol) {
				*eol = 0;
				host = input + 1;
				port = eol + 1;
			} else {
				host = "localhost";
				port = input + ((input[1] == ':')? 2: 1);
			}
			rbuf = rz_core_rtr_cmds_query (core, host, port, cmd);
			if (rbuf) {
				rz_cons_print (rbuf);
				free (rbuf);
			}
		} else {
			rz_core_rtr_cmds (core, input + 1);
		}
		break;
	case '.': // ".." same as \n
		if (input[1] == '.') { // "..." run the last command repeated
			// same as \n with e cmd.repeat=true
			lastcmd_repeat (core, 1);
		} else if (input[1]) {
			char *str = rz_core_cmd_str_pipe (core, rz_str_trim_head_ro (input));
			if (str) {
				rz_core_cmd (core, str, 0);
				free (str);
			}
		} else {
			eprintf ("Usage: .. ([file])\n");
		}
		break;
	case '*': // ".*"
		{
			const char *a = rz_str_trim_head_ro (input + 1);
			char *s = strdup (a);
			char *sp = strchr (s, ' ');
			if (sp) {
				*sp = 0;
			}
			if (RZ_STR_ISNOTEMPTY (s)) {
				rz_core_run_script (core, s);
			}
			free (s);
		}
		break;
	case '-': // ".-"
		if (input[1] == '?') {
			rz_cons_printf ("Usage: '-' '.-' '. -' do the same\n");
		} else {
			rz_core_run_script (core, "-");
		}
		break;
	case ' ': // ". "
		{
			const char *script_file = rz_str_trim_head_ro (input + 1);
			if (*script_file == '$') {
				rz_core_cmd0 (core, script_file);
			} else {
				if (!rz_core_run_script (core, script_file)) {
					eprintf ("Cannot find script '%s'\n", script_file);
					core->num->value = 1;
				} else {
					core->num->value = 0;
				}
			}
		}
		break;
	case '!': // ".!"
		/* from command */
		rz_core_cmd_command (core, input + 1);
		break;
	case '(': // ".("
		rz_cmd_macro_call (&core->rcmd->macro, input + 1);
		break;
	default:
		if (*input >= 0 && *input <= 9) {
			eprintf ("|ERROR| No .[0..9] to avoid infinite loops\n");
			break;
		}
		inp = strdup (input);
		filter = strchr (inp, '~');
		if (filter) {
			*filter = 0;
		}
		int tmp_html = rz_cons_singleton ()->is_html;
		rz_cons_singleton ()->is_html = 0;
		ptr = str = rz_core_cmd_str (core, inp);
		rz_cons_singleton ()->is_html = tmp_html;

		if (filter) {
			*filter = '~';
		}
		rz_cons_break_push (NULL, NULL);
		if (ptr) {
			for (;;) {
				if (rz_cons_is_breaked ()) {
					break;
				}
				eol = strchr (ptr, '\n');
				if (eol) {
					*eol = '\0';
				}
				if (*ptr) {
					char *p = rz_str_append (strdup (ptr), filter);
					rz_core_cmd0 (core, p);
					free (p);
				}
				if (!eol) {
					break;
				}
				ptr = eol + 1;
			}
		}
		rz_cons_break_pop ();
		free (str);
		free (inp);
		break;
	}
	return 0;
}

static bool callback_foreach_kv(void *user, const char *k, const char *v) {
	rz_cons_printf ("%s=%s\n", k, v);
	return true;
}

RZ_API int rz_line_hist_sdb_up(RLine *line) {
	if (!line->sdbshell_hist_iter || !line->sdbshell_hist_iter->n) {
		return false;
	}
	line->sdbshell_hist_iter = line->sdbshell_hist_iter->n;
	strncpy (line->buffer.data, line->sdbshell_hist_iter->data, RZ_LINE_BUFSIZE - 1);
	line->buffer.index = line->buffer.length = strlen (line->buffer.data);
	return true;
}

RZ_API int rz_line_hist_sdb_down(RLine *line) {
	if (!line->sdbshell_hist_iter || !line->sdbshell_hist_iter->p) {
		return false;
	}
	line->sdbshell_hist_iter = line->sdbshell_hist_iter->p;
	strncpy (line->buffer.data, line->sdbshell_hist_iter->data, RZ_LINE_BUFSIZE - 1);
	line->buffer.index = line->buffer.length = strlen (line->buffer.data);
	return true;
}

static int cmd_kuery(void *data, const char *input) {
	char buf[1024], *out;
	RzCore *core = (RzCore*)data;
	const char *sp, *p = "[sdb]> ";
	Sdb *s = core->sdb;

	char *cur_pos, *cur_cmd, *next_cmd = NULL;
	char *temp_pos, *temp_cmd, *temp_storage = NULL;

	switch (input[0]) {

	case 'j':
		out = sdb_querys (s, NULL, 0, "anal/**");
		if (!out) {
			rz_cons_println ("No Output from sdb");
			break;
		}
		PJ * pj = pj_new ();
		if (!pj) {
  			free (out);
  			break;
		}
		pj_o (pj);
		pj_ko (pj, "anal");
		pj_ka (pj, "cur_cmd");

		while (*out) {
			cur_pos = strchr (out, '\n');
			if (!cur_pos) {
					break;
			}
			cur_cmd = rz_str_ndup (out, cur_pos - out);

			pj_s (pj, cur_cmd);

			free (next_cmd);
			next_cmd = rz_str_newf ("anal/%s/*", cur_cmd);
			temp_storage = sdb_querys (s, NULL, 0, next_cmd);

			if (!temp_storage) {
				out += cur_pos - out + 1;
				continue;
			}

			while (*temp_storage) {
				temp_pos = strchr (temp_storage, '\n');
				if (!temp_pos) {
					break;
				}
				temp_cmd = rz_str_ndup (temp_storage, temp_pos - temp_storage);
				pj_s (pj, temp_cmd);
				temp_storage += temp_pos - temp_storage + 1;
			}
			out += cur_pos - out + 1;
		}
		pj_end (pj);
		pj_end (pj);
		pj_end (pj);
		char *a = pj_drain (pj);
		if (a) {
			rz_cons_println (a);
			free (a);
		}
		RZ_FREE (next_cmd);
		free (next_cmd);
		free (cur_cmd);
		free (temp_storage);
		break;

	case ' ':
		out = sdb_querys (s, NULL, 0, input + 1);
		if (out) {
			rz_cons_print (out);
		}
		free (out);
		break;
	//case 's': rz_pair_save (s, input + 3); break;
	//case 'l': rz_pair_load (sdb, input + 3); break;
	case '\0':
		sdb_foreach (s, callback_foreach_kv, NULL);
		break;
	// TODO: add command to list all namespaces // sdb_ns_foreach ?
	case 's': // "ks"
		if (core->http_up) {
			return false;
		}
		if (!rz_cons_is_interactive ()) {
			return false;
		}
		if (input[1] == ' ') {
			char *n, *o, *p = strdup (input + 2);
			// TODO: slash split here? or inside sdb_ns ?
			for (n = o = p; n; o = n) {
				n = strchr (o, '/'); // SDB_NS_SEPARATOR NAMESPACE
				if (n) {
					*n++ = 0;
				}
				s = sdb_ns (s, o, 1);
			}
			free (p);
		}
		if (!s) {
			s = core->sdb;
		}
		RLine *line = core->cons->line;
		if (!line->sdbshell_hist) {
			line->sdbshell_hist = rz_list_newf (free);
			rz_list_append (line->sdbshell_hist, rz_str_new ("\0"));
		}
		RzList *sdb_hist = line->sdbshell_hist;
		rz_line_set_hist_callback (line, &rz_line_hist_sdb_up, &rz_line_hist_sdb_down);
		for (;;) {
			rz_line_set_prompt (p);
			if (rz_cons_fgets (buf, sizeof (buf), 0, NULL) < 1) {
				break;
			}
			if (!*buf) {
				break;
			}
			if (sdb_hist) {
				if ((rz_list_length (sdb_hist) == 1) || (rz_list_length (sdb_hist) > 1 && strcmp (rz_list_get_n (sdb_hist, 1), buf))) {
					rz_list_insert (sdb_hist, 1, strdup (buf));
				}
				line->sdbshell_hist_iter = sdb_hist->head;
			}
			out = sdb_querys (s, NULL, 0, buf);
			if (out) {
				rz_cons_println (out);
				rz_cons_flush ();
			}
		}
		rz_line_set_hist_callback (core->cons->line, &rz_line_hist_cmd_up, &rz_line_hist_cmd_down);
		break;
	case 'o': // "ko"
		if (rz_sandbox_enable (0)) {
			eprintf ("This command is disabled in sandbox mode\n");
			return 0;
		}
		if (input[1] == ' ') {
			char *fn = strdup (input + 2);
			if (!fn) {
				eprintf("Unable to allocate memory\n");
				return 0;
			}
			char *ns = strchr (fn, ' ');
			if (ns) {
				Sdb *db;
				*ns++ = 0;
				if (rz_file_exists (fn)) {
					db = sdb_ns_path (core->sdb, ns, 1);
					if (db) {
						Sdb *newdb = sdb_new (NULL, fn, 0);
						if (newdb) {
							sdb_drain  (db, newdb);
						} else {
							eprintf ("Cannot open sdb '%s'\n", fn);
						}
					} else {
						eprintf ("Cannot find sdb '%s'\n", ns);
					}
				} else {
					eprintf ("Cannot open file\n");
				}
			} else {
				eprintf ("Missing sdb namespace\n");
			}
			free (fn);
		} else {
			eprintf ("Usage: ko [file] [namespace]\n");
		}
		break;
	case 'd': // "kd"
		if (rz_sandbox_enable (0)) {
			eprintf ("This command is disabled in sandbox mode\n");
			return 0;
		}
		if (input[1] == ' ') {
			char *fn = strdup (input + 2);
			char *ns = strchr (fn, ' ');
			if (ns) {
				*ns++ = 0;
				Sdb *db = sdb_ns_path (core->sdb, ns, 0);
				if (db) {
					sdb_file (db, fn);
					sdb_sync (db);
				} else {
					eprintf ("Cannot find sdb '%s'\n", ns);
				}
			} else {
				eprintf ("Missing sdb namespace\n");
			}
			free (fn);
		} else {
			eprintf ("Usage: kd [file] [namespace]\n");
		}
		break;
	case '?':
		rz_core_cmd_help (core, help_msg_k);
		break;
	}

	if (input[0] == '\0') {
		/* nothing more to do, the command has been parsed. */
		return 0;
	}

	sp = strchr (input + 1, ' ');
	if (sp) {
		char *inp = strdup (input);
		inp [(size_t)(sp - input)] = 0;
		s = sdb_ns (core->sdb, inp + 1, 1);
		out = sdb_querys (s, NULL, 0, sp + 1);
		if (out) {
			rz_cons_println (out);
			free (out);
		}
		free (inp);
		return 0;
	}
	return 0;
}

static int cmd_bsize(void *data, const char *input) {
	ut64 n;
	RzFlagItem *flag;
	RzCore *core = (RzCore *)data;
	switch (input[0]) {
	case 'm': // "bm"
		n = rz_num_math (core->num, input + 1);
		if (n > 1) {
			core->blocksize_max = n;
		} else {
			rz_cons_printf ("0x%x\n", (ut32)core->blocksize_max);
		}
		break;
	case '+': // "b+"
		n = rz_num_math (core->num, input + 1);
		rz_core_block_size (core, core->blocksize + n);
		break;
	case '-': // "b-"
		n = rz_num_math (core->num, input + 1);
		rz_core_block_size (core, core->blocksize - n);
		break;
	case 'f': // "bf"
		if (input[1] == ' ') {
			flag = rz_flag_get (core->flags, input + 2);
			if (flag) {
				rz_core_block_size (core, flag->size);
			} else {
				eprintf ("bf: cannot find flag named '%s'\n", input + 2);
			}
		} else {
			eprintf ("Usage: bf [flagname]\n");
		}
		break;
	case 'j': // "bj"
		rz_cons_printf ("{\"blocksize\":%d,\"blocksize_limit\":%d}\n", core->blocksize, core->blocksize_max);
		break;
	case '*': // "b*"
		rz_cons_printf ("b 0x%x\n", core->blocksize);
		break;
	case '\0': // "b"
		rz_cons_printf ("0x%x\n", core->blocksize);
		break;
	case ' ':
		rz_core_block_size (core, rz_num_math (core->num, input));
		break;
	default:
	case '?': // "b?"
		rz_core_cmd_help (core, help_msg_b);
		break;
	}
	return 0;
}

static int __runMain(RzMainCallback cb, const char *arg) {
	char *a = rz_str_trim_dup (arg);
	int argc = 0;
	char **args = rz_str_argv (a, &argc);
	int res = cb (argc, (const char **)args);
	free (args);
	free (a);
	return res;
}

static bool cmd_rzcmd(RzCore *core, const char *_input) {
	char *input = rz_str_newf ("r%s", _input);
	int rc = 0;
	if (rz_str_startswith (input, "rz_ax")) {
		rc = __runMain (core->rz_main_rz_ax, input);
	} else if (rz_str_startswith (input, "r2")) {
		rz_sys_cmdf ("%s", input);
		// rc = __runMain (core->rz_main_rizin, input);
	} else if (rz_str_startswith (input, "rizin")) {
		rz_sys_cmdf ("%s", input);
		// rc = __runMain (core->rz_main_rizin, input);
	} else if (rz_str_startswith (input, "rz_asm")) {
		rz_sys_cmdf ("%s", input);
		// rc = __runMain (core->rz_main_rz_asm, input);
	} else if (rz_str_startswith (input, "rz_bin")) {
		rz_sys_cmdf ("%s", input);
		// rc = __runMain (core->rz_main_rz_bin, input);
	} else if (rz_str_startswith (input, "rz_gg")) {
		rz_sys_cmdf ("%s", input);
		// rc = __runMain (core->rz_main_rz_gg, input);
	} else if (rz_str_startswith (input, "rz_pm")) {
		rz_sys_cmdf ("%s", input);
		// rc = __runMain (core->rz_main_rz_pm, input);
	} else if (rz_str_startswith (input, "rz_diff")) {
		rc = __runMain (core->rz_main_rz_diff, input);
	} else {
		const char *r2cmds[] = {
			"rz_ax", "rz_pm", "rz_asm", "rz_bin", "rz_hash", "rz_find", "rz_run", "rz_gg", "rizin", "r2", NULL
		};
		int i;
		for (i = 0; r2cmds[i]; i++) {
			if (rz_str_startswith (input, r2cmds[i])) {
				free (input);
				return true;
			}
		}
		free (input);
		return false;
	}
	free (input);
	core->num->value = rc;
	return true;
}

static int cmd_rebase(RzCore *core, const char *input) {
	ut64 addr = rz_num_math (core->num, input);
	if (!addr) {
		rz_cons_printf ("Usage: rb oldbase @ newbase\n");
		return 0;
	}
	// old base = addr
	// new base = core->offset
	rz_debug_bp_rebase (core->dbg, addr, core->offset);
	rz_bin_set_baddr (core->bin, core->offset);
	rz_flag_move (core->flags, addr, core->offset);
	rz_core_cmd0 (core, ".is*");
	rz_core_cmd0 (core, ".iM*");
	rz_core_cmd0 (core, ".ii*");
	rz_core_cmd0 (core, ".iz*");
	// TODO: rz_anal_move :??
	// TODO: differentiate analysis by map ranges (associated with files or memory maps)
	return 0;
}

static int cmd_resize(void *data, const char *input) {
	RzCore *core = (RzCore *)data;
	ut64 newsize = 0;
	st64 delta = 0;
	int grow, ret;

	if (cmd_rzcmd (core, input)) {
		return true;
	}

	ut64 oldsize = (core->file) ? rz_io_fd_size (core->io, core->file->fd): 0;
	switch (*input) {
	case 'a': // "r..."
		if (rz_str_startswith (input, "adare2")) {
			__runMain (core->rz_main_rizin, input - 1);
		}
		return true;
	case 'b': // "rb" rebase
		return cmd_rebase (core, input + 1);
	case '2': // "r2" // XXX should be handled already in cmd_rzcmd()
		// TODO: use argv[0] instead of 'rizin'
		// TODO: { char **argv = { "r2", NULL }; rz_main_rizin (1, argv); }
		rz_sys_cmdf ("radare%s", input);
		return true;
	case 'm': // "rm"
		if (input[1] == ' ') {
			const char *file = rz_str_trim_head_ro (input + 2);
			if (*file == '$') {
				rz_cmd_alias_del (core->rcmd, file);
			} else {
				rz_file_rm (file);
			}
		} else {
			eprintf ("Usage: rm [file]   # removes a file\n");
		}
		return true;
	case '\0':
		if (core->file) {
			if (oldsize != -1) {
				rz_cons_printf ("%"PFMT64d"\n", oldsize);
			}
		}
		return true;
	case 'j': { // "rj"
			PJ * pj = pj_new ();
			pj_o (pj);
			if (oldsize != -1) {
				pj_kn (pj, "size", oldsize);
			}
			pj_end (pj);
			char *s = pj_drain (pj);
			rz_cons_println (s);
			free (s);
			return true;
		}
	case 'h':
		if (core->file) {
			if (oldsize != -1) {
				char humansz[8];
				rz_num_units (humansz, sizeof (humansz), oldsize);
				rz_cons_printf ("%s\n", humansz);
			}
		}
		return true;
	case '+': // "r+"
	case '-': // "r-"
		delta = (st64)rz_num_math (core->num, input);
		newsize = oldsize + delta;
		break;
	case ' ': // "r "
		newsize = rz_num_math (core->num, input + 1);
		if (newsize == 0) {
			if (input[1] == '0') {
				eprintf ("Invalid size\n");
			}
			return false;
		}
		break;
	case 'e':
		write (1, Color_RESET_TERMINAL, strlen (Color_RESET_TERMINAL));
		return true;
	case '?': // "r?"
	default:
		rz_core_cmd_help (core, help_msg_r);
		return true;
	}

	grow = (newsize > oldsize);
	if (grow) {
		ret = rz_io_resize (core->io, newsize);
		if (ret < 1) {
			eprintf ("rz_io_resize: cannot resize\n");
		}
	}
	if (delta && core->offset < newsize) {
		rz_io_shift (core->io, core->offset, grow?newsize:oldsize, delta);
	}
	if (!grow) {
		ret = rz_io_resize (core->io, newsize);
		if (ret < 1) {
			eprintf ("rz_io_resize: cannot resize\n");
		}
	}
	if (newsize < core->offset+core->blocksize || oldsize < core->offset + core->blocksize) {
		rz_core_block_read (core);
	}
	return true;
}

static int cmd_panels(void *data, const char *input) {
	RzCore *core = (RzCore*) data;
	if (core->vmode) {
		return false;
	}
	if (*input == '?') {
		eprintf ("Usage: v[*i]\n");
		eprintf ("v.test    # save current layout with name test\n");
		eprintf ("v test    # load saved layout with name test\n");
		eprintf ("vi ...    # launch 'cfg.editor'\n");
		return false;
	}
	if (!rz_cons_is_interactive ()) {
		eprintf ("Panel mode requires scr.interactive=true.\n");
		return false;
	}
	if (*input == ' ') {
		if (core->panels) {
			rz_load_panels_layout (core, input + 1);
		}
		rz_config_set (core->config, "scr.layout", input + 1);
		return true;
	}
	if (*input == '=') {
		rz_save_panels_layout (core, input + 1);
		rz_config_set (core->config, "scr.layout", input + 1);
		return true;
	}
	if (*input == 'i') {
		char *sp = strchr (input, ' ');
		if (sp) {
			char *r = rz_core_editor (core, sp + 1, NULL);
			if (r) {
				free (r);
			} else {
				eprintf ("Cannot open file (%s)\n", sp + 1);
			}
		}
		////rz_sys_cmdf ("v%s", input);
		return false;
	}
	rz_core_visual_panels_root (core, core->panels_root);
	return true;
}

static int cmd_visual(void *data, const char *input) {
	RzCore *core = (RzCore*) data;
	if (core->http_up) {
		return false;
	}
	if (!rz_cons_is_interactive ()) {
		eprintf ("Visual mode requires scr.interactive=true.\n");
		return false;
	}
	return rz_core_visual ((RzCore *)data, input);
}

static int cmd_pipein(void *user, const char *input) {
	char *buf = strdup (input);
	int len = rz_str_unescape (buf);
	rz_cons_readpush (buf, len);
	free (buf);
	return 0;
}

static int cmd_tasks(void *data, const char *input) {
	RzCore *core = (RzCore*) data;
	switch (input[0]) {
	case '\0': // "&"
	case 'j': // "&j"
		rz_core_task_list (core, *input);
		break;
	case 'b': { // "&b"
		if (rz_sandbox_enable (0)) {
			eprintf ("This command is disabled in sandbox mode\n");
			return 0;
		}
		int tid = rz_num_math (core->num, input + 1);
		if (tid) {
			rz_core_task_break (&core->tasks, tid);
		}
		break;
	}
	case '&': { // "&&"
		if (rz_sandbox_enable (0)) {
			eprintf ("This command is disabled in sandbox mode\n");
			return 0;
		}
		int tid = rz_num_math (core->num, input + 1);
		rz_core_task_join (&core->tasks, core->tasks.current_task, tid ? tid : -1);
		break;
	}
	case '=': { // "&="
		// rz_core_task_list (core, '=');
		int tid = rz_num_math (core->num, input + 1);
		if (tid) {
			RzCoreTask *task = rz_core_task_get_incref (&core->tasks, tid);
			if (task) {
				if (task->res) {
					rz_cons_println (task->res);
				}
				rz_core_task_decref (task);
			} else {
				eprintf ("Cannot find task\n");
			}
		}
		break;
	}
	case '-': // "&-"
		if (rz_sandbox_enable (0)) {
			eprintf ("This command is disabled in sandbox mode\n");
			return 0;
		}
		if (input[1] == '*') {
			rz_core_task_del_all_done (&core->tasks);
		} else {
			rz_core_task_del (&core->tasks, rz_num_math (core->num, input + 1));
		}
		break;
	case '?': // "&?"
	default:
		helpCmdTasks (core);
		break;
	case ' ': // "& "
	case '_': // "&_"
	case 't': { // "&t"
		if (rz_sandbox_enable (0)) {
			eprintf ("This command is disabled in sandbox mode\n");
			return 0;
		}
		RzCoreTask *task = rz_core_task_new (core, true, input + 1, NULL, core);
		if (!task) {
			break;
		}
		task->transient = input[0] == 't';
		rz_core_task_enqueue (&core->tasks, task);
		break;
	}
	}
	return 0;
}

static int cmd_pointer(void *data, const char *input) {
	RzCore *core = (RzCore*) data;
	int ret = true;
	char *str, *eq;
	input = rz_str_trim_head_ro (input);
	while (*input == ' ') {
		input++;
	}
	if (!*input || *input == '?') {
		rz_core_cmd_help (core, help_msg_star);
		return ret;
	}
	str = strdup (input);
	eq = strchr (str, '=');
	if (eq) {
		*eq++ = 0;
		if (!strncmp (eq, "0x", 2)) {
			ret = rz_core_cmdf (core, "wv %s@%s", eq, str);
		} else {
			ret = rz_core_cmdf (core, "wx %s@%s", eq, str);
		}
	} else {
		ret = rz_core_cmdf (core, "?v [%s]", input);
	}
	free (str);
	return ret;
}

static int cmd_env(void *data, const char *input) {
	RzCore *core = (RzCore*)data;
	int ret = true;
	switch (*input) {
	case '?':
		cmd_help_percent (core);
		break;
	default:
		ret = rz_core_cmdf (core, "env %s", input);
	}
	return ret;
}

static struct autocomplete_flag_map_t {
	const char* name;
	const char* desc;
	int type;
} autocomplete_flags [] = {
<<<<<<< HEAD
	{ "$dflt", "default autocomplete flag", RZ_CORE_AUTOCMPLT_DFLT },
	{ "$flag", "shows known flag hints", RZ_CORE_AUTOCMPLT_FLAG },
	{ "$flsp", "shows known flag-spaces hints", RZ_CORE_AUTOCMPLT_FLSP },
	{ "$zign", "shows known zignatures hints", RZ_CORE_AUTOCMPLT_ZIGN },
	{ "$eval", "shows known evals hints", RZ_CORE_AUTOCMPLT_EVAL },
	{ "$prjt", "shows known projects hints", RZ_CORE_AUTOCMPLT_PRJT },
	{ "$mins", NULL, RZ_CORE_AUTOCMPLT_MINS },
	{ "$brkp", "shows known breakpoints hints", RZ_CORE_AUTOCMPLT_BRKP },
	{ "$macro", NULL, RZ_CORE_AUTOCMPLT_MACR },
	{ "$file", "hints file paths", RZ_CORE_AUTOCMPLT_FILE },
	{ "$thme", "shows known themes hints", RZ_CORE_AUTOCMPLT_THME },
	{ "$optn", "allows the selection for multiple options", RZ_CORE_AUTOCMPLT_OPTN },
	{ "$ms", "shows mount hints", RZ_CORE_AUTOCMPLT_MS},
	{ "$sdb", "shows sdb hints", RZ_CORE_AUTOCMPLT_SDB},
=======
	{ "$dflt", "default autocomplete flag", R_CORE_AUTOCMPLT_DFLT },
	{ "$flag", "shows known flag hints", R_CORE_AUTOCMPLT_FLAG },
	{ "$flsp", "shows known flag-spaces hints", R_CORE_AUTOCMPLT_FLSP },
	{ "$zign", "shows known zignatures hints", R_CORE_AUTOCMPLT_ZIGN },
	{ "$eval", "shows known evals hints", R_CORE_AUTOCMPLT_EVAL },
	{ "$prjt", "shows known projects hints", R_CORE_AUTOCMPLT_PRJT },
	{ "$mins", NULL, R_CORE_AUTOCMPLT_MINS },
	{ "$brkp", "shows known breakpoints hints", R_CORE_AUTOCMPLT_BRKP },
	{ "$macro", NULL, R_CORE_AUTOCMPLT_MACR },
	{ "$file", "hints file paths", R_CORE_AUTOCMPLT_FILE },
	{ "$thme", "shows known themes hints", R_CORE_AUTOCMPLT_THME },
	{ "$optn", "allows the selection for multiple options", R_CORE_AUTOCMPLT_OPTN },
	{ "$sdb", "shows sdb hints", R_CORE_AUTOCMPLT_SDB},
>>>>>>> 88105869
	{ NULL, NULL, 0 }
};

static inline void print_dict(RzCoreAutocomplete* a, int sub) {
	if (!a) {
		return;
	}
	int i, j;
	const char* name = "unknown";
	for (i = 0; i < a->n_subcmds; i++) {
		RzCoreAutocomplete* b = a->subcmds[i];
		if (b->locked) {
			continue;
		}
		for (j = 0; j < RZ_CORE_AUTOCMPLT_END; j++) {
			if (b->type == autocomplete_flags[j].type) {
				name = autocomplete_flags[j].name;
				break;
			}
		}
		eprintf ("[%3d] %s: '%s'\n", sub, name, b->cmd);
		print_dict (a->subcmds[i], sub + 1);
	}
}

static int autocomplete_type(const char* strflag) {
	int i;
	for (i = 0; i < RZ_CORE_AUTOCMPLT_END; i++) {
		if (autocomplete_flags[i].desc && !strncmp (strflag, autocomplete_flags[i].name, 5)) {
			return autocomplete_flags[i].type;
		}
	}
	eprintf ("Invalid flag '%s'\n", strflag);
	return RZ_CORE_AUTOCMPLT_END;
}

static void cmd_autocomplete(RzCore *core, const char *input) {
	RzCoreAutocomplete* b = core->autocomplete;
	input = rz_str_trim_head_ro (input);
	char arg[256];
	if (!*input) {
		print_dict (core->autocomplete, 0);
		return;
	}
	if (*input == '?') {
		rz_core_cmd_help (core, help_msg_triple_exclamation);
		int i;
		rz_cons_printf ("|Types:\n");
		for (i = 0; i < RZ_CORE_AUTOCMPLT_END; i++) {
			if (autocomplete_flags[i].desc) {
				rz_cons_printf ("| %s     %s\n",
					autocomplete_flags[i].name,
					autocomplete_flags[i].desc);
			}
		}
		return;
	}
	if (*input == '-') {
		const char *arg = input + 1;
		if (!*input) {
			eprintf ("Use !!!-* or !!!-<cmd>\n");
			return;
		}
		rz_core_autocomplete_remove (b, arg);
		return;
	}
	while (b) {
		const char* end = rz_str_trim_head_wp (input);
		if (!end) {
			break;
		}
		if ((end - input) >= sizeof (arg)) {
			// wtf?
			eprintf ("Exceeded the max arg length (255).\n");
			return;
		}
		if (end == input) {
			break;
		}
		memcpy (arg, input, end - input);
		arg[end - input] = 0;
		RzCoreAutocomplete* a = rz_core_autocomplete_find (b, arg, true);
		input = rz_str_trim_head_ro (end);
		if (input && *input && !a) {
			if (b->type == RZ_CORE_AUTOCMPLT_DFLT && !(b = rz_core_autocomplete_add (b, arg, RZ_CORE_AUTOCMPLT_DFLT, false))) {
				eprintf ("ENOMEM\n");
				return;
			} else if (b->type != RZ_CORE_AUTOCMPLT_DFLT) {
				eprintf ("Cannot add autocomplete to '%s'. type not $dflt\n", b->cmd);
				return;
			}
		} else if ((!input || !*input) && !a) {
			if (arg[0] == '$') {
				int type = autocomplete_type (arg);
				if (type != RZ_CORE_AUTOCMPLT_END && !b->locked && !b->n_subcmds) {
					b->type = type;
				} else if (b->locked || b->n_subcmds) {
					if (!b->cmd) {
						return;
					}
					eprintf ("Changing type of '%s' is forbidden.\n", b->cmd);
				}
			} else {
				if (!rz_core_autocomplete_add (b, arg, RZ_CORE_AUTOCMPLT_DFLT, false)) {
					eprintf ("ENOMEM\n");
					return;
				}
			}
			return;
		} else if ((!input || !*input) && a) {
			// eprintf ("Cannot add '%s'. Already exists.\n", arg);
			return;
		} else {
			b = a;
		}
	}
	eprintf ("Invalid usage of !!!\n");
}

static int cmd_last(void *data, const char *input) {
	switch (*input) {
	case 0:
		rz_cons_last ();
		break;
	default:
		eprintf ("Usage: _  print last output\n");
	}
	return 0;
}

static int cmd_system(void *data, const char *input) {
	RzCore *core = (RzCore*)data;
	ut64 n;
	int ret = 0;
	switch (*input) {
	case '-': //!-
		if (input[1]) {
			rz_line_hist_free();
			rz_line_hist_save (RZ_HOME_HISTORY);
		} else {
			rz_line_hist_free();
		}
		break;
	case '=': //!=
		if (input[1] == '?') {
			rz_cons_printf ("Usage: !=[!]  - enable/disable remote commands\n");
		} else {
			if (!rz_sandbox_enable (0)) {
				RZ_FREE (core->cmdremote);
			}
		}
		break;
	case '!': //!!
		if (input[1] == '!') { // !!! & !!!-
			cmd_autocomplete (core, input + 2);
		} else if (input[1] == '?') {
			cmd_help_exclamation (core);
		} else if (input[1] == '*') {
			char *cmd = rz_str_trim_dup (input + 1);
			(void)rz_core_cmdf (core, "\"#!pipe %s\"", cmd);
			free (cmd);
		} else {
			if (rz_sandbox_enable (0)) {
				eprintf ("This command is disabled in sandbox mode\n");
				return 0;
			}
			if (input[1]) {
				int olen;
				char *out = NULL;
				char *cmd = rz_core_sysenv_begin (core, input);
				if (cmd) {
					void *bed = rz_cons_sleep_begin ();
					ret = rz_sys_cmd_str_full (cmd + 1, NULL, &out, &olen, NULL);
					rz_cons_sleep_end (bed);
					rz_core_sysenv_end (core, input);
					rz_cons_memcat (out, olen);
					free (out);
					free (cmd);
				} //else eprintf ("Error setting up system environment\n");
			} else {
				eprintf ("History saved to "RZ_HOME_HISTORY"\n");
				rz_line_hist_save (RZ_HOME_HISTORY);
			}
		}
		break;
	case '\0':
		rz_line_hist_list ();
		break;
	case '?': //!?
		cmd_help_exclamation (core);
		break;
	case '*':
		// TODO: use the api
		{
		char *cmd = rz_str_trim_dup (input + 1);
		cmd = rz_str_replace (cmd, " ", "\\ ", true);
		cmd = rz_str_replace (cmd, "\\ ", " ", false);
		cmd = rz_str_replace (cmd, "\"", "'", false);
		ret = rz_core_cmdf (core, "\"#!pipe %s\"", cmd);
		free (cmd);
		}
		break;
	default:
		n = atoi (input);
		if (*input == '0' || n > 0) {
			const char *cmd = rz_line_hist_get (n);
			if (cmd) {
				rz_core_cmd0 (core, cmd);
			}
			//else eprintf ("Error setting up system environment\n");
		} else {
			char *cmd = rz_core_sysenv_begin (core, input);
			if (cmd) {
				void *bed = rz_cons_sleep_begin ();
				ret = rz_sys_cmd (cmd);
				rz_cons_sleep_end (bed);
				rz_core_sysenv_end (core, input);
				free (cmd);
			} else {
				eprintf ("Error setting up system environment\n");
			}
		}
		break;
	}
	return ret;
}

static char *unescape_special_chars(const char *s, const char *special_chars) {
	char *dst = RZ_NEWS (char, strlen (s) + 1);
	int i, j = 0;

	for (i = 0; s[i]; i++) {
		if (s[i] != '\\' || !strchr (special_chars, s[i + 1])) {
			dst[j++] = s[i];
			continue;
		}
		dst[j++] = s[i + 1];
		i++;
	}
	dst[j++] = '\0';
	return dst;
}

#if __WINDOWS__
#include <tchar.h>
#define __CLOSE_DUPPED_PIPES() \
		close (1);             \
		close (fd_out);        \
		fd_out = -1;

static void rz_w32_cmd_pipe(RzCore *core, char *radare_cmd, char *shell_cmd) {
	STARTUPINFO si = {0};
	PROCESS_INFORMATION pi = {0};
	SECURITY_ATTRIBUTES sa;
	HANDLE pipe[2] = {NULL, NULL};
	int fd_out = -1, cons_out = -1;
	char *_shell_cmd = NULL;
	LPTSTR _shell_cmd_ = NULL;
	DWORD mode;
	TCHAR *systemdir = NULL;
	GetConsoleMode (GetStdHandle (STD_OUTPUT_HANDLE), &mode);

	sa.nLength = sizeof (SECURITY_ATTRIBUTES);
	sa.bInheritHandle = TRUE;
	sa.lpSecurityDescriptor = NULL;
	if (!CreatePipe (&pipe[0], &pipe[1], &sa, 0)) {
		rz_sys_perror ("rz_w32_cmd_pipe/CreatePipe");
		goto err_r_w32_cmd_pipe;
	}
	if (!SetHandleInformation (pipe[1], HANDLE_FLAG_INHERIT, 0)) {
		rz_sys_perror ("rz_w32_cmd_pipe/SetHandleInformation");
		goto err_r_w32_cmd_pipe;
	}
	si.hStdError = GetStdHandle (STD_ERROR_HANDLE);
	si.hStdOutput = GetStdHandle (STD_OUTPUT_HANDLE);
	si.hStdInput = pipe[0];
	si.dwFlags |= STARTF_USESTDHANDLES;
	si.cb = sizeof (si);
	_shell_cmd = shell_cmd;
	while (*_shell_cmd && isspace ((ut8)*_shell_cmd)) {
		_shell_cmd++;
	}
	char *tmp = rz_str_newf ("/Q /c \"%s\"", _shell_cmd);
	if (!tmp) {
		goto err_r_w32_cmd_pipe;
	}
	_shell_cmd = tmp;
	_shell_cmd_ = rz_sys_conv_utf8_to_win (_shell_cmd);
	free (tmp);
	if (!_shell_cmd_) {
		goto err_r_w32_cmd_pipe;
	}
	systemdir = calloc (MAX_PATH, sizeof (TCHAR));
	if (!systemdir) {
		goto err_r_w32_cmd_pipe;
	}
	int ret = GetSystemDirectory (systemdir, MAX_PATH);
	if (!ret) {
		rz_sys_perror ("rz_w32_cmd_pipe/systemdir");
		goto err_r_w32_cmd_pipe;
	}
	_tcscat_s (systemdir, MAX_PATH, TEXT("\\cmd.exe"));
	// exec windows process
	if (!CreateProcess (systemdir, _shell_cmd_, NULL, NULL, TRUE, 0, NULL, NULL, &si, &pi)) {
		rz_sys_perror ("rz_w32_cmd_pipe/CreateProcess");
		goto err_r_w32_cmd_pipe;
	}
	fd_out = _open_osfhandle ((intptr_t)pipe[1], _O_WRONLY|_O_TEXT);
	if (fd_out == -1) {
		perror ("_open_osfhandle");
		goto err_r_w32_cmd_pipe;
	}
	cons_out = dup (1);
	dup2 (fd_out, 1);
	// exec radare command
	rz_core_cmd (core, radare_cmd, 0);

	HANDLE th = CreateThread (NULL, 0,(LPTHREAD_START_ROUTINE) rz_cons_flush, NULL, 0, NULL);
	if (!th) {
		__CLOSE_DUPPED_PIPES ();
		goto err_r_w32_cmd_pipe;
	}
	while (true) {
		int ret = WaitForSingleObject (th, 50);
		if (!ret) {
			// Successfully written everything to pipe
			__CLOSE_DUPPED_PIPES ();
			WaitForSingleObject (pi.hProcess, INFINITE);
			break;
		}
		ret = WaitForSingleObject (pi.hProcess, 50);
		if (!ret) {
			// Process exited before we finished writing to pipe
			DWORD exit;
			if (GetExitCodeThread (th, &exit) && exit == STILL_ACTIVE) {
				CancelSynchronousIo (th);
			}
			WaitForSingleObject (th, INFINITE);
			__CLOSE_DUPPED_PIPES ();
			break;
		}
	}
	CloseHandle (th);
err_r_w32_cmd_pipe:
	if (pi.hProcess) {
		CloseHandle (pi.hProcess);
	}
	if (pi.hThread) {
		CloseHandle (pi.hThread);
	}
	if (pipe[0]) {
		CloseHandle (pipe[0]);
	}
	if (fd_out != -1) {
		close (fd_out);
	}
	if (cons_out != -1) {
		dup2 (cons_out, 1);
		close (cons_out);
	}
	free (systemdir);
	free (_shell_cmd_);
	SetConsoleMode (GetStdHandle (STD_OUTPUT_HANDLE), mode);
}
#undef __CLOSE_DUPPED_PIPES
#endif

RZ_API int rz_core_cmd_pipe(RzCore *core, char *radare_cmd, char *shell_cmd) {
#if __UNIX__
	int stdout_fd, fds[2];
	int child;
#endif
	int si, olen, ret = -1, pipecolor = -1;
	char *str, *out = NULL;

	if (rz_sandbox_enable (0)) {
		eprintf ("Pipes are not allowed in sandbox mode\n");
		return -1;
	}
	si = rz_cons_is_interactive ();
	rz_config_set_i (core->config, "scr.interactive", 0);
	if (!rz_config_get_i (core->config, "scr.color.pipe")) {
		pipecolor = rz_config_get_i (core->config, "scr.color");
		rz_config_set_i (core->config, "scr.color", COLOR_MODE_DISABLED);
	}
	if (*shell_cmd=='!') {
		rz_cons_grep_parsecmd (shell_cmd, "\"");
		olen = 0;
		out = NULL;
		// TODO: implement foo
		str = rz_core_cmd_str (core, radare_cmd);
		rz_sys_cmd_str_full (shell_cmd + 1, str, &out, &olen, NULL);
		free (str);
		rz_cons_memcat (out, olen);
		free (out);
		ret = 0;
	}
#if __UNIX__
	rz_str_trim_head (radare_cmd);
	rz_str_trim_head (shell_cmd);

	rz_sys_signal (SIGPIPE, SIG_IGN);
	stdout_fd = dup (1);
	if (stdout_fd != -1) {
		if (pipe (fds) == 0) {
			child = rz_sys_fork ();
			if (child == -1) {
				eprintf ("Cannot fork\n");
				close (stdout_fd);
			} else if (child) {
				dup2 (fds[1], 1);
				close (fds[1]);
				close (fds[0]);
				rz_core_cmd (core, radare_cmd, 0);
				rz_cons_flush ();
				close (1);
				wait (&ret);
				dup2 (stdout_fd, 1);
				close (stdout_fd);
			} else {
				close (fds[1]);
				dup2 (fds[0], 0);
				//dup2 (1, 2); // stderr goes to stdout
				rz_sandbox_system (shell_cmd, 0);
				close (stdout_fd);
			}
		} else {
			eprintf ("rz_core_cmd_pipe: Could not pipe\n");
		}
	}
#elif __WINDOWS__
	rz_w32_cmd_pipe (core, radare_cmd, shell_cmd);
#else
#ifdef _MSC_VER
#pragma message ("rz_core_cmd_pipe UNIMPLEMENTED FOR THIS PLATFORM")
#else
#warning rz_core_cmd_pipe UNIMPLEMENTED FOR THIS PLATFORM
#endif
	eprintf ("rz_core_cmd_pipe: unimplemented for this platform\n");
#endif
	if (pipecolor != -1) {
		rz_config_set_i (core->config, "scr.color", pipecolor);
	}
	rz_config_set_i (core->config, "scr.interactive", si);
	return ret;
}

static char *parse_tmp_evals(RzCore *core, const char *str) {
	char *s = strdup (str);
	int i, argc = rz_str_split (s, ',');
	char *res = strdup ("");
	if (!s || !res) {
		free (s);
		free (res);
		return NULL;
	}
	for (i = 0; i < argc; i++) {
		char *eq, *kv = (char *)rz_str_word_get0 (s, i);
		if (!kv) {
			break;
		}
		eq = strchr (kv, '=');
		if (eq) {
			*eq = 0;
			const char *ov = rz_config_get (core->config, kv);
			if (!ov) {
				continue;
			}
			char *cmd = rz_str_newf ("e %s=%s;", kv, ov);
			if (!cmd) {
				free (s);
				free (res);
				return NULL;
			}
			res = rz_str_prepend (res, cmd);
			free (cmd);
			rz_config_set (core->config, kv, eq + 1);
			*eq = '=';
		} else {
			eprintf ("Missing '=' in e: expression (%s)\n", kv);
		}
	}
	free (s);
	return res;
}

static bool is_macro_command(const char *ptr) {
	ptr = rz_str_trim_head_ro (ptr);
	while (IS_DIGIT (*ptr)) {
		ptr++;
	}
	return *ptr == '(';
}

static char *find_ch_after_macro(char *ptr, char ch) {
	int depth = 0;
	while (*ptr) {
		if (depth == 0 && *ptr == ch) {
			return ptr;
		}
		if (*ptr == '(') {
			depth++;
		} else if (*ptr == ')') {
			depth--;
		}
		ptr++;
	}
	return NULL;
}

static int rz_core_cmd_subst(RzCore *core, char *cmd) {
	ut64 rep = strtoull (cmd, NULL, 10);
	int ret = 0, orep;
	char *colon = NULL, *icmd = NULL;
	bool tmpseek = false;
	bool original_tmpseek = core->tmpseek;

	if (rz_str_startswith (cmd, "GET /cmd/")) {
		memmove (cmd, cmd + 9, strlen (cmd + 9) + 1);
		char *http = strstr (cmd, "HTTP");
		if (http) {
			*http = 0;
			http--;
			if (*http == ' ') {
				*http = 0;
			}
		}
		rz_cons_printf ("HTTP/1.0 %d %s\r\n%s"
				"Connection: close\r\nContent-Length: %d\r\n\r\n",
				200, "OK", "", -1);
		return rz_core_cmd0 (core, cmd);
	}

	/* must store a local orig_offset because there can be
	 * nested call of this function */
	ut64 orig_offset = core->offset;
	icmd = strdup (cmd);
	if (!icmd) {
		goto beach;
	}

	if (core->max_cmd_depth - core->cons->context->cmd_depth == 1) {
		core->prompt_offset = core->offset;
	}
	cmd = (char *)rz_str_trim_head_ro (icmd);
	rz_str_trim_tail (cmd);
	// lines starting with # are ignored (never reach cmd_hash()), except #! and #?
	if (!*cmd) {
		if (core->cmdrepeat > 0) {
			lastcmd_repeat (core, true);
			ret = rz_core_cmd_nullcallback (core);
		}
		goto beach;
	}
	if (!icmd || (cmd[0] == '#' && cmd[1] != '!' && cmd[1] != '?')) {
		goto beach;
	}
	if (*icmd && !strchr (icmd, '"')) {
		char *hash = icmd;
		for (hash = icmd + 1; *hash; hash++) {
			if (*hash == '\\') {
				hash++;
				if (*hash == '#') {
					continue;
				}
			}
			if (*hash == '#') {
				break;
			}
		}
		if (hash && *hash) {
			*hash = 0;
			rz_str_trim_tail (icmd);
		}
	}
	if (*cmd != '"') {
		if (!strchr (cmd, '\'')) { // allow | awk '{foo;bar}' // ignore ; if there's a single quote
			if (is_macro_command (cmd)) {
				colon = find_ch_after_macro (cmd, ';');
			} else {
				colon = strchr (cmd, ';');
			}
			if (colon) {
				*colon = 0;
			}
		}
	} else {
		colon = NULL;
	}
	if (rep > 0) {
		while (IS_DIGIT (*cmd)) {
			cmd++;
		}
		// do not repeat null cmd
		if (!*cmd) {
			goto beach;
		}
	}
	if (rep < 1) {
		rep = 1;
	}
	// XXX if output is a pipe then we don't want to be interactive
	if (rep > 1 && rz_sandbox_enable (0)) {
		eprintf ("Command repeat sugar disabled in sandbox mode (%s)\n", cmd);
		goto beach;
	} else {
		if (rep > INTERACTIVE_MAX_REP) {
			if (rz_cons_is_interactive ()) {
				if (!rz_cons_yesno ('n', "Are you sure to repeat this %"PFMT64d" times? (y/N)", rep)) {
					goto beach;
				}
			}
		}
	}
	// TODO: store in core->cmdtimes to speedup ?
	const char *cmdrep = core->cmdtimes ? core->cmdtimes: "";
	orep = rep;

	rz_cons_break_push (NULL, NULL);

	int ocur_enabled = core->print && core->print->cur_enabled;
	while (rep-- && *cmd) {
		if (core->print) {
			core->print->cur_enabled = false;
			if (ocur_enabled && core->seltab >= 0) {
				if (core->seltab == core->curtab) {
					core->print->cur_enabled = true;
				}
			}
		}
		if (rz_cons_is_breaked ()) {
			break;
		}
		char *cr = strdup (cmdrep);
		core->break_loop = false;
		ret = rz_core_cmd_subst_i (core, cmd, colon, (rep == orep - 1) ? &tmpseek : NULL);
		if (ret && *cmd == 'q') {
			free (cr);
			goto beach;
		}
		if (core->break_loop) {
			free (cr);
			break;
		}
		if (cr && *cr && orep > 1) {
			// XXX: do not flush here, we need rz_cons_push () and rz_cons_pop()
			rz_cons_flush ();
			// XXX: we must import register flags in C
			(void)rz_core_cmd0 (core, ".dr*");
			(void)rz_core_cmd0 (core, cr);
		}
		free (cr);
	}

	rz_cons_break_pop ();

	if (tmpseek) {
		rz_core_seek (core, orig_offset, true);
		core->tmpseek = original_tmpseek;
	}
	if (core->print) {
		core->print->cur_enabled = ocur_enabled;
	}
	if (colon && colon[1]) {
		for (++colon; *colon == ';'; colon++) {
			;
		}
		rz_core_cmd_subst (core, colon);
	} else {
		if (!*icmd) {
			rz_core_cmd_nullcallback (core);
		}
	}
beach:
	free (icmd);
	return ret;
}

static char *find_eoq(char *p) {
	for (; *p; p++) {
		if (*p == '"') {
			break;
		}
		if (*p == '\\' && p[1] == '"') {
			p++;
		}
	}
	return p;
}

static char* findSeparator(char *p) {
	char *q = strchr (p, '+');
	if (q) {
		return q;
	}
	return strchr (p, '-');
}

static void tmpenvs_free(void *item) {
	rz_sys_setenv (item, NULL);
	free (item);
}

static bool set_tmp_arch(RzCore *core, char *arch, char **tmparch) {
	rz_return_val_if_fail (tmparch, false);
	*tmparch = strdup (rz_config_get (core->config, "asm.arch"));
	rz_config_set (core->config, "asm.arch", arch);
	core->fixedarch = true;
	return true;
}

static bool set_tmp_bits(RzCore *core, int bits, char **tmpbits, int *cmd_ignbithints) {
	rz_return_val_if_fail (tmpbits, false);
	*tmpbits = strdup (rz_config_get (core->config, "asm.bits"));
	rz_config_set_i (core->config, "asm.bits", bits);
	core->fixedbits = true;
	// XXX: why?
	*cmd_ignbithints = rz_config_get_i (core->config, "anal.ignbithints");
	rz_config_set_i (core->config, "anal.ignbithints", 1);
	return true;
}

static int rz_core_cmd_subst_i(RzCore *core, char *cmd, char *colon, bool *tmpseek) {
	RzList *tmpenvs = rz_list_newf (tmpenvs_free);
	const char *quotestr = "`";
	const char *tick = NULL;
	char *ptr, *ptr2, *str;
	char *arroba = NULL;
	char *grep = NULL;
	RzIODesc *tmpdesc = NULL;
	int pamode = !core->io->va;
	int i, ret = 0, pipefd;
	bool usemyblock = false;
	int scr_html = -1;
	int scr_color = -1;
	bool eos = false;
	bool haveQuote = false;
	bool oldfixedarch = core->fixedarch;
	bool oldfixedbits = core->fixedbits;
	bool cmd_tmpseek = false;
	ut64 tmpbsz = core->blocksize;
	int cmd_ignbithints = -1;

	if (!cmd) {
		rz_list_free (tmpenvs);
		return 0;
	}
	rz_str_trim (cmd);

	char *$0 = strstr (cmd, "$(");
	if ($0) {
		char *$1 = strchr ($0 + 2, ')');
		if ($1) {
			*$0 = '`';
			*$1 = '`';
			memmove ($0 + 1, $0 + 2, strlen ($0 + 2) + 1);
		} else {
			eprintf ("Unterminated $() block\n");
		}
	}

	/* quoted / raw command */
	switch (*cmd) {
	case '.':
		if (cmd[1] == '"') { /* interpret */
			rz_list_free (tmpenvs);
			return rz_cmd_call (core->rcmd, cmd);
		}
		break;
	case '"':
		for (; *cmd; ) {
			int pipefd = -1;
			ut64 oseek = UT64_MAX;
			char *line, *p;
			haveQuote = *cmd == '"';
			if (haveQuote) {
				cmd++;
				p = *cmd ? find_eoq (cmd) : NULL;
				if (!p || !*p) {
					eprintf ("Missing \" in (%s).", cmd);
					rz_list_free (tmpenvs);
					return false;
				}
				*p++ = 0;
				if (!*p) {
					eos = true;
				}
			} else {
				char *sc = strchr (cmd, ';');
				if (sc) {
					*sc = 0;
				}
				rz_core_cmd0 (core, cmd);
				if (!sc) {
					break;
				}
				cmd = sc + 1;
				continue;
			}
			char op0 = 0;
			if (*p) {
				// workaround :D
				if (p[0] == '@') {
					p--;
				}
				while (p[1] == ';' || IS_WHITESPACE (p[1])) {
					p++;
				}
				if (p[1] == '@' || (p[1] && p[2] == '@')) {
					char *q = strchr (p + 1, '"');
					if (q) {
						op0 = *q;
						*q = 0;
					}
					haveQuote = q != NULL;
					oseek = core->offset;
					rz_core_seek (core, rz_num_math(core->num, p + 2), true);
					if (q) {
						*p = '"';
						p = q;
					} else {
						p = strchr (p + 1, ';');
					}
				}
				if (p && *p && p[1] == '>') {
					str = p + 2;
					while (*str == '>') {
						str++;
					}
					str = (char *)rz_str_trim_head_ro (str);
					rz_cons_flush ();
					const bool append = p[2] == '>';
					pipefd = rz_cons_pipe_open (str, 1, append);
				}
			}
			line = strdup (cmd);
			line = rz_str_replace (line, "\\\"", "\"", true);
			if (p && *p && p[1] == '|') {
				str = (char *)rz_str_trim_head_ro (p + 2);
				rz_core_cmd_pipe (core, cmd, str);
			} else {
				rz_cmd_call (core->rcmd, line);
			}
			free (line);
			if (oseek != UT64_MAX) {
				rz_core_seek (core, oseek, true);
			}
			if (pipefd != -1) {
				rz_cons_flush ();
				rz_cons_pipe_close (pipefd);
			}
			if (!p) {
				break;
			}
			if (eos) {
				break;
			}
			if (haveQuote) {
				if (*p == ';') {
					cmd = p + 1;
				} else {
					if (*p == '"') {
						cmd = p;
					} else {
						*p = op0;
						cmd = p;
					}
				}
			} else {
				cmd = p + 1;
			}
		}
		rz_list_free (tmpenvs);
		return true;
	case '(':
		if (cmd[1] != '*' && !strstr (cmd, ")()")) {
			rz_list_free (tmpenvs);
			return rz_cmd_call (core->rcmd, cmd);
		}
		break;
	case '?':
		if (cmd[1] == '>') {
			rz_core_cmd_help (core, help_msg_greater_sign);
			rz_list_free (tmpenvs);
			return true;
		}
	}

// TODO must honor `
	/* comments */
	if (*cmd != '#') {
		ptr = (char *)rz_str_firstbut (cmd, '#', "`\""); // TODO: use quotestr here
		if (ptr && (ptr[1] == ' ' || ptr[1] == '\t')) {
			*ptr = '\0';
		}
	}

	/* multiple commands */
	// TODO: must honor " and ` boundaries
	//ptr = strrchr (cmd, ';');
	if (*cmd != '#') {
		if (is_macro_command (cmd)) {
			ptr = find_ch_after_macro (cmd, ';');
		} else {
			ptr = (char *)rz_str_lastbut (cmd, ';', quotestr);
		}
		if (colon && ptr) {
			int ret ;
			*ptr = '\0';
			if (rz_core_cmd_subst (core, cmd) == -1) {
				rz_list_free (tmpenvs);
				return -1;
			}
			cmd = ptr + 1;
			ret = rz_core_cmd_subst (core, cmd);
			*ptr = ';';
			rz_list_free (tmpenvs);
			return ret;
			//rz_cons_flush ();
		}
	}

	// TODO must honor " and `
	/* pipe console to shell process */
	//ptr = strchr (cmd, '|');
	ptr = (char *)rz_str_lastbut (cmd, '|', quotestr);
	if (ptr) {
		if (ptr > cmd) {
			char *ch = ptr - 1;
			if (*ch == '\\') {
				memmove (ch, ptr, strlen (ptr) + 1);
				goto escape_pipe;
			}
		}
		char *ptr2 = strchr (cmd, '`');
		if (!ptr2 || (ptr2 && ptr2 > ptr)) {
			if (!tick || (tick && tick > ptr)) {
				*ptr = '\0';
				cmd = rz_str_trim_nc (cmd);
				if (!strcmp (ptr + 1, "?")) { // "|?"
					rz_core_cmd_help (core, help_msg_vertical_bar);
					rz_list_free (tmpenvs);
					return ret;
				} else if (!strncmp (ptr + 1, "H", 1)) { // "|H"
					scr_html = rz_config_get_i (core->config, "scr.html");
					rz_config_set_i (core->config, "scr.html", true);
				} else if (!strcmp (ptr + 1, "T")) { // "|T"
					scr_color = rz_config_get_i (core->config, "scr.color");
					rz_config_set_i (core->config, "scr.color", COLOR_MODE_DISABLED);
					core->cons->use_tts = true;
				} else if (!strcmp (ptr + 1, ".")) { // "|."
					ret = *cmd ? rz_core_cmdf (core, ".%s", cmd) : 0;
					rz_list_free (tmpenvs);
					return ret;
				} else if (ptr[1]) { // "| grep .."
					int value = core->num->value;
					if (*cmd) {
						rz_core_cmd_pipe (core, cmd, ptr + 1);
					} else {
						char *res = rz_io_system (core->io, ptr + 1);
						if (res) {
							rz_cons_printf ("%s\n", res);
							free (res);
						}
					}
					core->num->value = value;
					rz_list_free (tmpenvs);
					return 0;
				} else { // "|"
					scr_html = rz_config_get_i (core->config, "scr.html");
					rz_config_set_i (core->config, "scr.html", 0);
					scr_color = rz_config_get_i (core->config, "scr.color");
					rz_config_set_i (core->config, "scr.color", COLOR_MODE_DISABLED);
				}
			}
		}
	}
escape_pipe:

	// TODO must honor " and `
	/* bool conditions */
	ptr = (char *)rz_str_lastbut (cmd, '&', quotestr);
	//ptr = strchr (cmd, '&');
	while (ptr && *ptr && ptr[1] == '&') {
		*ptr = '\0';
		ret = rz_cmd_call (core->rcmd, cmd);
		if (ret == -1) {
			eprintf ("command error(%s)\n", cmd);
			if (scr_html != -1) {
				rz_config_set_i (core->config, "scr.html", scr_html);
			}
			if (scr_color != -1) {
				rz_config_set_i (core->config, "scr.color", scr_color);
			}
			rz_list_free (tmpenvs);
			return ret;
		}
		for (cmd = ptr + 2; cmd && *cmd == ' '; cmd++) {
			;
		}
		ptr = strchr (cmd, '&');
	}

	ptr = strstr (cmd, "?*");
	if (ptr && (ptr == cmd || ptr[-1] != '~')) {
		ptr[0] = 0;
		if (*cmd != '#') {
			int detail = 0;
			if (cmd < ptr && ptr[-1] == '?') {
				detail++;
				if (cmd < ptr - 1 && ptr[-2] == '?') {
					detail++;
				}
			}
			rz_cons_break_push (NULL, NULL);
			recursive_help (core, detail, cmd);
			rz_cons_break_pop ();
			rz_cons_grep_parsecmd (ptr + 2, "`");
			if (scr_html != -1) {
				rz_config_set_i (core->config, "scr.html", scr_html);
			}
			if (scr_color != -1) {
				rz_config_set_i (core->config, "scr.color", scr_color);
			}
			rz_list_free (tmpenvs);
			return 0;
		}
	}

	/* pipe console to file */
	ptr = (char *)rz_str_firstbut (cmd, '>', "\"");
	// TODO honor `
	if (ptr) {
		if (ptr > cmd) {
			char *ch = ptr - 1;
			if (*ch == '\\') {
				memmove (ch, ptr, strlen (ptr) + 1);
				goto escape_redir;
			}
		}
		if (ptr[0] && ptr[1] == '?') {
			rz_core_cmd_help (core, help_msg_greater_sign);
			rz_list_free (tmpenvs);
			return true;
		}
		int fdn = 1;
		int pipecolor = rz_config_get_i (core->config, "scr.color.pipe");
		int use_editor = false;
		int ocolor = rz_config_get_i (core->config, "scr.color");
		*ptr = '\0';
		str = ptr + 1 + (ptr[1] == '>');
		rz_str_trim (str);
		if (!*str) {
			eprintf ("No output?\n");
			goto next2;
		}
		/* rz_cons_flush() handles interactive output (to the terminal)
		 * differently (e.g. asking about too long output). This conflicts
		 * with piping to a file. Disable it while piping. */
		if (ptr > (cmd + 1) && IS_WHITECHAR (ptr[-2])) {
			char *fdnum = ptr - 1;
			if (*fdnum == 'H') { // "H>"
				scr_html = rz_config_get_i (core->config, "scr.html");
				rz_config_set_i (core->config, "scr.html", true);
				pipecolor = true;
				*fdnum = 0;
			} else {
				if (IS_DIGIT (*fdnum)) {
					fdn = *fdnum - '0';
				}
				*fdnum = 0;
			}
		}
		rz_cons_set_interactive (false);
		if (!strcmp (str, "-")) {
			use_editor = true;
			str = rz_file_temp ("dumpedit");
			rz_config_set_i (core->config, "scr.color", COLOR_MODE_DISABLED);
		}
		const bool appendResult = (ptr[1] == '>');
		if (*str == '$') {
			// pipe to alias variable
			// register output of command as an alias
			char *o = rz_core_cmd_str (core, cmd);
			if (appendResult) {
				char *oldText = rz_cmd_alias_get (core->rcmd, str, 1);
				if (oldText) {
					char *two = rz_str_newf ("%s%s", oldText, o);
					if (two) {
						rz_cmd_alias_set (core->rcmd, str, two, 1);
						free (two);
					}
				} else {
					char *n = rz_str_newf ("$%s", o);
					rz_cmd_alias_set (core->rcmd, str, n, 1);
					free (n);
				}
			} else {
				char *n = rz_str_newf ("$%s", o);
				rz_cmd_alias_set (core->rcmd, str, n, 1);
				free (n);
			}
			ret = 0;
			free (o);
		} else if (fdn > 0) {
			// pipe to file (or append)
			pipefd = rz_cons_pipe_open (str, fdn, appendResult);
			if (pipefd != -1) {
				if (!pipecolor) {
					rz_config_set_i (core->config, "scr.color", COLOR_MODE_DISABLED);
				}
				ret = rz_core_cmd_subst (core, cmd);
				rz_cons_flush ();
				rz_cons_pipe_close (pipefd);
			}
		}
		rz_cons_set_last_interactive ();
		if (!pipecolor) {
			rz_config_set_i (core->config, "scr.color", ocolor);
		}
		if (use_editor) {
			const char *editor = rz_config_get (core->config, "cfg.editor");
			if (editor && *editor) {
				rz_sys_cmdf ("%s '%s'", editor, str);
				rz_file_rm (str);
			} else {
				eprintf ("No cfg.editor configured\n");
			}
			rz_config_set_i (core->config, "scr.color", ocolor);
			free (str);
		}
		if (scr_html != -1) {
			rz_config_set_i (core->config, "scr.html", scr_html);
		}
		if (scr_color != -1) {
			rz_config_set_i (core->config, "scr.color", scr_color);
		}
		core->cons->use_tts = false;
		rz_list_free (tmpenvs);
		return ret;
	}
escape_redir:
next2:
	/* sub commands */
	ptr = strchr (cmd, '`');
	if (ptr) {
		if (ptr > cmd) {
			char *ch = ptr - 1;
			if (*ch == '\\') {
				memmove (ch, ptr, strlen (ptr) + 1);
				goto escape_backtick;
			}
		}
		bool empty = false;
		int oneline = 1;
		if (ptr[1] == '`') {
			memmove (ptr, ptr + 1, strlen (ptr));
			oneline = 0;
			empty = true;
		}
		ptr2 = strchr (ptr + 1, '`');
		if (empty) {
			/* do nothing */
		} else if (!ptr2) {
			eprintf ("parse: Missing backtick in expression.\n");
			goto fail;
		} else {
			int value = core->num->value;
			*ptr = '\0';
			*ptr2 = '\0';
			if (ptr[1] == '!') {
				str = rz_core_cmd_str_pipe (core, ptr + 1);
			} else {
				// Color disabled when doing backticks ?e `pi 1`
				int ocolor = rz_config_get_i (core->config, "scr.color");
				rz_config_set_i (core->config, "scr.color", 0);
				core->cmd_in_backticks = true;
				str = rz_core_cmd_str (core, ptr + 1);
				core->cmd_in_backticks = false;
				rz_config_set_i (core->config, "scr.color", ocolor);
			}
			if (!str) {
				goto fail;
			}
			// ignore contents if first char is pipe or comment
			if (*str == '|' || *str == '*') {
				eprintf ("rz_core_cmd_subst_i: invalid backticked command\n");
				free (str);
				goto fail;
			}
			if (oneline && str) {
				for (i = 0; str[i]; i++) {
					if (str[i] == '\n') {
						str[i] = ' ';
					}
				}
			}
			str = rz_str_append (str, ptr2 + 1);
			cmd = rz_str_append (strdup (cmd), str);
			core->num->value = value;
			ret = rz_core_cmd_subst (core, cmd);
			free (cmd);
			if (scr_html != -1) {
				rz_config_set_i (core->config, "scr.html", scr_html);
			}
			free (str);
			rz_list_free (tmpenvs);
			return ret;
		}
	}
escape_backtick:
	// TODO must honor " and `
	if (*cmd != '"' && *cmd) {
		const char *s = strstr (cmd, "~?");
		if (s) {
			bool showHelp = false;
			if (cmd == s) {
				// ~?
				// ~??
				showHelp = true;
			} else {
				// pd~?
				// pd~??
				if (!strcmp (s, "~??")) {
					showHelp = true;
				}
			}
			if (showHelp) {
				rz_cons_grep_help ();
				rz_list_free (tmpenvs);
				return true;
			}
		}
	}
	if (*cmd != '.') {
		grep = rz_cons_grep_strip (cmd, quotestr);
	}

	/* temporary seek commands */
	// if (*cmd != '(' && *cmd != '"') {
	if (*cmd != '"') {
		ptr = strchr (cmd, '@');
		if (ptr == cmd + 1 && *cmd == '?') {
			ptr = NULL;
		}
	} else {
		ptr = NULL;
	}

	cmd_tmpseek = core->tmpseek = ptr != NULL;
	int rc = 0;
	if (ptr) {
		char *f, *ptr2 = strchr (ptr + 1, '!');
		ut64 addr = core->offset;
		bool addr_is_set = false;
		char *tmpbits = NULL;
		const char *offstr = NULL;
		bool is_bits_set = false;
		bool is_arch_set = false;
		char *tmpeval = NULL;
		char *tmpasm = NULL;
		bool flgspc_changed = false;
		int tmpfd = -1;
		size_t sz;
		int len;
		ut8 *buf;

		*ptr++ = '\0';
repeat_arroba:
		arroba = (ptr[0] && ptr[1] && ptr[2])?
				 strchr (ptr + 2, '@'): NULL;
		if (arroba) {
			*arroba = 0;
		}

		for (; *ptr == ' '; ptr++) {
			//nothing to see here
		}
		if (*ptr && ptr[1] == ':') {
			/* do nothing here */
		} else {
			ptr--;
		}

		rz_str_trim_tail (ptr);

		if (ptr[1] == '?') {
			rz_core_cmd_help (core, help_msg_at);
		} else if (ptr[1] == '%') { // "@%"
			char *k = strdup (ptr + 2);
			char *v = strchr (k, '=');
			if (v) {
				*v++ = 0;
				rz_sys_setenv (k, v);
				rz_list_append (tmpenvs, k);
			} else {
				free (k);
			}
		} else if (ptr[1] == '.') { // "@."
			if (ptr[2] == '.') { // "@.."
				if (ptr[3] == '.') { // "@..."
					ut64 addr = rz_num_tail (core->num, core->offset, ptr + 4);
					rz_core_block_size (core, RZ_ABS ((st64)addr - (st64)core->offset));
					goto fuji;
				} else {
					addr = rz_num_tail (core->num, core->offset, ptr + 3);
					rz_core_seek (core, addr, true);
					cmd_tmpseek = core->tmpseek = true;
					goto fuji;
				}
			} else {
				// WAT DU
				eprintf ("TODO: what do you expect for @. import offset from file maybe?\n");
			}
		} else if (ptr[0] && ptr[1] == ':' && ptr[2]) {
			switch (ptr[0]) {
			case 'F': // "@F:" // temporary flag space
				flgspc_changed = rz_flag_space_push (core->flags, ptr + 2);
				break;
			case 'B': // "@B:#" // seek to the last instruction in current bb
				{
					int index = (int)rz_num_math (core->num, ptr + 2);
					RzAnalBlock *bb = rz_anal_bb_from_offset (core->anal, core->offset);
					if (bb) {
						// handle negative indices
						if (index < 0) {
							index = bb->ninstr + index;
						}

						if (index >= 0 && index < bb->ninstr) {
							ut16 inst_off = rz_anal_bb_offset_inst (bb, index);
							rz_core_seek (core, bb->addr + inst_off, true);
							cmd_tmpseek = core->tmpseek = true;
						} else {
							eprintf ("The current basic block has %d instructions\n", bb->ninstr);
						}
					} else {
						eprintf ("Can't find a basic block for 0x%08"PFMT64x"\n", core->offset);
					}
					break;
				}
				break;
			case 'f': // "@f:" // slurp file in block
				f = rz_file_slurp (ptr + 2, &sz);
				if (f) {
					{
						RBuffer *b = rz_buf_new_with_bytes ((const ut8*)f, (ut64)sz);
						RzIODesc *d = rz_io_open_buffer (core->io, b, RZ_PERM_RWX, 0);
						if (d) {
							if (tmpdesc) {
								rz_io_desc_close (tmpdesc);
							}
							tmpdesc = d;
							if (pamode) {
								rz_config_set_i (core->config, "io.va", 1);
							}
							rz_io_map_new (core->io, d->fd, d->perm, 0, core->offset, rz_buf_size (b));
						}
					}
				} else {
					eprintf ("cannot open '%s'\n", ptr + 3);
				}
				break;
			case 'r': // "@r:" // regname
				if (ptr[1] == ':') {
					ut64 regval;
					char *mander = strdup (ptr + 2);
					char *sep = findSeparator (mander);
					if (sep) {
						char ch = *sep;
						*sep = 0;
						regval = rz_debug_reg_get (core->dbg, mander);
						*sep = ch;
						char *numexpr = rz_str_newf ("0x%"PFMT64x"%s", regval, sep);
						regval = rz_num_math (core->num, numexpr);
						free (numexpr);
					} else {
						regval = rz_debug_reg_get (core->dbg, ptr + 2);
					}
					rz_core_seek (core, regval, true);
					cmd_tmpseek = core->tmpseek = true;
					free (mander);
				}
				break;
			case 'b': // "@b:" // bits
				is_bits_set = set_tmp_bits (core, rz_num_math (core->num, ptr + 2), &tmpbits, &cmd_ignbithints);
				break;
			case 'i': // "@i:"
				{
					ut64 addr = rz_num_math (core->num, ptr + 2);
					if (addr) {
						rz_core_cmdf (core, "so %s", ptr + 2);
						cmd_tmpseek = core->tmpseek = true;
					}
				}
				break;
			case 'e': // "@e:"
				{
					char *cmd = parse_tmp_evals (core, ptr + 2);
					if (!tmpeval) {
						tmpeval = cmd;
					} else {
						tmpeval = rz_str_prepend (tmpeval, cmd);
						free (cmd);
					}
				}
				break;
			case 'v': // "@v:" // value (honors asm.bits and cfg.bigendian)
				if (ptr[1] == ':') {
					ut8 buf[8] = {0};
					ut64 v = rz_num_math (core->num, ptr + 2);
					int be = rz_config_get_i (core->config, "cfg.bigendian");
					int bi = rz_config_get_i (core->config, "asm.bits");
					if (bi == 64) {
						rz_write_ble64 (buf, v, be);
						len = 8;
					} else {
						rz_write_ble32 (buf, v, be);
						len = 4;
					}
					rz_core_block_size (core, RZ_ABS (len));
					RBuffer *b = rz_buf_new_with_bytes (buf, len);
					RzIODesc *d = rz_io_open_buffer (core->io, b, RZ_PERM_RWX, 0);
					if (d) {
						if (tmpdesc) {
							rz_io_desc_close (tmpdesc);
						}
						tmpdesc = d;
						if (pamode) {
							rz_config_set_i (core->config, "io.va", 1);
						}
						rz_io_map_new (core->io, d->fd, d->perm, 0, core->offset, rz_buf_size (b));
						rz_core_block_size (core, len);
						rz_core_block_read (core);
					}
				} else {
					eprintf ("Invalid @v: syntax\n");
				}
				break;
			case 'x': // "@x:" // hexpairs
				if (ptr[1] == ':') {
					buf = malloc (strlen (ptr + 2) + 1);
					if (buf) {
						len = rz_hex_str2bin (ptr + 2, buf);
						rz_core_block_size (core, RZ_ABS (len));
						if (len > 0) {
							RBuffer *b = rz_buf_new_with_bytes (buf, len);
							RzIODesc *d = rz_io_open_buffer (core->io, b, RZ_PERM_RWX, 0);
							if (d) {
								if (tmpdesc) {
									rz_io_desc_close (tmpdesc);
								}
								tmpdesc = d;
								if (pamode) {
									rz_config_set_i (core->config, "io.va", 1);
								}
								rz_io_map_new (core->io, d->fd, d->perm, 0, core->offset, rz_buf_size (b));
								rz_core_block_size (core, len);
								rz_core_block_read (core);
							}
						} else {
							eprintf ("Error: Invalid hexpairs for @x:\n");
						}
						free (buf);
					} else {
						eprintf ("cannot allocate\n");
					}
				} else {
					eprintf ("Invalid @x: syntax\n");
				}
				break;
			case 'k': // "@k"
				 {
					char *out = sdb_querys (core->sdb, NULL, 0, ptr + ((ptr[1])? 2: 1));
					if (out) {
						rz_core_seek (core, rz_num_math(core->num, out), true);
						free (out);
						usemyblock = true;
					}
				 }
				break;
			case 'o': // "@o:3"
				if (ptr[1] == ':') {
					tmpfd = core->io->desc ? core->io->desc->fd : -1;
					rz_io_use_fd (core->io, atoi (ptr + 2));
				}
				break;
			case 'a': // "@a:"
				if (ptr[1] == ':') {
					char *q = strchr (ptr + 2, ':');
					if (q) {
						*q++ = 0;
						int bits = rz_num_math (core->num, q);
						is_bits_set = set_tmp_bits (core, bits, &tmpbits, &cmd_ignbithints);
					}
					is_arch_set = set_tmp_arch (core, ptr + 2, &tmpasm);
				} else {
					eprintf ("Usage: pd 10 @a:arm:32\n");
				}
				break;
			case 's': // "@s:" // wtf syntax
				{
					len = strlen (ptr + 2);
					rz_core_block_size (core, len);
					const ut8 *buf = (const ut8*)rz_str_trim_head_ro (ptr + 2);

					if (len > 0) {
						RBuffer *b = rz_buf_new_with_bytes (buf, len);
						RzIODesc *d = rz_io_open_buffer (core->io, b, RZ_PERM_RWX, 0);
						if (!core->io->va) {
							rz_config_set_i (core->config, "io.va", 1);
						}
						if (d) {
							if (tmpdesc) {
								rz_io_desc_close (tmpdesc);
							}
							tmpdesc = d;
							if (pamode) {
								rz_config_set_i (core->config, "io.va", 1);
							}
							rz_io_map_new (core->io, d->fd, d->perm, 0, core->offset, rz_buf_size (b));
							rz_core_block_size (core, len);
							// rz_core_block_read (core);
						}
					}
				}
break;
			default:
				goto ignore;
			}
			*ptr = '@';
			/* trim whitespaces before the @ */
			/* Fixes pd @x:9090 */
			char *trim = ptr - 2;
			while (trim > cmd) {
				if (!IS_WHITESPACE (*trim)) {
					break;
				}
				*trim = 0;
				trim--;
			}
			goto next_arroba;
		}
ignore:
		rz_str_trim_head (ptr + 1);
		cmd = rz_str_trim_nc (cmd);
		if (ptr2) {
			if (strlen (ptr + 1) == 13 && strlen (ptr2 + 1) == 6 &&
				!memcmp (ptr + 1, "0x", 2) &&
				!memcmp (ptr2 + 1, "0x", 2)) {
				/* 0xXXXX:0xYYYY */
			} else if (strlen (ptr + 1) == 9 && strlen (ptr2 + 1) == 4) {
				/* XXXX:YYYY */
			} else {
				*ptr2 = '\0';
				if (!ptr2[1]) {
					goto fail;
				}
				rz_core_block_size (
					core, rz_num_math (core->num, ptr2 + 1));
			}
		}

		rz_str_trim_head (ptr + 1);
		offstr = ptr + 1;

		addr = (*offstr == '{')? core->offset: rz_num_math (core->num, offstr);
		addr_is_set = true;

		if (isalpha ((ut8)ptr[1]) && !addr) {
			if (!rz_flag_get (core->flags, ptr + 1)) {
				eprintf ("Invalid address (%s)\n", ptr + 1);
				goto fail;
			}
		} else {
			char ch = *offstr;
			if (ch == '-' || ch == '+') {
				addr = core->offset + addr;
			}
		}
		// remap thhe tmpdesc if any
		if (addr) {
			RzIODesc *d = tmpdesc;
			if (d) {
				rz_io_map_new (core->io, d->fd, d->perm, 0, addr, rz_io_desc_size (d));
			}
		}
next_arroba:
		if (arroba) {
			ptr = arroba + 1;
			*arroba = '@';
			arroba = NULL;
			goto repeat_arroba;
		}
		core->fixedblock = !!tmpdesc;
		if (core->fixedblock) {
			rz_core_block_read (core);
		}
		if (ptr[1] == '@') {
			if (ptr[2] == '@') {
				char *rule = ptr + 3;
				while (*rule && *rule == ' ') {
					rule++;
				}
				ret = rz_core_cmd_foreach3 (core, cmd, rule);
			} else {
				ret = rz_core_cmd_foreach (core, cmd, ptr + 2);
			}
		} else {
			bool tmpseek = false;
			const char *fromvars[] = { "anal.from", "diff.from", "graph.from", "search.from", "zoom.from", NULL };
			const char *tovars[] = { "anal.to", "diff.to", "graph.to", "search.to", "zoom.to", NULL };
			ut64 curfrom[RZ_ARRAY_SIZE (fromvars) - 1], curto[RZ_ARRAY_SIZE (tovars) - 1];

			// "@{A B}"
			if (ptr[1] == '{') {
				char *range = ptr + 2;
				char *p = strchr (range, ' ');
				if (!p) {
					eprintf ("Usage: / ABCD @{0x1000 0x3000}\n");
					eprintf ("Run command and define the following vars:\n");
					eprintf (" (anal|diff|graph|search|zoom).{from,to}\n");
					free (tmpeval);
					free (tmpasm);
					free (tmpbits);
					goto fail;
				}
				char *arg = p + 1;
				int arg_len = strlen (arg);
				if (arg_len > 0) {
					arg[arg_len - 1] = 0;
				}
				*p = '\x00';
				ut64 from = rz_num_math (core->num, range);
				ut64 to = rz_num_math (core->num, arg);
				// save current ranges
				for (i = 0; fromvars[i]; i++) {
					curfrom[i] = rz_config_get_i (core->config, fromvars[i]);
				}
				for (i = 0; tovars[i]; i++) {
					curto[i] = rz_config_get_i (core->config, tovars[i]);
				}
				// set new ranges
				for (i = 0; fromvars[i]; i++) {
					rz_config_set_i (core->config, fromvars[i], from);
				}
				for (i = 0; tovars[i]; i++) {
					rz_config_set_i (core->config, tovars[i], to);
				}
				tmpseek = true;
			}
			if (usemyblock) {
				if (addr_is_set) {
					core->offset = addr;
				}
				ret = rz_cmd_call (core->rcmd, rz_str_trim_head_ro (cmd));
			} else {
				if (addr_is_set) {
					if (ptr[1]) {
						rz_core_seek (core, addr, true);
						rz_core_block_read (core);
					}
				}
				ret = rz_cmd_call (core->rcmd, rz_str_trim_head_ro (cmd));

			}
			if (tmpseek) {
				// restore ranges
				for (i = 0; fromvars[i]; i++) {
					rz_config_set_i (core->config, fromvars[i], curfrom[i]);
				}
				for (i = 0; tovars[i]; i++) {
					rz_config_set_i (core->config, tovars[i], curto[i]);
				}
			}
		}
		if (ptr2) {
			*ptr2 = '!';
			rz_core_block_size (core, tmpbsz);
		}
		if (is_arch_set) {
			core->fixedarch = oldfixedarch;
			rz_config_set (core->config, "asm.arch", tmpasm);
			RZ_FREE (tmpasm);
		}
		if (tmpfd != -1) {
			// TODO: reuse tmpfd instead of
			rz_io_use_fd (core->io, tmpfd);
		}
		if (tmpdesc) {
			if (pamode) {
				rz_config_set_i (core->config, "io.va", 0);
			}
			rz_io_desc_close (tmpdesc);
			tmpdesc = NULL;
		}
		if (is_bits_set) {
			rz_config_set (core->config, "asm.bits", tmpbits);
			core->fixedbits = oldfixedbits;
		}
		if (tmpbsz != core->blocksize) {
			rz_core_block_size (core, tmpbsz);
		}
		if (tmpeval) {
			rz_core_cmd0 (core, tmpeval);
			RZ_FREE (tmpeval);
		}
		if (flgspc_changed) {
			rz_flag_space_pop (core->flags);
		}
		*ptr = '@';
		rc = ret;
		goto beach;
	}
fuji:
	if (cmd) {
		rz_str_trim_head (cmd);
		rc = rz_cmd_call (core->rcmd, cmd);
	} else {
		rc = false;
	}
beach:
	if (grep) {
		char *old_grep = grep;
		grep = unescape_special_chars (old_grep, SPECIAL_CHARS_REGULAR);
		free (old_grep);
	}
	rz_cons_grep_process (grep);
	if (scr_html != -1) {
		rz_cons_flush ();
		rz_config_set_i (core->config, "scr.html", scr_html);
	}
	if (scr_color != -1) {
		rz_config_set_i (core->config, "scr.color", scr_color);
	}
	rz_list_free (tmpenvs);
	if (tmpdesc) {
		rz_io_desc_close (tmpdesc);
		tmpdesc = NULL;
	}
	core->fixedarch = oldfixedarch;
	core->fixedbits = oldfixedbits;
	if (tmpseek) {
		*tmpseek = cmd_tmpseek;
	}
	if (cmd_ignbithints != -1) {
		rz_config_set_i (core->config, "anal.ignbithints", cmd_ignbithints);
	}
	return rc;
fail:
	rc = -1;
	goto beach;
}

struct exec_command_t {
	RzCore *core;
	const char *cmd;
};

static bool copy_into_flagitem_list(RzFlagItem *flg, void *u) {
	RzFlagItem *fi = rz_mem_dup (flg, sizeof (RzFlagItem));
	rz_list_append (u, fi);
	return true;
}

static void foreach_pairs(RzCore *core, const char *cmd, const char *each) {
	const char *arg;
	int pair = 0;
	for (arg = each ; ; ) {
		char *next = strchr (arg, ' ');
		if (next) {
			*next = 0;
		}
		if (arg && *arg) {
			ut64 n = rz_num_get (NULL, arg);
			if (pair%2) {
				rz_core_block_size (core, n);
				rz_core_cmd0 (core, cmd);
			} else {
				rz_core_seek (core, n, true);
			}
			pair++;
		}
		if (!next) {
			break;
		}
		arg = next + 1;
	}
}

RZ_API int rz_core_cmd_foreach3(RzCore *core, const char *cmd, char *each) { // "@@@"
	RzDebug *dbg = core->dbg;
	RzList *list, *head;
	RzListIter *iter;
	int i;
	const char *filter = NULL;

	if (each[0] && each[1] == ':') {
		filter = each + 2;
	}

	switch (each[0]) {
	case '=':
		foreach_pairs (core, cmd, each + 1);
		break;
	case '?':
		rz_core_cmd_help (core, help_msg_at_at_at);
		break;
	case 'c':
		if (filter) {
			char *arg = rz_core_cmd_str (core, filter);
			foreach_pairs (core, cmd, arg);
			free (arg);
		} else {
			eprintf ("Usage: @@@c:command   # same as @@@=`command`\n");
		}
		break;
	case 'C': {
		char *glob = filter ? rz_str_trim_dup (filter): NULL;
		RIntervalTreeIter it;
		RzAnalMetaItem *meta;
		rz_interval_tree_foreach (&core->anal->meta, it, meta) {
			if (meta->type != RZ_META_TYPE_COMMENT) {
				continue;
			}
			if (!glob || (meta->str && rz_str_glob (meta->str, glob))) {
				rz_core_seek (core, rz_interval_tree_iter_get (&it)->start, true);
				rz_core_cmd0 (core, cmd);
			}
		}
		free (glob);
		break;
	}
	case 'm':
		{
			int fd = rz_io_fd_get_current (core->io);
			// only iterate maps of current fd
			RzList *maps = rz_io_map_get_for_fd (core->io, fd);
			RzIOMap *map;
			if (maps) {
				RzListIter *iter;
				rz_list_foreach (maps, iter, map) {
					rz_core_seek (core, map->itv.addr, true);
					rz_core_block_size (core, map->itv.size);
					rz_core_cmd0 (core, cmd);
				}
				rz_list_free (maps);
			}
		}
		break;
	case 'M':
		if (dbg && dbg->h && dbg->maps) {
			RzDebugMap *map;
			rz_list_foreach (dbg->maps, iter, map) {
				rz_core_seek (core, map->addr, true);
				//rz_core_block_size (core, map->size);
				rz_core_cmd0 (core, cmd);
			}
		}
		break;
	case 't':
		// iterate over all threads
		if (dbg && dbg->h && dbg->h->threads) {
			int origpid = dbg->pid;
			RzDebugPid *p;
			list = dbg->h->threads (dbg, dbg->pid);
			if (!list) {
				return false;
			}
			rz_list_foreach (list, iter, p) {
				rz_core_cmdf (core, "dp %d", p->pid);
				rz_cons_printf ("PID %d\n", p->pid);
				rz_core_cmd0 (core, cmd);
			}
			rz_core_cmdf (core, "dp %d", origpid);
			rz_list_free (list);
		}
		break;
	case 'r': // @@@r
		{
			ut64 offorig = core->offset;
			for (i = 0; i < RZ_REG_TYPE_LAST; i++) {
				RzRegItem *item;
				ut64 value;
				head = rz_reg_get_list (core->dbg->reg, i);
				if (!head) {
					continue;
				}
				RzList *list = rz_list_newf (free);
				rz_list_foreach (head, iter, item) {
					if (item->size != core->anal->bits) {
						continue;
					}
					if (item->type != i) {
						continue;
					}
					rz_list_append (list, strdup (item->name));
				}
				const char *item_name;
				rz_list_foreach (list, iter, item_name) {
					value = rz_reg_getv (core->dbg->reg, item_name);
					rz_core_seek (core, value, true);
					rz_cons_printf ("%s: ", item_name);
					rz_core_cmd0 (core, cmd);
				}
				rz_list_free (list);
			}
			rz_core_seek (core, offorig, true);
		}
		break;
	case 'i': // @@@i
		{
			RBinImport *imp;
			ut64 offorig = core->offset;
			list = rz_bin_get_imports (core->bin);
			RzList *lost = rz_list_newf (free);
			rz_list_foreach (list, iter, imp) {
				char *impflag = rz_str_newf ("sym.imp.%s", imp->name);
				ut64 addr = rz_num_math (core->num, impflag);
				ut64 *n = RZ_NEW (ut64);
				*n = addr;
				rz_list_append (lost, n);
				free (impflag);
			}
			ut64 *naddr;
			rz_list_foreach (lost, iter, naddr) {
				ut64 addr = *naddr;
				if (addr && addr != UT64_MAX) {
					rz_core_seek (core, addr, true);
					rz_core_cmd0 (core, cmd);
				}
			}
			rz_core_seek (core, offorig, true);
			rz_list_free (lost);
		}
		break;
	case 'S': // "@@@S"
		{
			RBinObject *obj = rz_bin_cur_object (core->bin);
			if (obj) {
				ut64 offorig = core->offset;
				ut64 bszorig = core->blocksize;
				RBinSection *sec;
				RzListIter *iter;
				rz_list_foreach (obj->sections, iter, sec) {
					rz_core_seek (core, sec->vaddr, true);
					rz_core_block_size (core, sec->vsize);
					rz_core_cmd0 (core, cmd);
				}
				rz_core_block_size (core, bszorig);
				rz_core_seek (core, offorig, true);
			}
		}
#if ATTIC
		if (each[1] == 'S') {
			RzListIter *it;
			RBinSection *sec;
			RBinObject *obj = rz_bin_cur_object (core->bin);
			int cbsz = core->blocksize;
			rz_list_foreach (obj->sections, it, sec){
				ut64 addr = sec->vaddr;
				ut64 size = sec->vsize;
				// TODO:
				//if (RZ_BIN_SCN_EXECUTABLE & sec->perm) {
				//	continue;
				//}
				rz_core_seek_size (core, addr, size);
				rz_core_cmd (core, cmd, 0);
			}
			rz_core_block_size (core, cbsz);
		}
#endif
		break;
	case 's':
		if (each[1] == 't') { // strings
			list = rz_bin_get_strings (core->bin);
			if (list) {
				ut64 offorig = core->offset;
				ut64 obs = core->blocksize;
				RBinString *s;
				RzList *lost = rz_list_newf (free);
				rz_list_foreach (list, iter, s) {
					RBinString *bs = rz_mem_dup (s, sizeof (RBinString));
					rz_list_append (lost, bs);
				}
				rz_list_foreach (lost, iter, s) {
					rz_core_block_size (core, s->size);
					rz_core_seek (core, s->vaddr, true);
					rz_core_cmd0 (core, cmd);
				}
				rz_core_block_size (core, obs);
				rz_core_seek (core, offorig, true);
				rz_list_free (lost);
			}
		} else {
			// symbols
			RBinSymbol *sym;
			ut64 offorig = core->offset;
			ut64 obs = core->blocksize;
			list = rz_bin_get_symbols (core->bin);
			rz_cons_break_push (NULL, NULL);
			RzList *lost = rz_list_newf (free);
			rz_list_foreach (list, iter, sym) {
				RBinSymbol *bs = rz_mem_dup (sym, sizeof (RBinSymbol));
				rz_list_append (lost, bs);
			}
			rz_list_foreach (lost, iter, sym) {
				if (rz_cons_is_breaked ()) {
					break;
				}
				rz_core_block_size (core, sym->size);
				rz_core_seek (core, sym->vaddr, true);
				rz_core_cmd0 (core, cmd);
			}
			rz_cons_break_pop ();
			rz_list_free (lost);
			rz_core_block_size (core, obs);
			rz_core_seek (core, offorig, true);
		}
		break;
	case 'f': // flags
		{
		// TODO: honor ^C
			char *glob = filter? rz_str_trim_dup (filter): NULL;
			ut64 off = core->offset;
			ut64 obs = core->blocksize;
			RzList *flags = rz_list_newf (free);
			rz_flag_foreach_glob (core->flags, glob, copy_into_flagitem_list, flags);
			RzListIter *iter;
			RzFlagItem *f;
			rz_list_foreach (flags, iter, f) {
				rz_core_block_size (core, f->size);
				rz_core_seek (core, f->offset, true);
				rz_core_cmd0 (core, cmd);
			}
			rz_core_seek (core, off, false);
			rz_core_block_size (core, obs);
			free (glob);
		}
		break;
	case 'F': // functions
		{
			ut64 obs = core->blocksize;
			ut64 offorig = core->offset;
			RzAnalFunction *fcn;
			list = core->anal->fcns;
			rz_cons_break_push (NULL, NULL);
			rz_list_foreach (list, iter, fcn) {
				if (rz_cons_is_breaked ()) {
					break;
				}
				if (!filter || rz_str_glob (fcn->name, filter)) {
					rz_core_seek (core, fcn->addr, true);
					rz_core_block_size (core, rz_anal_function_linear_size (fcn));
					rz_core_cmd0 (core, cmd);
				}
			}
			rz_cons_break_pop ();
			rz_core_block_size (core, obs);
			rz_core_seek (core, offorig, true);
		}
		break;
	case 'b':
		{
			RzAnalFunction *fcn = rz_anal_get_fcn_in (core->anal, core->offset, 0);
			ut64 offorig = core->offset;
			ut64 obs = core->blocksize;
			if (fcn) {
				RzListIter *iter;
				RzAnalBlock *bb;
				rz_list_foreach (fcn->bbs, iter, bb) {
					rz_core_seek (core, bb->addr, true);
					rz_core_block_size (core, bb->size);
					rz_core_cmd0 (core, cmd);
				}
				rz_core_block_size (core, obs);
				rz_core_seek (core, offorig, true);
			}
		}
		break;
	}
	return 0;
}

static void foreachOffset(RzCore *core, const char *_cmd, const char *each) {
	char *cmd = strdup (_cmd);
	char *nextLine = NULL;
	ut64 addr;
	/* foreach list of items */
	while (each) {
		// skip spaces
		while (*each == ' ') {
			each++;
		}
		// stahp if empty string
		if (!*each) {
			break;
		}
		// find newline
		char *nl = strchr (each, '\n');
		if (nl) {
			*nl = 0;
			nextLine = nl + 1;
		} else {
			nextLine = NULL;
		}
		// chop comment in line
		nl = strchr (each, '#');
		if (nl) {
			*nl = 0;
		}
		// space separated numbers
		while (each && *each) {
			// find spaces
			while (*each == ' ') {
				each++;
			}
			char *str = strchr (each, ' ');
			if (str) {
				*str = '\0';
				addr = rz_num_math (core->num, each);
				*str = ' ';
				each = str + 1;
			} else {
				if (!*each) {
					break;
				}
				addr = rz_num_math (core->num, each);
				each = NULL;
			}
			rz_core_seek (core, addr, true);
			rz_core_cmd (core, cmd, 0);
			rz_cons_flush ();
		}
		each = nextLine;
	}
	free (cmd);
}

RZ_API int rz_core_cmd_foreach(RzCore *core, const char *cmd, char *each) {
	int i, j;
	char ch;
	char *word = NULL;
	char *str, *ostr = NULL;
	RzListIter *iter;
	RzFlagItem *flag;
	ut64 oseek, addr;

	for (; *cmd == ' '; cmd++) {
		;
	}

	oseek = core->offset;
	ostr = str = strdup (each);
	rz_cons_break_push (NULL, NULL); //pop on return
	switch (each[0]) {
	case '/': // "@@/"
		{
		char *cmdhit = strdup (rz_config_get (core->config, "cmd.hit"));
		rz_config_set (core->config, "cmd.hit", cmd);
		rz_core_cmd0 (core, each);
		rz_config_set (core->config, "cmd.hit", cmdhit);
		free (cmdhit);
		}
		free (ostr);
		return 0;
	case '?': // "@@?"
		rz_core_cmd_help (core, help_msg_at_at);
		break;
	case 'b': // "@@b" - function basic blocks
		{
			RzListIter *iter;
			RzAnalBlock *bb;
			RzAnalFunction *fcn = rz_anal_get_function_at (core->anal, core->offset);
			int bs = core->blocksize;
			if (fcn) {
				rz_list_sort (fcn->bbs, bb_cmp);
				rz_list_foreach (fcn->bbs, iter, bb) {
					rz_core_block_size (core, bb->size);
					rz_core_seek (core, bb->addr, true);
					rz_core_cmd (core, cmd, 0);
					if (rz_cons_is_breaked ()) {
						break;
					}
				}
			}
			rz_core_block_size (core, bs);
			goto out_finish;
		}
		break;
	case 's': // "@@s" - sequence
		{
			char *str = each + 1;
			if (*str == ':' || *str == ' ') {
				str++;
			}
			int count = rz_str_split (str, ' ');
			if (count == 3) {
				ut64 cur;
				ut64 from = rz_num_math (core->num, rz_str_word_get0 (str, 0));
				ut64 to = rz_num_math (core->num, rz_str_word_get0 (str, 1));
				ut64 step = rz_num_math (core->num, rz_str_word_get0 (str, 2));
				for (cur = from; cur <= to; cur += step) {
					(void) rz_core_seek (core, cur, true);
					rz_core_cmd (core, cmd, 0);
					if (rz_cons_is_breaked ()) {
						break;
					}
				}
			} else {
				eprintf ("Usage: cmd @@s:from to step\n");
			}
			goto out_finish;
		}
		break;
	case 'i': // "@@i" - function instructions
		{
			RzListIter *iter;
			RzAnalBlock *bb;
			int i;
			RzAnalFunction *fcn = rz_anal_get_function_at (core->anal, core->offset);
			if (fcn) {
				rz_list_sort (fcn->bbs, bb_cmp);
				rz_list_foreach (fcn->bbs, iter, bb) {
					for (i = 0; i < bb->op_pos_size; i++) {
						ut64 addr = bb->addr + bb->op_pos[i];
						rz_core_seek (core, addr, true);
						rz_core_cmd (core, cmd, 0);
						if (rz_cons_is_breaked ()) {
							break;
						}
					}
				}
			}
			goto out_finish;
		}
		break;
	case 'f': // "@@f"
		if (each[1] == ':') {
			RzAnalFunction *fcn;
			RzListIter *iter;
			if (core->anal) {
				rz_list_foreach (core->anal->fcns, iter, fcn) {
					if (each[2] && strstr (fcn->name, each + 2)) {
						rz_core_seek (core, fcn->addr, true);
						rz_core_cmd (core, cmd, 0);
						if (rz_cons_is_breaked ()) {
							break;
						}
					}
				}
			}
			goto out_finish;
		} else {
			RzAnalFunction *fcn;
			RzListIter *iter;
			if (core->anal) {
				RzConsGrep grep = core->cons->context->grep;
				rz_list_foreach (core->anal->fcns, iter, fcn) {
					char *buf;
					rz_core_seek (core, fcn->addr, true);
					rz_cons_push ();
					rz_core_cmd (core, cmd, 0);
					buf = (char *)rz_cons_get_buffer ();
					if (buf) {
						buf = strdup (buf);
					}
					rz_cons_pop ();
					rz_cons_strcat (buf);
					free (buf);
					if (rz_cons_is_breaked ()) {
						break;
					}
				}
				core->cons->context->grep = grep;
			}
			goto out_finish;
		}
		break;
	case 't': // "@@t"
		{
			RzDebugPid *p;
			int pid = core->dbg->pid;
			if (core->dbg->h && core->dbg->h->pids) {
				RzList *list = core->dbg->h->pids (core->dbg, RZ_MAX (0, pid));
				rz_list_foreach (list, iter, p) {
					rz_cons_printf ("# PID %d\n", p->pid);
					rz_debug_select (core->dbg, p->pid, p->pid);
					rz_core_cmd (core, cmd, 0);
					rz_cons_newline ();
				}
				rz_list_free (list);
			}
			rz_debug_select (core->dbg, pid, pid);
			goto out_finish;
		}
		break;
	case 'c': // "@@c:"
		if (each[1] == ':') {
			char *arg = rz_core_cmd_str (core, each + 2);
			if (arg) {
				foreachOffset (core, cmd, arg);
				free (arg);
			}
		}
		break;
	case '=': // "@@="
		foreachOffset (core, cmd, str + 1);
		break;
	case 'd': // "@@d"
		if (each[1] == 'b' && each[2] == 't') {
			ut64 oseek = core->offset;
			RzDebugFrame *frame;
			RzListIter *iter;
			RzList *list;
			list = rz_debug_frames (core->dbg, UT64_MAX);
			i = 0;
			rz_list_foreach (list, iter, frame) {
				switch (each[3]) {
				case 'b':
					rz_core_seek (core, frame->bp, true);
					break;
				case 's':
					rz_core_seek (core, frame->sp, true);
					break;
				default:
				case 'a':
					rz_core_seek (core, frame->addr, true);
					break;
				}
				rz_core_cmd (core, cmd, 0);
				rz_cons_newline ();
				i++;
			}
			rz_core_seek (core, oseek, false);
			rz_list_free (list);
		} else {
			eprintf("Invalid for-each statement. Use @@=dbt[abs]\n");
		}
		break;
	case 'k': // "@@k"
		/* foreach list of items */
		{
		char *out = sdb_querys (core->sdb, NULL, 0, str + ((str[1])? 2: 1));
		if (out) {
			each = out;
			do {
				while (*each == ' ') {
					each++;
				}
				if (!*each) {
					break;
				}
				str = strchr (each, ' ');
				if (str) {
					*str = '\0';
					addr = rz_num_math (core->num, each);
					*str = ' ';
				} else {
					addr = rz_num_math (core->num, each);
				}
				//eprintf ("; 0x%08"PFMT64x":\n", addr);
				each = str + 1;
				rz_core_seek (core, addr, true);
				rz_core_cmd (core, cmd, 0);
				rz_cons_flush ();
			} while (str != NULL);
			free (out);
		}
		}
		break;
	case '.': // "@@."
		if (each[1] == '(') {
			char cmd2[1024];
			// XXX what's this 999 ?
			i = 0;
			for (core->rcmd->macro.counter = 0; i < 999; core->rcmd->macro.counter++) {
				if (rz_cons_is_breaked ()) {
					break;
				}
				rz_cmd_macro_call (&core->rcmd->macro, each + 2);
				if (!core->rcmd->macro.brk_value) {
					break;
				}
				addr = core->rcmd->macro._brk_value;
				sprintf (cmd2, "%s @ 0x%08"PFMT64x"", cmd, addr);
				eprintf ("0x%08"PFMT64x" (%s)\n", addr, cmd2);
				rz_core_seek (core, addr, true);
				rz_core_cmd (core, cmd2, 0);
				i++;
			}
		} else {
			char buf[1024];
			char cmd2[1024];
			FILE *fd = rz_sandbox_fopen (each + 1, "r");
			if (fd) {
				core->rcmd->macro.counter = 0;
				while (!feof (fd)) {
					buf[0] = '\0';
					if (!fgets (buf, sizeof (buf), fd)) {
						break;
					}
					addr = rz_num_math (core->num, buf);
					eprintf ("0x%08"PFMT64x": %s\n", addr, cmd);
					sprintf (cmd2, "%s @ 0x%08"PFMT64x"", cmd, addr);
					rz_core_seek (core, addr, true); // XXX
					rz_core_cmd (core, cmd2, 0);
					core->rcmd->macro.counter++;
				}
				fclose (fd);
			} else {
				eprintf ("cannot open file '%s' to read offsets\n", each + 1);
			}
		}
		break;
	default:
		core->rcmd->macro.counter = 0;
		for (; *each == ' '; each++) {
			;
		}
		i = 0;
		while (str[i]) {
			j = i;
			for (; str[j] && str[j] == ' '; j++) {
				; // skip spaces
			}
			for (i = j; str[i] && str[i] != ' '; i++) {
				; // find EOS
			}
			ch = str[i];
			str[i] = '\0';
			word = strdup (str + j);
			if (!word) {
				break;
			}
			str[i] = ch;
			{
				const RSpace *flagspace = rz_flag_space_cur (core->flags);
				RzList *match_flag_items = rz_list_newf ((RzListFree)rz_flag_item_free);
				if (!match_flag_items) {
					break;
				}

				/* duplicate flags that match word, to be sure
				   the command is going to be executed on flags
				   values at the moment the command is called
				   (without side effects) */
				struct duplicate_flag_t u = {
					.ret = match_flag_items,
					.word = word,
				};
				rz_flag_foreach_space (core->flags, flagspace, duplicate_flag, &u);

				/* for all flags that match */
				rz_list_foreach (match_flag_items, iter, flag) {
					if (rz_cons_is_breaked ()) {
						break;
					}

					char *buf = NULL;
					const char *tmp = NULL;
					rz_core_seek (core, flag->offset, true);
					rz_cons_push ();
					rz_core_cmd (core, cmd, 0);
					tmp = rz_cons_get_buffer ();
					buf = tmp? strdup (tmp): NULL;
					rz_cons_pop ();
					rz_cons_strcat (buf);
					free (buf);
					rz_core_task_yield (&core->tasks);
				}

				rz_list_free (match_flag_items);
				core->rcmd->macro.counter++ ;
				RZ_FREE (word);
			}
		}
	}
	rz_cons_break_pop ();
	// XXX: use rz_core_seek here
	core->offset = oseek;

	free (word);
	free (ostr);
	return true;
out_finish:
	free (ostr);
	rz_cons_break_pop ();
	return false;
}

static int run_cmd_depth(RzCore *core, char *cmd);

struct tsr2cmd_state {
	TSParser *parser;
	RzCore *core;
	char *input;
	char *saved_input;
	TSTree *tree;
	TSTree *saved_tree;
	bool log;
	bool split_lines;
	bool is_last_cmd;
	TSNode substitute_cmd;
};

struct tsr2cmd_edit {
	char *new_text;
	char *old_text;
	ut32 start;
	ut32 end;
	TSPoint start_point;
	TSPoint end_point;
};

typedef RzCmdStatus (*ts_handler)(struct tsr2cmd_state *state, TSNode node);

struct ts_data_symbol_map {
	const char *name;
	void *data;
};

#define TS_START_END(node, start, end) do {		\
		start = ts_node_start_byte (node);	\
		end = ts_node_end_byte (node);		\
	} while (0)

static char *ts_node_sub_string(TSNode node, const char *cstr) {
	ut32 start, end;
	TS_START_END (node, start, end);
	return rz_str_newf ("%.*s", end - start, cstr + start);
}

static char *ts_node_sub_parent_string(TSNode parent, TSNode node, const char *cstr) {
	ut32 start, end;
	TS_START_END (node, start, end);
	ut32 parent_start = ts_node_start_byte (parent);
	start -= parent_start;
	end -= parent_start;
	return rz_str_newf ("%.*s", end - start, cstr + start);
}

#define DEFINE_SYMBOL_TS_FCN(name) TSSymbol ts_##name##_symbol

#define DEFINE_IS_TS_FCN(name) \
	static inline bool is_ts_##name(TSNode node) { \
		return ts_node_symbol (node) == ts_##name##_symbol; \
	}

#define DEFINE_IS_TS_FCN_AND_SYMBOL(name) \
	DEFINE_SYMBOL_TS_FCN (name); \
	DEFINE_IS_TS_FCN (name)

#define DEFINE_HANDLE_TS_FCN(name) \
	static RzCmdStatus handle_ts_##name##_internal(struct tsr2cmd_state *state, TSNode node, char *node_string); \
	static RzCmdStatus handle_ts_##name(struct tsr2cmd_state *state, TSNode node) { \
		char *node_string = ts_node_sub_string (node, state->input); \
		RZ_LOG_DEBUG (#name ": '%s'\n", node_string); \
		RzCmdStatus res = handle_ts_##name##_internal (state, node, node_string); \
		free (node_string); \
		return res; \
	} \
	static RzCmdStatus handle_ts_##name##_internal(struct tsr2cmd_state *state, TSNode node, char *node_string)

#define DEFINE_HANDLE_TS_FCN_AND_SYMBOL(name) \
	DEFINE_SYMBOL_TS_FCN (name); \
	DEFINE_HANDLE_TS_FCN (name)

#define UPDATE_CMD_STATUS_RES(res, cmd_res, label) \
	if ((cmd_res) != RZ_CMD_STATUS_OK) { \
		res = (cmd_res); \
		goto label; \
	}

static RzCmdStatus handle_ts_command(struct tsr2cmd_state *state, TSNode node);
static RzCmdStatus handle_ts_command_tmpseek(struct tsr2cmd_state *state, TSNode node);
static RzCmdStatus core_cmd_tsr2cmd(RzCore *core, const char *cstr, bool split_lines, bool log);

DEFINE_IS_TS_FCN_AND_SYMBOL(fdn_redirect_operator)
DEFINE_IS_TS_FCN_AND_SYMBOL(fdn_append_operator)
DEFINE_IS_TS_FCN_AND_SYMBOL(html_redirect_operator)
DEFINE_IS_TS_FCN_AND_SYMBOL(html_append_operator)
DEFINE_IS_TS_FCN_AND_SYMBOL(cmd_substitution_arg)
DEFINE_IS_TS_FCN_AND_SYMBOL(args)
DEFINE_IS_TS_FCN_AND_SYMBOL(arg)
DEFINE_IS_TS_FCN_AND_SYMBOL(arg_identifier)
DEFINE_IS_TS_FCN_AND_SYMBOL(pf_arg)
DEFINE_IS_TS_FCN_AND_SYMBOL(pf_args)
DEFINE_IS_TS_FCN_AND_SYMBOL(pf_dot_cmd_args)
DEFINE_IS_TS_FCN_AND_SYMBOL(pf_new_args)
DEFINE_IS_TS_FCN_AND_SYMBOL(pf_concatenation)
DEFINE_IS_TS_FCN_AND_SYMBOL(double_quoted_arg)
DEFINE_IS_TS_FCN_AND_SYMBOL(single_quoted_arg)
DEFINE_IS_TS_FCN_AND_SYMBOL(concatenation)
DEFINE_IS_TS_FCN_AND_SYMBOL(grep_specifier)
DEFINE_IS_TS_FCN_AND_SYMBOL(commands)

static struct tsr2cmd_edit *create_cmd_edit(struct tsr2cmd_state *state, TSNode arg, char *new_text) {
	struct tsr2cmd_edit *e = RZ_NEW0 (struct tsr2cmd_edit);
	ut32 command_start = ts_node_start_byte (state->substitute_cmd);
	TSPoint command_point = ts_node_start_point (state->substitute_cmd);
	e->new_text = new_text;
	e->old_text = ts_node_sub_parent_string (state->substitute_cmd, arg, state->input);
	e->start = ts_node_start_byte (arg) - command_start;
	e->end = ts_node_end_byte (arg) - command_start;
	e->start_point = ts_node_start_point (arg);
	e->end_point = ts_node_end_point (arg);
	if (e->start_point.row == command_point.row) {
		e->start_point.column -= command_point.column;
	}
	if (e->end_point.row == command_point.row) {
		e->end_point.column -= command_point.column;
	}
	e->start_point.row -= command_point.row;
	e->end_point.row -= command_point.row;
	return e;
}

static void replace_whitespaces(char *s, char ch) {
	while (*s) {
		if (*s == '#') {
			while (*s && *s != '\r' && *s != '\n') {
				*s = ch;
				s++;
			}
		}
		if (isspace (*s)) {
			*s = ch;
		}
		s++;
	}
}

static char *escape_special_chars(char *s, const char *special_chars) {
	size_t s_len = strlen (s);
	char *d = RZ_NEWS (char, s_len * 2 + 1);
	int i, j = 0;
	for (i = 0; i < s_len; i++) {
		if (strchr (special_chars, s[i])) {
			d[j++] = '\\';
		}
		d[j++] = s[i];
	}
	d[j++] = '\0';
	free (s);
	return d;
}

void free_tsr2cmd_edit(struct tsr2cmd_edit *edit) {
	free (edit->new_text);
	free (edit->old_text);
	free (edit);
}

static char *do_handle_substitution_cmd(struct tsr2cmd_state *state, TSNode inn_cmd) {
	RzCore *core = state->core;
	int value = core->num->value;
	char *inn_str = ts_node_sub_parent_string (state->substitute_cmd, inn_cmd, state->input);

	// save current color and disable it
	int ocolor = rz_config_get_i (core->config, "scr.color");
	rz_config_set_i (core->config, "scr.color", 0);
	core->cmd_in_backticks = true;

	// execute the sub command
	char *o_out = inn_str[0] == '!'?
		rz_core_cmd_str_pipe (core, inn_str):
		rz_core_cmd_str (core, inn_str);

	// restore color and cmd_in_backticks
	core->num->value = value;
	core->cmd_in_backticks = false;
	rz_config_set_i (core->config, "scr.color", ocolor);
	free (inn_str);

	// replace the output of the sub command with the current argument
	char *out = strdup (o_out);
	rz_str_trim (out);
	RZ_LOG_DEBUG ("output of inner command: '%s'\n", out);
	free (o_out);

	// replace newlines and similar with spaces
	replace_whitespaces (out, ' ');
	return out;
}

static void handle_cmd_substitution_arg(struct tsr2cmd_state *state, TSNode arg, RzList *edits) {
	TSNode inn_cmd = ts_node_child (arg, 1);
	rz_return_if_fail (!ts_node_is_null (inn_cmd));
	char *out = do_handle_substitution_cmd (state, inn_cmd);
	// escape special chars to prevent creation of new tokens when parsing again
	const char *special_chars;
	if (is_ts_double_quoted_arg (ts_node_parent (arg))) {
		special_chars = SPECIAL_CHARS_DOUBLE_QUOTED;
	} else if (is_ts_pf_arg (ts_node_parent (arg))) {
		special_chars = SPECIAL_CHARS_PF;
	} else {
		special_chars = SPECIAL_CHARS_REGULAR;
	}
	out = escape_special_chars (out, special_chars);
	struct tsr2cmd_edit *e = create_cmd_edit (state, arg, out);
	rz_list_append (edits, e);
}

static bool is_group_of_args(TSNode args) {
	return is_ts_args (args) || is_ts_concatenation (args) ||
		is_ts_double_quoted_arg (args) ||
		is_ts_pf_concatenation (args) || is_ts_pf_args (args) ||
		is_ts_pf_dot_cmd_args (args) || is_ts_pf_new_args (args) ||
		is_ts_grep_specifier (args);
}

static bool is_arg(TSNode args) {
	return is_ts_arg (args) || is_ts_pf_arg (args);
}

static bool is_handled_args(TSNode args) {
	return is_group_of_args (args) || is_arg (args) ||
		is_ts_cmd_substitution_arg (args) || is_ts_grep_specifier (args);
}

static void handle_substitution_args(struct tsr2cmd_state *state, TSNode args, RzList *edits) {
	if (is_group_of_args (args)) {
		uint32_t n_children = ts_node_named_child_count (args);
		uint32_t i;
		for (i = 0; i < n_children; i++) {
			TSNode arg = ts_node_named_child (args, i);
			handle_substitution_args (state, arg, edits);
		}
	} else if (is_ts_cmd_substitution_arg (args)) {
		handle_cmd_substitution_arg (state, args, edits);
	} else if (is_arg (args)) {
		TSNode arg = ts_node_named_child (args, 0);
		handle_substitution_args (state, arg, edits);
	}
}

static char *unescape_arg_str(struct tsr2cmd_state *state, const char *arg_str, const char *special_chars) {
	char *unescaped_arg = unescape_special_chars (arg_str, special_chars);
	RZ_LOG_DEBUG ("original arg = '%s', unescaped arg = '%s'\n", arg_str, unescaped_arg);
	return unescaped_arg;
}

static char *unescape_arg(struct tsr2cmd_state *state, TSNode arg, const char *special_chars) {
	char *arg_str = ts_node_sub_string (arg, state->input);
	char *unescaped_arg = unescape_arg_str (state, arg_str, special_chars);
	free (arg_str);
	return unescaped_arg;
}

static char *do_handle_ts_unescape_arg(struct tsr2cmd_state *state, TSNode arg, bool do_unwrap) {
	if (is_ts_arg (arg)) {
		return do_handle_ts_unescape_arg (state, ts_node_named_child (arg, 0), do_unwrap);
	} else if (is_ts_arg_identifier (arg)) {
		return unescape_arg (state, arg, SPECIAL_CHARS_REGULAR);
	} else if (is_ts_single_quoted_arg (arg) || is_ts_double_quoted_arg (arg)) {
		const char *special = is_ts_single_quoted_arg (arg)? SPECIAL_CHARS_SINGLE_QUOTED: SPECIAL_CHARS_DOUBLE_QUOTED;
		char *o_arg_str = ts_node_sub_string (arg, state->input);
		char *arg_str = o_arg_str;
		if (do_unwrap) {
			// remove quotes
			arg_str[strlen (arg_str) - 1] = '\0';
			arg_str++;
		}
		char *res = unescape_arg_str (state, arg_str, special);
		free (o_arg_str);
		return res;
	} else if (is_ts_concatenation (arg)) {
		uint32_t i, n_children = ts_node_named_child_count (arg);
		RStrBuf *sb = rz_strbuf_new (NULL);
		for (i = 0; i < n_children; i++) {
			TSNode sub_arg = ts_node_named_child (arg, i);
			char *s = do_handle_ts_unescape_arg (state, sub_arg, do_unwrap);
			rz_strbuf_append (sb, s);
		}
		return rz_strbuf_drain (sb);
	} else {
		return ts_node_sub_string (arg, state->input);
	}
}

static RzCmdParsedArgs *parse_args(struct tsr2cmd_state *state, TSNode args, bool do_unwrap) {
	if (ts_node_is_null (args)) {
		return rz_cmd_parsed_args_newargs (0, NULL);
	} else if (is_ts_args (args)) {
		uint32_t n_children = ts_node_named_child_count (args);
		uint32_t i;
		char **unescaped_args = RZ_NEWS0 (char *, n_children);
		for (i = 0; i < n_children; i++) {
			TSNode arg = ts_node_named_child (args, i);
			unescaped_args[i] = do_handle_ts_unescape_arg (state, arg, do_unwrap);
		}
		RzCmdParsedArgs *res = rz_cmd_parsed_args_newargs (n_children, unescaped_args);
		for (i = 0; i < n_children; i++) {
			free (unescaped_args[i]);
		}
		free (unescaped_args);
		return res;
	} else {
		char *unescaped_args[] = { do_handle_ts_unescape_arg (state, args, do_unwrap) };
		RzCmdParsedArgs *res = rz_cmd_parsed_args_newargs (1, unescaped_args);
		free (unescaped_args[0]);
		return res;
	}
}

static TSTree *apply_edits(struct tsr2cmd_state *state, RzList *edits) {
	struct tsr2cmd_edit *edit;
	RzListIter *it;

	RZ_LOG_DEBUG ("old input = '%s'\n", state->input);
	rz_list_foreach (edits, it, edit) {
		RZ_LOG_DEBUG ("apply_edits: about to replace '%s' with '%s'\n", edit->old_text, edit->new_text);
		state->input = rz_str_replace (state->input, edit->old_text, edit->new_text, 0);
	}
	RZ_LOG_DEBUG ("new input = '%s'\n", state->input);
	return ts_parser_parse_string (state->parser, NULL, state->input, strlen (state->input));
}

static void substitute_args_fini(struct tsr2cmd_state *state) {
	if (state->tree != state->saved_tree) {
		ts_tree_delete (state->tree);
	}
	state->tree = state->saved_tree;
	state->saved_tree = NULL;
	if (state->input != state->saved_input) {
		free (state->input);
	}
	state->input = state->saved_input;
	state->saved_input = NULL;
}

static void substitute_args_init(struct tsr2cmd_state *state, TSNode command) {
	state->saved_input = state->input;
	state->saved_tree = state->tree;
	state->substitute_cmd = command;
	state->input = ts_node_sub_string (state->substitute_cmd, state->input);
	RZ_LOG_DEBUG ("Shrinking input to '%s'\n", state->input);
}

static bool substitute_args_do(struct tsr2cmd_state *state, RzList *edits, TSNode *new_command) {
	TSTree *new_tree = apply_edits (state, edits);
	if (!new_tree) {
		return false;
	}

	TSNode root = ts_tree_root_node (new_tree);
	if (ts_node_has_error (root)) {
		ts_tree_delete (new_tree);
		return false;
	}
	*new_command = ts_node_named_child (root, 0);
	state->tree = new_tree;
	return true;
}

static bool substitute_args(struct tsr2cmd_state *state, TSNode args, TSNode *new_command) {
	RzList *edits = rz_list_newf ((RzListFree)free_tsr2cmd_edit);

	if (is_handled_args (args)) {
		handle_substitution_args (state, args, edits);
	}

	bool res = substitute_args_do (state, edits, new_command);
	rz_list_free (edits);
	return res;
}

static RzCmdParsedArgs *ts_node_handle_arg_prargs(struct tsr2cmd_state *state, TSNode command, TSNode arg, uint32_t child_idx, bool do_unwrap) {
	RzCmdParsedArgs *res = NULL;
	TSNode new_command;
	substitute_args_init (state, command);
	bool ok = substitute_args (state, arg, &new_command);
	if (!ok) {
		RZ_LOG_ERROR ("Error while substituting arguments\n");
		goto err;
	}

	arg = ts_node_named_child (new_command, child_idx);
	res = parse_args (state, arg, do_unwrap);
	if (res == NULL) {
		RZ_LOG_ERROR ("Cannot parse arg\n");
		goto err;
	}
err:
	substitute_args_fini (state);
	return res;
}

static char *ts_node_handle_arg(struct tsr2cmd_state *state, TSNode command, TSNode arg, uint32_t child_idx) {
	RzCmdParsedArgs *a = ts_node_handle_arg_prargs (state, command, arg, child_idx, true);
	char *str = rz_cmd_parsed_args_argstr (a);
	rz_cmd_parsed_args_free (a);
	return str;
}

DEFINE_HANDLE_TS_FCN_AND_SYMBOL(arged_command) {
	TSNode command = ts_node_child_by_field_name (node, "command", strlen ("command"));
	rz_return_val_if_fail (!ts_node_is_null (command), false);
	char *command_str = ts_node_sub_string (command, state->input);
	RZ_LOG_DEBUG ("arged_command command: '%s'\n", command_str);
	TSNode args = ts_node_child_by_field_name (node, "args", strlen ("args"));
	RzCmdStatus res = RZ_CMD_STATUS_INVALID;

	// FIXME: this special handling should be removed once we have a proper
	//        command tree
	if (!strcmp (command_str, "|.")) {
		char *cmd_str = ts_node_sub_string (args, state->input);
		char *exec_string = rz_str_newf (".%s", cmd_str);
		free (cmd_str);
		free (command_str);
		res = core_cmd_tsr2cmd (state->core, exec_string, state->split_lines, false);
		free (exec_string);
		return res;
	}

	RzCmdParsedArgs *pr_args = NULL;
	if (!ts_node_is_null (args)) {
		RzCmdDesc *cd = rz_cmd_get_desc (state->core->rcmd, command_str);
		bool do_unwrap = cd && cd->type != RZ_CMD_DESC_TYPE_OLDINPUT;
		pr_args = ts_node_handle_arg_prargs (state, node, args, 1, do_unwrap);
		if (!pr_args) {
			goto err;
		}
		rz_cmd_parsed_args_setcmd (pr_args, command_str);
	} else {
		pr_args = rz_cmd_parsed_args_newcmd (command_str);
		if (!pr_args) {
			goto err;
		}
	}

	int i;
	const char *s;
	rz_cmd_parsed_args_foreach_arg (pr_args, i, s) {
		RZ_LOG_DEBUG ("parsed_arg %d: '%s'\n", i, s);
	}

	pr_args->has_space_after_cmd = !ts_node_is_null (args) && ts_node_end_byte (command) < ts_node_start_byte (args);
	res = rz_cmd_call_parsed_args (state->core->rcmd, pr_args);
	if (res == RZ_CMD_STATUS_WRONG_ARGS) {
		const char *cmdname = rz_cmd_parsed_args_cmd (pr_args);
		eprintf ("Wrong number of arguments passed to `%s`, see its help with `%s?`\n", cmdname, cmdname);
	} else if (res == RZ_CMD_STATUS_ERROR) {
		const char *cmdname = rz_cmd_parsed_args_cmd (pr_args);
		RZ_LOG_DEBUG ("Something wrong during the execution of `%s` command.\n", cmdname);
	}

err:
	rz_cmd_parsed_args_free (pr_args);
	free (command_str);
	return res;
}

DEFINE_HANDLE_TS_FCN_AND_SYMBOL(legacy_quoted_command) {
	return rz_cmd_int2status(run_cmd_depth (state->core, node_string));
}

DEFINE_HANDLE_TS_FCN_AND_SYMBOL(repeat_command) {
	TSNode number = ts_node_child_by_field_name (node, "arg", strlen ("arg"));
	char *number_str = ts_node_sub_string (number, state->input);
	int rep = atoi (number_str);
	free (number_str);

	TSNode command = ts_node_child_by_field_name (node, "command", strlen ("command"));
	if (rep > 1 && rz_sandbox_enable (0)) {
		eprintf ("Command repeat sugar disabled in sandbox mode (%s)\n", node_string);
		return RZ_CMD_STATUS_INVALID;
	}
	if (rep > INTERACTIVE_MAX_REP && rz_cons_is_interactive ()) {
		if (!rz_cons_yesno ('n', "Are you sure to repeat this %" PFMT64d " times? (y/N)", rep)) {
			return RZ_CMD_STATUS_INVALID;
		}
	}

	RzCmdStatus res = RZ_CMD_STATUS_OK;
	size_t i;
	for (i = 0; i < rep; i++) {
		RzCmdStatus cmd_res = handle_ts_command (state, command);
		UPDATE_CMD_STATUS_RES (res, cmd_res, err);
	}
err:
	return res;
}

DEFINE_HANDLE_TS_FCN_AND_SYMBOL(redirect_command) {
	int pipecolor = rz_config_get_i (state->core->config, "scr.color.pipe");
	int ocolor = rz_config_get_i (state->core->config, "scr.color");
	int scr_html = -1;
	RzCmdStatus res = RZ_CMD_STATUS_INVALID, is_append = false, is_html = false;
	int fdn = 1;

	TSNode redirect_op = ts_node_child_by_field_name (node, "redirect_operator", strlen ("redirect_operator"));
	if (is_ts_fdn_redirect_operator (redirect_op)) {
		// this is the default operation, no html and no append
	} else if (is_ts_fdn_append_operator (redirect_op)) {
		is_append = true;
	} else if (is_ts_html_redirect_operator (redirect_op)) {
		is_html = true;
	} else if (is_ts_html_append_operator (redirect_op)) {
		is_html = true;
		is_append = true;
	} else {
		RZ_LOG_ERROR ("This should never happen, redirect_operator is no known type");
		rz_warn_if_reached ();
	}

	if (is_html) {
		scr_html = rz_config_get_i (state->core->config, "scr.html");
		rz_config_set_i (state->core->config, "scr.html", true);
		pipecolor = true;
	} else {
		TSNode fd_desc = ts_node_named_child (redirect_op, 0);
		if (!ts_node_is_null (fd_desc)) {
			char *fd_str = ts_node_sub_string (fd_desc, state->input);
			fdn = atoi (fd_str);
			free (fd_str);
		}
	}

	rz_cons_set_interactive (false);
	// TODO: allow to use editor as the old behaviour

	// extract the string of the filename we need to write to
	TSNode arg = ts_node_child_by_field_name (node, "arg", strlen ("arg"));
	char *arg_str = ts_node_sub_string (arg, state->input);

	if (arg_str[0] == '$') {
		// redirect output of command to an alias variable
		RZ_LOG_DEBUG ("redirect_command: alias = '%s'\n", arg_str);
		TSNode command = ts_node_child_by_field_name (node, "command", strlen ("command"));
		char *command_str = ts_node_sub_string (command, state->input);

		char *output = rz_core_cmd_str (state->core, command_str);
		char *old_alias_value = rz_cmd_alias_get (state->core->rcmd, arg_str, 1);
		char *new_alias_value;
		const char *start_char = "$";
		if (is_append && old_alias_value) {
			start_char = "";
		} else {
			old_alias_value = "";
		}
		new_alias_value = rz_str_newf ("%s%s%s", start_char, old_alias_value, output);
		rz_cmd_alias_set (state->core->rcmd, arg_str, new_alias_value, 1);
		free (new_alias_value);
		free (command_str);
		res = RZ_CMD_STATUS_OK;
	} else {
		rz_cons_flush ();
		RZ_LOG_DEBUG ("redirect_command: fdn = %d, is_append = %d\n", fdn, is_append);
		int pipefd = rz_cons_pipe_open (arg_str, fdn, is_append);
		if (pipefd != -1) {
			if (!pipecolor) {
				rz_config_set_i (state->core->config, "scr.color", COLOR_MODE_DISABLED);
			}
			TSNode command = ts_node_child_by_field_name (node, "command", strlen ("command"));
			res = handle_ts_command (state, command);
			rz_cons_flush ();
			rz_cons_pipe_close (pipefd);
		} else {
			RZ_LOG_WARN ("Could not open pipe to %d", fdn);
		}
	}
	free (arg_str);
	rz_cons_set_last_interactive ();
	if (!pipecolor) {
		rz_config_set_i (state->core->config, "scr.color", ocolor);
	}
	if (scr_html != -1) {
		rz_config_set_i (state->core->config, "scr.html", scr_html);
	}
	state->core->cons->use_tts = false;
	return res;
}

DEFINE_HANDLE_TS_FCN_AND_SYMBOL(help_command) {
	// TODO: traverse command tree to print help
	// FIXME: once we have a command tree, this special handling should be removed
	size_t node_str_len = strlen (node_string);
	if (!strcmp (node_string, "@?")) {
		rz_core_cmd_help (state->core, help_msg_at);
	} else if (!strcmp (node_string, "@@?")) {
		rz_core_cmd_help (state->core, help_msg_at_at);
	} else if (!strcmp (node_string, "@@@?")) {
		rz_core_cmd_help (state->core, help_msg_at_at_at);
	} else if (!strcmp (node_string, "|?")) {
		rz_core_cmd_help (state->core, help_msg_vertical_bar);
	} else if (!strcmp (node_string, "~?")) {
		rz_cons_grep_help ();
	} else if (!strcmp (node_string, ">?")) {
		rz_core_cmd_help (state->core, help_msg_greater_sign);
	} else if (node_str_len >= 2 && !strcmp (node_string + node_str_len - 2, "?*")) {
		int detail = 0;
		if (node_str_len > 3 && node_string[node_str_len - 3] == '?') {
			detail++;
			if (node_str_len > 4 && node_string[node_str_len - 4] == '?') {
				detail++;
			}
		}
		node_string[node_str_len - 2 - detail] = '\0';
		recursive_help (state->core, detail, node_string);
		return RZ_CMD_STATUS_OK;
	} else {
		TSNode command = ts_node_child_by_field_name (node, "command", strlen ("command"));
		char *command_str = ts_node_sub_string (command, state->input);
		TSNode args = ts_node_child_by_field_name (node, "args", strlen ("args"));
		RzCmdParsedArgs *pr_args = NULL;
		RzCmdStatus res = RZ_CMD_STATUS_INVALID;
		if (!ts_node_is_null (args)) {
			RzCmdDesc *cd = rz_cmd_get_desc (state->core->rcmd, command_str);
			bool do_unwrap = cd && cd->type != RZ_CMD_DESC_TYPE_OLDINPUT;
			pr_args = ts_node_handle_arg_prargs (state, node, args, 1, do_unwrap);
			if (!pr_args) {
				goto err_else;
			}
			rz_cmd_parsed_args_setcmd (pr_args, command_str);
		} else {
			pr_args = rz_cmd_parsed_args_newcmd (command_str);
			if (!pr_args) {
				goto err_else;
			}
		}

		// let's try first with the new auto-generated help, if
		// something fails fallback to old behaviour
		char *help_msg = rz_cmd_get_help (state->core->rcmd, pr_args, state->core->print->flags & RZ_PRINT_FLAGS_COLOR);
		if (help_msg) {
			rz_cons_printf ("%s", help_msg);
			free (help_msg);
			res = RZ_CMD_STATUS_OK;
		} else {
			res = rz_cmd_call_parsed_args (state->core->rcmd, pr_args);
		}
	err_else:
		rz_cmd_parsed_args_free (pr_args);
		free (command_str);
		return res;
	}
	return RZ_CMD_STATUS_OK;
}

DEFINE_HANDLE_TS_FCN_AND_SYMBOL(tmp_seek_command) {
	TSNode command = ts_node_named_child (node, 0);
	TSNode offset = ts_node_named_child (node, 1);
	char *offset_string = ts_node_handle_arg (state, node, offset, 1);
	ut64 offset_val = rz_num_math (state->core->num, offset_string);
	ut64 orig_offset = state->core->offset;
	if (!offset_val && isalpha ((int)offset_string[0])) {
		if (!rz_flag_get (state->core->flags, offset_string)) {
			eprintf ("Invalid address (%s)\n", offset_string);
			free (offset_string);
			return RZ_CMD_STATUS_INVALID;
		}
	}
	if (offset_string[0] == '-' || offset_string[0] == '+') {
		offset_val += state->core->offset;
	}
	RZ_LOG_DEBUG ("tmp_seek_command, changing offset to %" PFMT64x "\n", offset_val);
	rz_core_seek (state->core, offset_val, true);
	RzCmdStatus res = handle_ts_command_tmpseek (state, command);
	rz_core_seek (state->core, orig_offset, true);
	free (offset_string);
	return res;
}

DEFINE_HANDLE_TS_FCN_AND_SYMBOL(tmp_blksz_command) {
	TSNode command = ts_node_named_child (node, 0);
	TSNode blksz = ts_node_named_child (node, 1);
	char *blksz_string = ts_node_handle_arg (state, node, blksz, 1);
	ut64 orig_blksz = state->core->blocksize;
	RZ_LOG_DEBUG ("tmp_blksz_command, changing blksz to %s\n", blksz_string);
	rz_core_block_size (state->core, rz_num_math (state->core->num, blksz_string));
	RzCmdStatus res = handle_ts_command (state, command);
	rz_core_block_size (state->core, orig_blksz);
	free (blksz_string);
	return res;
}

DEFINE_HANDLE_TS_FCN_AND_SYMBOL(tmp_fromto_command) {
	RzCore *core = state->core;
	TSNode command = ts_node_named_child (node, 0);
	TSNode from = ts_node_named_child (node, 1);
	TSNode to = ts_node_named_child (node, 2);
	char *from_str = ts_node_handle_arg (state, node, from, 1);
	char *to_str = ts_node_handle_arg (state, node, to, 2);

	const char *fromvars[] = { "anal.from", "diff.from", "graph.from",
		"io.buffer.from", "lines.from", "search.from", "zoom.from", NULL };
	const char *tovars[] = { "anal.to", "diff.to", "graph.to",
		"io.buffer.to", "lines.to", "search.to", "zoom.to", NULL };
	ut64 from_val = rz_num_math (core->num, from_str);
	ut64 to_val = rz_num_math (core->num, to_str);
	RZ_LOG_DEBUG ("tmp_fromto_command, changing fromto to (%" PFMT64x ", %" PFMT64x ")\n", from_val, to_val);

	RConfigHold *hc = rz_config_hold_new (core->config);
	int i;
	for (i = 0; fromvars[i]; i++) {
		rz_config_hold_i (hc, fromvars[i], NULL);
		rz_config_set_i (core->config, fromvars[i], from_val);
	}
	for (i = 0; tovars[i]; i++) {
		rz_config_hold_i (hc, tovars[i], NULL);
		rz_config_set_i (core->config, tovars[i], to_val);
	}

	RzCmdStatus res = handle_ts_command (state, command);

	rz_config_hold_restore (hc);

	rz_config_hold_free (hc);
	free (from_str);
	free (to_str);
	return res;
}

DEFINE_HANDLE_TS_FCN_AND_SYMBOL(tmp_arch_command) {
	RzCore *core = state->core;
	TSNode command = ts_node_named_child (node, 0);
	TSNode arg = ts_node_named_child (node, 1);
	char *arg_str = ts_node_handle_arg (state, node, arg, 1);
	char *tmparch, *tmpbits;
	bool is_arch_set = false, is_bits_set = false;
	bool oldfixedarch = core->fixedarch, oldfixedbits = core->fixedbits;
	int cmd_ignbithints = -1;

	// change arch and bits
	char *q = strchr (arg_str, ':');
	if (q) {
		*q++ = '\0';
		int bits = rz_num_math (core->num, q);
		is_bits_set = set_tmp_bits (core, bits, &tmpbits, &cmd_ignbithints);
	}
	is_arch_set = set_tmp_arch (core, arg_str, &tmparch);

	// execute command with changed settings
	RzCmdStatus res = handle_ts_command (state, command);

	// restore original settings
	if (is_arch_set) {
		core->fixedarch = oldfixedarch;
		rz_config_set (core->config, "asm.arch", tmparch);
		free (tmparch);
	}
	if (is_bits_set) {
		rz_config_set (core->config, "asm.bits", tmpbits);
		core->fixedbits = oldfixedbits;
		free (tmpbits);
	}
	if (cmd_ignbithints != -1) {
		rz_config_set_i (core->config, "anal.ignbithints", cmd_ignbithints);
	}
	free (arg_str);
	return res;
}

DEFINE_HANDLE_TS_FCN_AND_SYMBOL(tmp_bits_command) {
	RzCore *core = state->core;
	TSNode command = ts_node_named_child (node, 0);
	TSNode arg = ts_node_named_child (node, 1);
	char *arg_str = ts_node_handle_arg (state, node, arg, 1);
	bool oldfixedbits = core->fixedbits;
	char *tmpbits;
	int cmd_ignbithints;

	int bits = rz_num_math (core->num, arg_str);
	set_tmp_bits (core, bits, &tmpbits, &cmd_ignbithints);

	RzCmdStatus res = handle_ts_command (state, command);

	rz_config_set (core->config, "asm.bits", tmpbits);
	core->fixedbits = oldfixedbits;
	rz_config_set_i (core->config, "anal.ignbithints", cmd_ignbithints);

	free (tmpbits);
	free (arg_str);
	return res;
}

DEFINE_HANDLE_TS_FCN_AND_SYMBOL(tmp_nthi_command) {
	RzCore *core = state->core;
	TSNode command = ts_node_named_child (node, 0);
	TSNode arg = ts_node_named_child (node, 1);
	char *arg_str = ts_node_handle_arg (state, node, arg, 1);

	ut64 orig_offset = state->core->offset;
	int index = rz_num_math (core->num, arg_str);
	RzAnalBlock *bb = rz_anal_bb_from_offset (core->anal, core->offset);
	if (bb) {
		// handle negative indices
		if (index < 0) {
			index = bb->ninstr + index;
		}

		if (index >= 0 && index < bb->ninstr) {
			ut16 inst_off = rz_anal_bb_offset_inst (bb, index);
			rz_core_seek (core, bb->addr + inst_off, true);
		} else {
			eprintf ("The current basic block has just %d instructions\n", bb->ninstr);
		}
	} else {
		eprintf ("Can't find a basic block for 0x%08" PFMT64x "\n", core->offset);
	}

	RzCmdStatus res = handle_ts_command_tmpseek (state, command);

	rz_core_seek (core, orig_offset, true);

	free (arg_str);
	return res;
}

DEFINE_HANDLE_TS_FCN_AND_SYMBOL(tmp_eval_command) {
	// TODO: support cmd_substitution in tmp_eval_args
	RzCore *core = state->core;
	TSNode command = ts_node_named_child (node, 0);
	TSNode args = ts_node_named_child (node, 1);

	RConfigHold *hc = rz_config_hold_new (core->config);
	uint32_t i, n_args = ts_node_named_child_count (args);
	for (i = 0; i < n_args; i++) {
		TSNode arg = ts_node_named_child (args, i);
		char *arg_str = ts_node_sub_string (arg, state->input);
		char *eq = strchr (arg_str, '=');
		if (eq) {
			*eq = 0;
			rz_config_hold_s (hc, arg_str, NULL);
			rz_config_set (core->config, arg_str, eq + 1);
		} else {
			eprintf ("Missing '=' in e: expression (%s)\n", arg_str);
		}
		free (arg_str);
	}

	RzCmdStatus res = handle_ts_command (state, command);

	rz_config_hold_restore (hc);
	rz_config_hold_free (hc);
	return res;
}

DEFINE_HANDLE_TS_FCN_AND_SYMBOL(tmp_fs_command) {
	RzCore *core = state->core;
	TSNode command = ts_node_named_child (node, 0);
	TSNode arg = ts_node_named_child (node, 1);
	char *arg_str = ts_node_handle_arg (state, node, arg, 1);
	rz_flag_space_push (core->flags, arg_str);
	RzCmdStatus res = handle_ts_command (state, command);
	rz_flag_space_pop (core->flags);
	free (arg_str);
	return res;
}

DEFINE_HANDLE_TS_FCN_AND_SYMBOL(tmp_reli_command) {
	RzCore *core = state->core;
	TSNode command = ts_node_named_child (node, 0);
	TSNode arg = ts_node_named_child (node, 1);
	char *arg_str = ts_node_handle_arg (state, node, arg, 1);
	ut64 orig_offset = state->core->offset;
	ut64 addr = rz_num_math (core->num, arg_str);
	if (addr) {
		rz_core_cmdf (core, "so %" PFMT64d, addr);
	}
	RzCmdStatus res = handle_ts_command_tmpseek (state, command);
	rz_core_seek (state->core, orig_offset, true);
	free (arg_str);
	return res;
}

DEFINE_HANDLE_TS_FCN_AND_SYMBOL(tmp_kuery_command) {
	RzCore *core = state->core;
	TSNode command = ts_node_named_child (node, 0);
	TSNode arg = ts_node_named_child (node, 1);
	char *arg_str = ts_node_handle_arg (state, node, arg, 1);
	ut64 orig_offset = state->core->offset;
	char *out = sdb_querys (core->sdb, NULL, 0, arg_str);
	if (out) {
		rz_core_seek (core, rz_num_math(core->num, out), true);
		free (out);
	}
	RzCmdStatus res = handle_ts_command_tmpseek (state, command);
	rz_core_seek (state->core, orig_offset, true);
	free (arg_str);
	return res;
}

DEFINE_HANDLE_TS_FCN_AND_SYMBOL(tmp_fd_command) {
	RzCore *core = state->core;
	TSNode command = ts_node_named_child (node, 0);
	TSNode arg = ts_node_named_child (node, 1);
	char *arg_str = ts_node_handle_arg (state, node, arg, 1);
	int tmpfd = core->io->desc? core->io->desc->fd: -1;
	rz_io_use_fd (core->io, atoi (arg_str));
	RzCmdStatus res = handle_ts_command (state, command);
	rz_io_use_fd (core->io, tmpfd);
	free (arg_str);
	return res;
}

DEFINE_HANDLE_TS_FCN_AND_SYMBOL(tmp_reg_command) {
	RzCore *core = state->core;
	TSNode command = ts_node_named_child (node, 0);
	TSNode arg = ts_node_named_child (node, 1);
	char *arg_str = ts_node_handle_arg (state, node, arg, 1);
	ut64 orig_offset = state->core->offset;
	// TODO: add support for operations (e.g. @r:PC+10)
	ut64 regval = rz_debug_reg_get (core->dbg, arg_str);
	rz_core_seek (core, regval, true);
	RzCmdStatus res = handle_ts_command_tmpseek (state, command);
	rz_core_seek (core, orig_offset, true);
	free (arg_str);
	return res;
}

static bool handle_tmp_desc(struct tsr2cmd_state *state, TSNode command, const ut8 *buf, int sz) {
	RzCore *core = state->core;
	int pamode = !core->io->va;
	RzCmdStatus res = RZ_CMD_STATUS_INVALID, o_fixedblock = core->fixedblock;
	RBuffer *b = rz_buf_new_with_bytes (buf, sz);
	RzIODesc *d = rz_io_open_buffer (core->io, b, RZ_PERM_RWX, 0);
	if (!d) {
		eprintf ("Cannot open io buffer\n");
		goto out_buf;
	}
	if (pamode) {
		rz_config_set_i (core->config, "io.va", 1);
	}
	rz_io_map_new (core->io, d->fd, d->perm, 0, core->offset, rz_buf_size (b));
	rz_core_block_size (core, rz_buf_size (b));
	core->fixedblock = true;
	rz_core_block_read (core);

	res = handle_ts_command (state, command);

	core->fixedblock = o_fixedblock;
	if (pamode) {
		rz_config_set_i (core->config, "io.va", 0);
	}
	rz_io_desc_close (d);

out_buf:
	rz_buf_free (b);
	return res;
}

DEFINE_HANDLE_TS_FCN_AND_SYMBOL(tmp_file_command) {
	TSNode command = ts_node_named_child (node, 0);
	TSNode arg = ts_node_named_child (node, 1);
	char *arg_str = ts_node_handle_arg (state, node, arg, 1);
	size_t sz;
	RzCmdStatus res = RZ_CMD_STATUS_INVALID;

	char *f = rz_file_slurp (arg_str, &sz);
	if (!f) {
		eprintf ("Cannot open '%s'\n", arg_str);
		goto out;
	}

	res = handle_tmp_desc (state, command, (ut8 *)f, (int)sz);

	free (f);
out:
	free (arg_str);
	return res;
}

DEFINE_HANDLE_TS_FCN_AND_SYMBOL(tmp_string_command) {
	TSNode command = ts_node_named_child (node, 0);
	TSNode arg = ts_node_named_child (node, 1);
	char *arg_str = ts_node_handle_arg (state, node, arg, 1);
	int sz;

	sz = strlen (arg_str);
	const ut8 *buf = (const ut8 *)arg_str;

	RzCmdStatus res = handle_tmp_desc (state, command, buf, sz);

	free (arg_str);
	return res;
}

DEFINE_HANDLE_TS_FCN_AND_SYMBOL(tmp_hex_command) {
	TSNode command = ts_node_named_child (node, 0);
	TSNode arg = ts_node_named_child (node, 1);
	char *arg_str = ts_node_handle_arg (state, node, arg, 1);
	int sz;

	size_t len = strlen (arg_str);
	ut8 *buf = RZ_NEWS (ut8, len + 1);
	sz = rz_hex_str2bin (arg_str, buf);

	RzCmdStatus res = handle_tmp_desc (state, command, buf, sz);

	free (buf);
	free (arg_str);
	return res;
}

DEFINE_HANDLE_TS_FCN_AND_SYMBOL(iter_flags_command) {
	RzCore *core = state->core;
	TSNode command = ts_node_named_child (node, 0);
	TSNode arg = ts_node_named_child (node, 1);
	char *arg_str = ts_node_handle_arg(state, node, arg, 1);
	const RSpace *flagspace = rz_flag_space_cur (core->flags);
	RzFlagItem *flag;
	RzListIter *iter;
	RzCmdStatus ret = RZ_CMD_STATUS_OK;
	RzList *match_flag_items = rz_list_newf ((RzListFree)rz_flag_item_free);
	if (!match_flag_items) {
		return RZ_CMD_STATUS_OK;
	}

	/* duplicate flags that match word, to be sure the command is going to
	   be executed on flags values at the moment the command is called
	   (without side effects) */
	struct duplicate_flag_t u = {
		.ret = match_flag_items,
		.word = arg_str,
	};
	rz_flag_foreach_space (core->flags, flagspace, duplicate_flag, &u);

	/* for all flags that match */
	rz_list_foreach (match_flag_items, iter, flag) {
		if (rz_cons_is_breaked ()) {
			break;
		}

		char *buf = NULL;
		const char *tmp = NULL;
		RZ_LOG_DEBUG ("iter_flags_command: seek to %" PFMT64x "\n", flag->offset);
		rz_core_seek (core, flag->offset, true);
		rz_cons_push ();
		RzCmdStatus cmd_res = handle_ts_command_tmpseek (state, command);
		tmp = rz_cons_get_buffer ();
		buf = tmp? strdup (tmp): NULL;
		rz_cons_pop ();
		rz_cons_strcat (buf);
		free (buf);
		rz_core_task_yield (&core->tasks);
		UPDATE_CMD_STATUS_RES (ret, cmd_res, err);
	}

err:
	rz_list_free (match_flag_items);
	free (arg_str);
	return ret;
}

enum dbt_commands_mode {
	DBT_COMMANDS_MODE_ADDR,
	DBT_COMMANDS_MODE_BP,
	DBT_COMMANDS_MODE_SP,
};

static bool iter_dbt_commands(struct tsr2cmd_state *state, TSNode node, enum dbt_commands_mode mode) {
	RzCore *core = state->core;
	TSNode command = ts_node_named_child (node, 0);
	RzList *list = rz_debug_frames (core->dbg, UT64_MAX);
	ut64 orig_offset = core->offset;
	RzDebugFrame *frame;
	RzListIter *iter;
	RzCmdStatus res = RZ_CMD_STATUS_OK;

	rz_list_foreach (list, iter, frame) {
		switch (mode) {
		case DBT_COMMANDS_MODE_ADDR:
			rz_core_seek (core, frame->addr, true);
			break;
		case DBT_COMMANDS_MODE_SP:
			rz_core_seek (core, frame->sp, true);
			break;
		case DBT_COMMANDS_MODE_BP:
			rz_core_seek (core, frame->bp, true);
			break;
		default:
			rz_warn_if_reached ();
			return RZ_CMD_STATUS_INVALID;
		}
		RzCmdStatus cmd_res = handle_ts_command_tmpseek (state, command);
		rz_cons_newline ();
		UPDATE_CMD_STATUS_RES (res, cmd_res, err);
	}
err:
	rz_core_seek (core, orig_offset, true);
	rz_list_free (list);
	return res;
}

DEFINE_HANDLE_TS_FCN_AND_SYMBOL(iter_dbta_command) {
	return iter_dbt_commands (state, node, DBT_COMMANDS_MODE_ADDR);
}

DEFINE_HANDLE_TS_FCN_AND_SYMBOL(iter_dbtb_command) {
	return iter_dbt_commands (state, node, DBT_COMMANDS_MODE_BP);
}

DEFINE_HANDLE_TS_FCN_AND_SYMBOL(iter_dbts_command) {
	return iter_dbt_commands (state, node, DBT_COMMANDS_MODE_SP);
}

DEFINE_HANDLE_TS_FCN_AND_SYMBOL(iter_file_lines_command) {
	// TODO: old implementation has some unknown check on '('
	RzCore *core = state->core;
	RzCmdStatus res = RZ_CMD_STATUS_OK;
	TSNode command = ts_node_named_child (node, 0);
	TSNode arg = ts_node_named_child (node, 1);
	char *arg_str = ts_node_handle_arg(state, node, arg, 1);
	ut64 orig_offset = core->offset;
	FILE *fd = rz_sandbox_fopen (arg_str, "r");
	if (!fd) {
		res = RZ_CMD_STATUS_INVALID;
		goto arg_out;
	}

	core->rcmd->macro.counter = 0;
	while (!feof (fd)) {
		char buf[1024];
		buf[0] = '\0';
		if (!fgets (buf, sizeof (buf), fd)) {
			break;
		}
		ut64 addr = rz_num_math (core->num, buf);
		rz_core_seek (core, addr, true);
		RzCmdStatus cmd_res = handle_ts_command_tmpseek (state, command);
		core->rcmd->macro.counter++;
		UPDATE_CMD_STATUS_RES (res, cmd_res, err);
	}
err:
	rz_core_seek (core, orig_offset, true);
	fclose (fd);

arg_out:
	free (arg_str);
	return res;
}

DEFINE_HANDLE_TS_FCN_AND_SYMBOL(iter_offsets_command) {
	RzCore *core = state->core;
	RzCmdStatus res = RZ_CMD_STATUS_OK;
	TSNode command = ts_node_named_child (node, 0);
	if (ts_node_named_child_count (node) < 2) {
		// no offsets provided, all's good.
		return RZ_CMD_STATUS_OK;
	}

	TSNode args = ts_node_named_child (node, 1);
	ut64 orig_offset = core->offset;

	RzCmdParsedArgs *a = ts_node_handle_arg_prargs (state, node, args, 1, true);
	if (!a) {
		RZ_LOG_ERROR ("Cannot parse args\n");
		return RZ_CMD_STATUS_INVALID;
	}

	const char *s;
	int i;
	rz_cmd_parsed_args_foreach_arg (a, i, s) {
		ut64 addr = rz_num_math (core->num, s);
		RZ_LOG_DEBUG ("iter_offsets_command: seek to %" PFMT64x "\n", addr);
		rz_core_seek (core, addr, true);
		RzCmdStatus cmd_res = handle_ts_command_tmpseek (state, command);
		rz_cons_flush ();
		UPDATE_CMD_STATUS_RES (res, cmd_res, err);
	}

err:
	rz_core_seek (core, orig_offset, true);
	rz_cmd_parsed_args_free (a);
	return res;
}

DEFINE_HANDLE_TS_FCN_AND_SYMBOL(iter_sdbquery_command) {
	RzCore *core = state->core;
	TSNode command = ts_node_named_child (node, 0);
	TSNode arg = ts_node_named_child (node, 1);
	char *arg_str = ts_node_handle_arg (state, node, arg, 1);
	ut64 orig_offset = core->offset;

	char *out = sdb_querys (core->sdb, NULL, 0, arg_str);
	if (!out) {
		return RZ_CMD_STATUS_INVALID;
	}
	char *str, *each = out;
	ut64 addr;
	RzCmdStatus res = RZ_CMD_STATUS_OK;
	do {
		while (*each == ' ') {
			each++;
		}
		if (!*each) {
			break;
		}
		str = strchr (each, ' ');
		if (str) {
			*str = '\0';
			addr = rz_num_math (core->num, each);
			*str = ' ';
		} else {
			addr = rz_num_math (core->num, each);
		}
		each = str + 1;
		rz_core_seek (core, addr, true);
		RzCmdStatus cmd_res = handle_ts_command_tmpseek (state, command);
		rz_cons_flush ();
		UPDATE_CMD_STATUS_RES (res, cmd_res, err);
	} while (str != NULL);
err:
	rz_core_seek (core, orig_offset, true);
	free (out);
	free (arg_str);
	return res;
}

DEFINE_HANDLE_TS_FCN_AND_SYMBOL(iter_threads_command) {
	RzCore *core = state->core;
	TSNode command = ts_node_named_child (node, 0);
	int pid = core->dbg->pid;
	if (!core->dbg->h || !core->dbg->h->pids) {
		return RZ_CMD_STATUS_INVALID;
	}

	RzCmdStatus res = RZ_CMD_STATUS_OK;
	RzList *list = core->dbg->h->pids (core->dbg, RZ_MAX (0, pid));
	RzListIter *iter;
	RzDebugPid *p;
	rz_list_foreach (list, iter, p) {
		rz_cons_printf ("# PID %d\n", p->pid);
		rz_debug_select (core->dbg, p->pid, p->pid);
		RzCmdStatus cmd_res = handle_ts_command (state, command);
		UPDATE_CMD_STATUS_RES (res, cmd_res, err);
		rz_cons_newline ();
	}
err:
	rz_list_free (list);
	rz_debug_select (core->dbg, pid, pid);
	return res;
}

DEFINE_HANDLE_TS_FCN_AND_SYMBOL(iter_bbs_command) {
	RzCore *core = state->core;
	TSNode command = ts_node_named_child (node, 0);
	RzListIter *iter;
	RzAnalBlock *bb;
	int bs = core->blocksize;
	ut64 orig_offset = core->offset;
	RzCmdStatus res = RZ_CMD_STATUS_OK;
	RzAnalFunction *fcn = rz_anal_get_function_at (core->anal, core->offset);
	if (!fcn) {
		eprintf ("No function at current address\n");
		return RZ_CMD_STATUS_INVALID;
	}
	rz_list_sort (fcn->bbs, bb_cmp);
	rz_list_foreach (fcn->bbs, iter, bb) {
		rz_core_block_size (core, bb->size);
		rz_core_seek (core, bb->addr, true);
		RzCmdStatus cmd_res = handle_ts_command_tmpseek (state, command);
		UPDATE_CMD_STATUS_RES (res, cmd_res, err);
		if (rz_cons_is_breaked ()) {
			break;
		}
	}
err:
	rz_core_block_size (core, bs);
	rz_core_seek (core, orig_offset, true);
	return res;
}

DEFINE_HANDLE_TS_FCN_AND_SYMBOL(iter_instrs_command) {
	TSNode command = ts_node_named_child (node, 0);
	RzCore *core = state->core;
	RzListIter *iter;
	RzAnalBlock *bb;
	int i;
	RzCmdStatus res = RZ_CMD_STATUS_OK;
	ut64 orig_offset = core->offset;
	int bs = core->blocksize;
	RzAnalFunction *fcn = rz_anal_get_function_at (core->anal, core->offset);
	if (!fcn) {
		eprintf ("No function at current address\n");
		return RZ_CMD_STATUS_INVALID;
	}
	rz_list_sort (fcn->bbs, bb_cmp);
	rz_list_foreach (fcn->bbs, iter, bb) {
		for (i = 0; i < bb->ninstr; i++) {
			ut64 addr = bb->addr + rz_anal_bb_offset_inst (bb, i);
			int sz = rz_anal_bb_size_i (bb, i);
			rz_core_block_size (core, sz);
			rz_core_seek (core, addr, true);
			RzCmdStatus cmd_res = handle_ts_command_tmpseek (state, command);
			UPDATE_CMD_STATUS_RES (res, cmd_res, err);
			if (rz_cons_is_breaked ()) {
				break;
			}
		}
	}

err:
	rz_core_block_size (core, bs);
	rz_core_seek (core, orig_offset, true);
	return res;
}

DEFINE_HANDLE_TS_FCN_AND_SYMBOL(iter_functions_command) {
	TSNode command = ts_node_named_child (node, 0);
	TSNode arg = ts_node_named_child (node, 1);
	char *arg_str = NULL;
	RzCore *core = state->core;
	RzCmdStatus res = RZ_CMD_STATUS_OK;
	ut64 orig_offset = core->offset;
	int bs = core->blocksize;
	RzAnalFunction *fcn;
	RzListIter *iter;

	if (!ts_node_is_null (arg)) {
		arg_str = ts_node_handle_arg (state, node, arg, 1);
	}

	rz_list_foreach (core->anal->fcns, iter, fcn) {
		if (arg_str && !strstr (fcn->name, arg_str)) {
			continue;
		}
		char *buf;
		rz_core_block_size (core, rz_anal_function_linear_size (fcn));
		rz_core_seek (core, fcn->addr, true);
		rz_cons_push ();
		RzCmdStatus cmd_res = handle_ts_command_tmpseek (state, command);
		buf = (char *)rz_cons_get_buffer ();
		if (buf) {
			buf = strdup (buf);
		}
		rz_cons_pop ();
		rz_cons_strcat (buf);
		free (buf);
		UPDATE_CMD_STATUS_RES (res, cmd_res, err);
		if (rz_cons_is_breaked ()) {
			break;
		}
	}

err:
	rz_core_block_size (core, bs);
	rz_core_seek (core, orig_offset, true);
	free (arg_str);
	return res;
}

DEFINE_HANDLE_TS_FCN_AND_SYMBOL(iter_step_command) {
	TSNode command = ts_node_named_child (node, 0);
	TSNode from_n = ts_node_named_child (node, 1);
	TSNode to_n = ts_node_named_child (node, 2);
	TSNode step_n = ts_node_named_child (node, 3);
	RzCore *core = state->core;
	RzCmdStatus res = RZ_CMD_STATUS_OK;
	ut64 orig_offset = core->offset;
	int bs = core->blocksize;

	char *from_str = ts_node_handle_arg (state, node, from_n, 1);
	char *to_str = ts_node_handle_arg (state, node, to_n, 2);
	char *step_str = ts_node_handle_arg (state, node, step_n, 3);
	ut64 from = rz_num_math (core->num, from_str);
	ut64 to = rz_num_math (core->num, to_str);
	ut64 step = rz_num_math (core->num, step_str);
	free (from_str);
	free (to_str);
	free (step_str);

	ut64 cur;
	for (cur = from; cur <= to; cur += step) {
		rz_core_seek (core, cur, true);
		rz_core_block_size (core, step);
		RzCmdStatus cmd_res = handle_ts_command_tmpseek (state, command);
		UPDATE_CMD_STATUS_RES (res, cmd_res, err);
		if (rz_cons_is_breaked ()) {
			break;
		}
	}

err:
	rz_core_block_size (core, bs);
	rz_core_seek (core, orig_offset, true);
	return res;
}

DEFINE_HANDLE_TS_FCN_AND_SYMBOL(iter_interpret_command) {
	RzCore *core = state->core;
	TSNode command = ts_node_named_child (node, 0);
	TSNode in_cmd = ts_node_named_child (node, 1);
	substitute_args_init (state, node);

	RzList *edits = rz_list_newf ((RzListFree)free_tsr2cmd_edit);

	char *in_cmd_out = do_handle_substitution_cmd (state, in_cmd);
	in_cmd_out = escape_special_chars (in_cmd_out, SPECIAL_CHARS_REGULAR);
	struct tsr2cmd_edit *e = create_cmd_edit (state, in_cmd, in_cmd_out);
	rz_list_append (edits, e);

	TSNode op = ts_node_child (node, 1);
	e = create_cmd_edit (state, op, strdup ("@@="));
	rz_list_append (edits, e);

	TSNode new_command;
	bool ok = substitute_args_do (state, edits, &new_command);
	if (!ok) {
		rz_list_free (edits);
		substitute_args_fini (state);
		return RZ_CMD_STATUS_INVALID;
	}
	TSNode args = ts_node_named_child (new_command, 1);

	RzCmdParsedArgs *a = parse_args (state, args, true);
	if (!a) {
		rz_list_free (edits);
		substitute_args_fini (state);
		return RZ_CMD_STATUS_INVALID;
	}

	rz_list_free (edits);
	substitute_args_fini (state);

	const char *s;
	int i;
	ut64 orig_offset = core->offset;
	RzCmdStatus res = RZ_CMD_STATUS_OK;
	rz_cmd_parsed_args_foreach_arg (a, i, s) {
		ut64 addr = rz_num_math (core->num, s);
		RZ_LOG_DEBUG ("iter_interpret_command: seek to %" PFMT64x "\n", addr);
		rz_core_seek (core, addr, true);
		RzCmdStatus cmd_res = handle_ts_command_tmpseek (state, command);
		rz_cons_flush ();
		UPDATE_CMD_STATUS_RES (res, cmd_res, err);
	}
err:
	rz_core_seek (core, orig_offset, true);
	rz_cmd_parsed_args_free (a);
	return res;
}

DEFINE_HANDLE_TS_FCN_AND_SYMBOL(iter_hit_command) {
	RzCore *core = state->core;
	TSNode command = ts_node_named_child (node, 0);
	TSNode search_cmd = ts_node_named_child (node, 1);
	char *command_str = ts_node_sub_string (command, state->input);
	char *cmdhit = strdup (rz_config_get (core->config, "cmd.hit"));
	rz_config_set (core->config, "cmd.hit", command_str);
	RzCmdStatus res = handle_ts_command (state, search_cmd);
	rz_config_set (core->config, "cmd.hit", cmdhit);
	free (command_str);
	return res;
}

DEFINE_HANDLE_TS_FCN_AND_SYMBOL(foreach_addrsize_command) {
	RzCore *core = state->core;
	TSNode command = ts_node_named_child (node, 0);
	uint32_t i = 1;
	RzCmdStatus ret = RZ_CMD_STATUS_OK;
	TSNode seek_addr_node = ts_node_named_child (node, i);
	TSNode blk_sz_node = ts_node_named_child (node, i + 1);
	ut64 orig_offset = core->offset;
	ut64 orig_blksz = core->blocksize;
	while (!ts_node_is_null (seek_addr_node)) {
		char *seek_addr_str = ts_node_handle_arg (state, node, seek_addr_node, i);
		char *blk_sz_str = ts_node_handle_arg (state, node, blk_sz_node, i + 1);
		ut64 seek_addr_val = rz_num_get (core->num, seek_addr_str);
		ut64 blk_sz_val = rz_num_get (core->num, blk_sz_str);
		free (seek_addr_str);
		free (blk_sz_str);
		rz_core_seek (core, seek_addr_val, true);
		rz_core_block_size (core, blk_sz_val);
		RzCmdStatus cmd_res = handle_ts_command_tmpseek (state, command);
		UPDATE_CMD_STATUS_RES (ret, cmd_res, err);
		i += 2;
		seek_addr_node = ts_node_named_child (node, i);
		blk_sz_node = ts_node_named_child (node, i + 1);
	}
err:
	rz_core_block_size (core, orig_blksz);
	rz_core_seek (core, orig_offset, true);
	return ret;
}

DEFINE_HANDLE_TS_FCN_AND_SYMBOL(foreach_bb_command) {
	RzCore *core = state->core;
	TSNode command = ts_node_named_child (node, 0);
	RzAnalFunction *fcn = rz_anal_get_fcn_in (core->anal, core->offset, 0);
	ut64 offorig = core->offset;
	ut64 obs = core->blocksize;
	if (!fcn) {
		return RZ_CMD_STATUS_INVALID;
	}

	RzListIter *iter;
	RzAnalBlock *bb;
	RzCmdStatus ret = RZ_CMD_STATUS_OK;
	rz_list_foreach (fcn->bbs, iter, bb) {
		rz_core_seek (core, bb->addr, true);
		rz_core_block_size (core, bb->size);
		RzCmdStatus cmd_res = handle_ts_command_tmpseek (state, command);
		UPDATE_CMD_STATUS_RES (ret, cmd_res, err);
	}
err:
	rz_core_block_size (core, obs);
	rz_core_seek (core, offorig, true);
	return ret;
}

DEFINE_HANDLE_TS_FCN_AND_SYMBOL(foreach_cmd_command) {
	// convert @@@c: command into a @@@= one, by using the output of the
	// in_cmd as addr/blksz of @@@=
	TSNode in_cmd = ts_node_named_child (node, 1);
	substitute_args_init (state, node);

	RzList *edits = rz_list_newf ((RzListFree)free_tsr2cmd_edit);
	if (!edits) {
		substitute_args_fini (state);
		return RZ_CMD_STATUS_INVALID;
	}

	char *in_cmd_out = do_handle_substitution_cmd (state, in_cmd);
	in_cmd_out = escape_special_chars (in_cmd_out, SPECIAL_CHARS_REGULAR);
	struct tsr2cmd_edit *e = create_cmd_edit (state, in_cmd, in_cmd_out);
	rz_list_append (edits, e);

	TSNode op = ts_node_child (node, 1);
	e = create_cmd_edit (state, op, strdup ("@@@="));
	rz_list_append (edits, e);

	TSNode new_command;
	if (!substitute_args_do (state, edits, &new_command)) {
		rz_list_free (edits);
		substitute_args_fini (state);
		return RZ_CMD_STATUS_INVALID;
	}
	RzCmdStatus res = handle_ts_command (state, new_command);
	rz_list_free (edits);
	substitute_args_fini (state);
	return res;
}

DEFINE_HANDLE_TS_FCN_AND_SYMBOL(foreach_comment_command) {
	RzCore *core = state->core;
	TSNode command = ts_node_named_child (node, 0);
	TSNode filter_node = ts_node_named_child (node, 1);
	char *glob = !ts_node_is_null (filter_node)
			? ts_node_sub_string (filter_node, state->input)
			: NULL;
	ut64 off = core->offset;
	RzCmdStatus res = RZ_CMD_STATUS_OK;
	RIntervalTreeIter it;
	RzAnalMetaItem *meta;
	rz_interval_tree_foreach (&core->anal->meta, it, meta) {
		if (meta->type != RZ_META_TYPE_COMMENT) {
			continue;
		}
		if (!glob || (meta->str && rz_str_glob (meta->str, glob))) {
			rz_core_seek (core, rz_interval_tree_iter_get (&it)->start, true);
			RzCmdStatus cmd_res = handle_ts_command_tmpseek (state, command);
			UPDATE_CMD_STATUS_RES (res, cmd_res, err);
		}
	}
err:
	rz_core_seek (core, off, false);
	free (glob);
	return res;
}

DEFINE_HANDLE_TS_FCN_AND_SYMBOL(foreach_import_command) {
	RzCore *core = state->core;
	TSNode command = ts_node_named_child (node, 0);
	RBinImport *imp;
	ut64 offorig = core->offset;
	RzList *list = rz_bin_get_imports (core->bin);
	if (!list) {
		return RZ_CMD_STATUS_OK;
	}

	RzList *lost = rz_list_newf (free);
	RzListIter *iter;
	rz_list_foreach (list, iter, imp) {
		char *impflag = rz_str_newf ("sym.imp.%s", imp->name);
		ut64 addr = rz_num_math (core->num, impflag);
		ut64 *n = RZ_NEW (ut64);
		*n = addr;
		rz_list_append (lost, n);
		free (impflag);
	}
	ut64 *naddr;
	RzCmdStatus res = RZ_CMD_STATUS_OK;
	rz_list_foreach (lost, iter, naddr) {
		ut64 addr = *naddr;
		if (addr && addr != UT64_MAX) {
			rz_core_seek (core, addr, true);
			RzCmdStatus cmd_res = handle_ts_command_tmpseek (state, command);
			UPDATE_CMD_STATUS_RES (res, cmd_res, err);
		}
	}
err:
	rz_core_seek (core, offorig, true);
	rz_list_free (lost);
	return res;
}

DEFINE_HANDLE_TS_FCN_AND_SYMBOL(foreach_register_command) {
	RzCore *core = state->core;
	TSNode command = ts_node_named_child (node, 0);
	ut64 offorig = core->offset;
	int i;
	RzCmdStatus res = RZ_CMD_STATUS_OK;
	for (i = 0; i < RZ_REG_TYPE_LAST; i++) {
		RzRegItem *item;
		ut64 value;
		RzList *head = rz_reg_get_list (core->dbg->reg, i);
		if (!head) {
			continue;
		}
		RzList *list = rz_list_newf (free);
		RzListIter *iter;
		rz_list_foreach (head, iter, item) {
			if (item->size != core->anal->bits) {
				continue;
			}
			if (item->type != i) {
				continue;
			}
			rz_list_append (list, strdup (item->name));
		}
		const char *item_name;
		rz_list_foreach (list, iter, item_name) {
			value = rz_reg_getv (core->dbg->reg, item_name);
			rz_core_seek (core, value, true);
			rz_cons_printf ("%s: ", item_name);
			RzCmdStatus cmd_res = handle_ts_command_tmpseek (state, command);
			UPDATE_CMD_STATUS_RES (res, cmd_res, err);
		}
	err:
		rz_list_free (list);
	}
	rz_core_seek (core, offorig, true);
	return res;
}

DEFINE_HANDLE_TS_FCN_AND_SYMBOL(foreach_symbol_command) {
	RzCore *core = state->core;
	TSNode command = ts_node_named_child (node, 0);
	RBinSymbol *sym;
	ut64 offorig = core->offset;
	ut64 obs = core->blocksize;
	RzList *list = rz_bin_get_symbols (core->bin);
	RzListIter *iter;
	rz_cons_break_push (NULL, NULL);
	RzList *lost = rz_list_newf (free);
	rz_list_foreach (list, iter, sym) {
		RBinSymbol *bs = rz_mem_dup (sym, sizeof (RBinSymbol));
		rz_list_append (lost, bs);
	}
	RzCmdStatus res = RZ_CMD_STATUS_OK;
	rz_list_foreach (lost, iter, sym) {
		if (rz_cons_is_breaked ()) {
			break;
		}
		rz_core_block_size (core, sym->size);
		rz_core_seek (core, sym->vaddr, true);
		RzCmdStatus cmd_res = handle_ts_command_tmpseek (state, command);
		UPDATE_CMD_STATUS_RES (res, cmd_res, err);
	}
err:
	rz_cons_break_pop ();
	rz_list_free (lost);
	rz_core_block_size (core, obs);
	rz_core_seek (core, offorig, true);
	return res;
}

DEFINE_HANDLE_TS_FCN_AND_SYMBOL(foreach_string_command) {
	RzCore *core = state->core;
	TSNode command = ts_node_named_child (node, 0);
	RzList *list = rz_bin_get_strings (core->bin);
	RzCmdStatus res = RZ_CMD_STATUS_OK;
	if (list) {
		ut64 offorig = core->offset;
		ut64 obs = core->blocksize;
		RBinString *s;
		RzList *lost = rz_list_newf (free);
		RzListIter *iter;
		rz_list_foreach (list, iter, s) {
			RBinString *bs = rz_mem_dup (s, sizeof (RBinString));
			rz_list_append (lost, bs);
		}
		rz_list_foreach (lost, iter, s) {
			rz_core_block_size (core, s->size);
			rz_core_seek (core, s->vaddr, true);
			RzCmdStatus cmd_res = handle_ts_command_tmpseek (state, command);
			UPDATE_CMD_STATUS_RES (res, cmd_res, err);
		}
	err:
		rz_core_block_size (core, obs);
		rz_core_seek (core, offorig, true);
		rz_list_free (lost);
	}
	return res;
}

DEFINE_HANDLE_TS_FCN_AND_SYMBOL(foreach_section_command) {
	RzCore *core = state->core;
	TSNode command = ts_node_named_child (node, 0);
	RBinObject *obj = rz_bin_cur_object (core->bin);
	if (!obj) {
		return false;
	}
	RzCmdStatus res = RZ_CMD_STATUS_OK;
	ut64 offorig = core->offset;
	ut64 bszorig = core->blocksize;
	RBinSection *sec;
	RzListIter *iter;
	rz_list_foreach (obj->sections, iter, sec) {
		rz_core_seek (core, sec->vaddr, true);
		rz_core_block_size (core, sec->vsize);
		RzCmdStatus cmd_res = handle_ts_command_tmpseek (state, command);
		UPDATE_CMD_STATUS_RES (res, cmd_res, err);
	}
err:
	rz_core_block_size (core, bszorig);
	rz_core_seek (core, offorig, true);
	return res;
}

DEFINE_HANDLE_TS_FCN_AND_SYMBOL(foreach_iomap_command) {
	RzCore *core = state->core;
	TSNode command = ts_node_named_child (node, 0);
	int fd = rz_io_fd_get_current (core->io);
	// only iterate maps of current fd
	RzList *maps = rz_io_map_get_for_fd (core->io, fd);
	RzIOMap *map;
	RzCmdStatus res = RZ_CMD_STATUS_OK;
	if (maps) {
		RzListIter *iter;
		rz_list_foreach (maps, iter, map) {
			rz_core_seek (core, map->itv.addr, true);
			rz_core_block_size (core, map->itv.size);
			RzCmdStatus cmd_res = handle_ts_command_tmpseek (state, command);
			UPDATE_CMD_STATUS_RES (res, cmd_res, err);
		}
	err:
		rz_list_free (maps);
	}
	return res;
}

DEFINE_HANDLE_TS_FCN_AND_SYMBOL(foreach_dbgmap_command) {
	RzCore *core = state->core;
	TSNode command = ts_node_named_child (node, 0);
	RzDebug *dbg = core->dbg;
	RzCmdStatus res = RZ_CMD_STATUS_OK;
	if (dbg && dbg->h && dbg->maps) {
		RzDebugMap *map;
		RzListIter *iter;
		rz_list_foreach (dbg->maps, iter, map) {
			rz_core_seek (core, map->addr, true);
			RzCmdStatus cmd_res = handle_ts_command_tmpseek (state, command);
			UPDATE_CMD_STATUS_RES (res, cmd_res, err);
		}
	}
err:
	return res;
}

DEFINE_HANDLE_TS_FCN_AND_SYMBOL(foreach_flag_command) {
	RzCore *core = state->core;
	TSNode command = ts_node_named_child (node, 0);
	TSNode filter_node = ts_node_named_child (node, 1);
	char *glob = NULL;
	if (!ts_node_is_null (filter_node)) {
		glob = ts_node_sub_string (filter_node, state->input);
	}
	ut64 off = core->offset;
	ut64 obs = core->blocksize;
	RzList *flags = rz_list_newf (free);
	rz_flag_foreach_glob (core->flags, glob, copy_into_flagitem_list, flags);
	RzListIter *iter;
	RzFlagItem *f;
	RzCmdStatus res = RZ_CMD_STATUS_OK;
	rz_list_foreach (flags, iter, f) {
		rz_core_block_size (core, f->size);
		rz_core_seek (core, f->offset, true);
		RzCmdStatus cmd_res = handle_ts_command_tmpseek (state, command);
		UPDATE_CMD_STATUS_RES (res, cmd_res, err);
	}
err:
	rz_core_seek (core, off, false);
	rz_core_block_size (core, obs);
	free (glob);
	return res;
}

DEFINE_HANDLE_TS_FCN_AND_SYMBOL(foreach_function_command) {
	RzCore *core = state->core;
	TSNode command = ts_node_named_child (node, 0);
	TSNode filter_node = ts_node_named_child (node, 1);
	char *filter = NULL;
	if (!ts_node_is_null (filter_node)) {
		filter = ts_node_sub_string (filter_node, state->input);
	}
	ut64 obs = core->blocksize;
	ut64 offorig = core->offset;
	RzAnalFunction *fcn;
	RzList *list = core->anal->fcns;
	RzListIter *iter;
	RzCmdStatus res = RZ_CMD_STATUS_OK;
	rz_cons_break_push (NULL, NULL);
	rz_list_foreach (list, iter, fcn) {
		if (rz_cons_is_breaked ()) {
			break;
		}
		if (!filter || rz_str_glob (fcn->name, filter)) {
			rz_core_seek (core, fcn->addr, true);
			rz_core_block_size (core, rz_anal_function_linear_size (fcn));
			RzCmdStatus cmd_res = handle_ts_command_tmpseek (state, command);
			UPDATE_CMD_STATUS_RES (res, cmd_res, err);
		}
	}
err:
	rz_cons_break_pop ();
	rz_core_block_size (core, obs);
	rz_core_seek (core, offorig, true);
	return res;
}

DEFINE_HANDLE_TS_FCN_AND_SYMBOL(foreach_thread_command) {
	RzCore *core = state->core;
	TSNode command = ts_node_named_child (node, 0);
	RzDebug *dbg = core->dbg;
	RzCmdStatus res = RZ_CMD_STATUS_OK;
	if (dbg && dbg->h && dbg->h->threads) {
		int origtid = dbg->tid;
		RzDebugPid *p;
		RzList *list = dbg->h->threads (dbg, dbg->pid);
		if (!list) {
			return RZ_CMD_STATUS_INVALID;
		}
		RzListIter *iter;
		rz_list_foreach (list, iter, p) {
			rz_debug_select (dbg, dbg->pid, p->pid);
			rz_cons_printf ("PID %d\n", p->pid);
			RzCmdStatus cmd_res = handle_ts_command (state, command);
			UPDATE_CMD_STATUS_RES (res, cmd_res, err);
		}
	err:
		rz_debug_select (dbg, dbg->pid, origtid);
		rz_list_free (list);
	}
	return res;
}

DEFINE_HANDLE_TS_FCN_AND_SYMBOL(last_command) {
	TSNode command = ts_node_child_by_field_name (node, "command", strlen ("command"));
	char *command_str = ts_node_sub_string (command, state->input);
	RzCmdStatus res = RZ_CMD_STATUS_INVALID;
	state->is_last_cmd = true;
	if (!strcmp (command_str, ".")) {
		res = lastcmd_repeat (state->core, 0);
	} else if (!strcmp (command_str, "...")) {
		res = lastcmd_repeat (state->core, 1);
	} else {
		rz_warn_if_reached ();
	}
	free (command_str);
	return res;
}

DEFINE_HANDLE_TS_FCN_AND_SYMBOL(grep_command) {
	TSNode command = ts_node_child_by_field_name (node, "command", strlen ("command"));
	TSNode arg = ts_node_child_by_field_name (node, "specifier", strlen ("specifier"));
	char *arg_str = ts_node_handle_arg (state, node, arg, 1);
	RzCmdStatus res = handle_ts_command (state, command);
	RZ_LOG_DEBUG ("grep_command specifier: '%s'\n", arg_str);
	RStrBuf *sb = rz_strbuf_new (arg_str);
	rz_strbuf_prepend (sb, "~");
	char *specifier_str = rz_cons_grep_strip (rz_strbuf_get (sb), "`");
	rz_strbuf_free (sb);
	specifier_str = unescape_special_chars (specifier_str, SPECIAL_CHARS_REGULAR);
	RZ_LOG_DEBUG ("grep_command processed specifier: '%s'\n", specifier_str);
	rz_cons_grep_process (specifier_str);
	free (arg_str);
	return res;
}

DEFINE_HANDLE_TS_FCN_AND_SYMBOL(html_disable_command) {
	TSNode command = ts_node_child_by_field_name (node, "command", strlen ("command"));
	int scr_html = rz_config_get_i (state->core->config, "scr.html");
	rz_config_set_i (state->core->config, "scr.html", 0);
	int scr_color = rz_config_get_i (state->core->config, "scr.color");
	rz_config_set_i (state->core->config, "scr.color", COLOR_MODE_DISABLED);
	RzCmdStatus res = handle_ts_command (state, command);
	if (scr_html != -1) {
		rz_cons_flush ();
		rz_config_set_i (state->core->config, "scr.html", scr_html);
	}
	if (scr_color != -1) {
		rz_config_set_i (state->core->config, "scr.color", scr_color);
	}
	return res;
}

DEFINE_HANDLE_TS_FCN_AND_SYMBOL(html_enable_command) {
	TSNode command = ts_node_child_by_field_name (node, "command", strlen ("command"));
	int scr_html = rz_config_get_i (state->core->config, "scr.html");
	rz_config_set_i (state->core->config, "scr.html", true);
	RzCmdStatus res = handle_ts_command (state, command);
	if (scr_html != -1) {
		rz_cons_flush ();
		rz_config_set_i (state->core->config, "scr.html", scr_html);
	}
	return res;
}

DEFINE_HANDLE_TS_FCN_AND_SYMBOL(pipe_command) {
	TSNode first_cmd = ts_node_named_child (node, 0);
	rz_return_val_if_fail (!ts_node_is_null (first_cmd), false);
	TSNode second_cmd = ts_node_named_child (node, 1);
	rz_return_val_if_fail (!ts_node_is_null (second_cmd), false);
	char *first_str = ts_node_sub_string (first_cmd, state->input);
	char *second_str = ts_node_sub_string (second_cmd, state->input);
	int value = state->core->num->value;
	RzCmdStatus res = rz_cmd_int2status (rz_core_cmd_pipe (state->core, first_str, second_str));
	state->core->num->value = value;
	free (first_str);
	free (second_str);
	return res;
}

DEFINE_HANDLE_TS_FCN_AND_SYMBOL(scr_tts_command) {
	TSNode command = ts_node_child_by_field_name (node, "command", strlen ("command"));
	int scr_color = rz_config_get_i (state->core->config, "scr.color");
	rz_config_set_i (state->core->config, "scr.color", COLOR_MODE_DISABLED);
	state->core->cons->use_tts = true;
	RzCmdStatus res = handle_ts_command (state, command);
	if (scr_color != -1) {
		rz_config_set_i (state->core->config, "scr.color", scr_color);
	}
	return res;
}

DEFINE_HANDLE_TS_FCN_AND_SYMBOL(task_command) {
	// TODO: this should be handled differently, if the argument is a command.
	//       For now we just treat everything as an arged_command
	return handle_ts_arged_command (state, node);
}

DEFINE_HANDLE_TS_FCN_AND_SYMBOL(number_command) {
	ut64 addr = rz_num_math (state->core->num, node_string);
	rz_core_seek (state->core, addr, true);
	return RZ_CMD_STATUS_OK;
}

static RzCmdStatus handle_ts_command(struct tsr2cmd_state *state, TSNode node) {
	RzCmdStatus ret = RZ_CMD_STATUS_INVALID;
	RzCmd *cmd = state->core->rcmd;

	TSSymbol node_symbol = ts_node_symbol (node);
	ts_handler handler = ht_up_find (cmd->ts_symbols_ht, node_symbol, NULL);

	state->is_last_cmd = false;
	if (handler) {
		ret = handler (state, node);
	} else {
		RZ_LOG_WARN ("No handler for this kind of command `%s`\n", ts_node_type (node));
	}
	if (state->log && !state->is_last_cmd) {
		free (state->core->lastcmd);
		state->core->lastcmd = ts_node_sub_string (node, state->input);
	}
	return ret;
}

static RzCmdStatus handle_ts_command_tmpseek(struct tsr2cmd_state *state, TSNode node) {
	RzCore *core = state->core;
	bool saved_tmpseek = core->tmpseek;
	core->tmpseek = true;
	RzCmdStatus ret = handle_ts_command (state, node);
	core->tmpseek = saved_tmpseek;
	return ret;
}

DEFINE_HANDLE_TS_FCN(commands) {
	RzCore *core = state->core;
	RzCmdStatus res = RZ_CMD_STATUS_OK;
	ut32 child_count = ts_node_named_child_count (node);
	int i;

	RZ_LOG_DEBUG ("commands with %d childs\n", child_count);
	if (child_count == 0 && !*state->input) {
		if (core->cons->context->breaked) {
			core->cons->context->breaked = false;
			return RZ_CMD_STATUS_INVALID;
		}
		if (!core->cmdrepeat) {
			return RZ_CMD_STATUS_OK;
		}
		return lastcmd_repeat (core, true)? RZ_CMD_STATUS_OK: RZ_CMD_STATUS_INVALID;
	}
	if (state->split_lines) {
		rz_cons_break_push (NULL, NULL);
	}
	for (i = 0; i < child_count; i++) {
		if (core->cons->context->cmd_depth < 1) {
			RZ_LOG_ERROR ("handle_ts_commands: That was too deep...\n");
			return RZ_CMD_STATUS_INVALID;
		}
		core->cons->context->cmd_depth--;
		if (core->max_cmd_depth - core->cons->context->cmd_depth == 1) {
			core->prompt_offset = core->offset;
		}

		if (state->split_lines && rz_cons_is_breaked ()) {
			rz_cons_break_pop ();
			return res;
		}
		TSNode command = ts_node_named_child (node, i);
		RzCmdStatus cmd_res = handle_ts_command (state, command);
		if (state->split_lines) {
			rz_cons_flush ();
			rz_core_task_yield (&core->tasks);
		}
		core->cons->context->cmd_depth++;
		if (cmd_res == RZ_CMD_STATUS_INVALID) {
			char *command_str = ts_node_sub_string (command, state->input);
			eprintf ("Error while executing command: %s\n", command_str);
			free (command_str);
			res = cmd_res;
			goto err;
		} else if (cmd_res != RZ_CMD_STATUS_OK) {
			res = cmd_res;
			goto err;
		}
	}
err:
	if (state->split_lines) {
		rz_cons_break_pop ();
	}
	return res;
}

#define HANDLER_RULE_OP(name) { #name, handle_ts_##name },
#define RULE_OP(name)

struct ts_data_symbol_map map_ts_command_handlers[] = {
	#include "rz-shell-parser-cmds.inc"
	{ NULL, NULL },
};

#define RULE_OP(name) { #name, &ts_##name##_symbol },
#define HANDLER_RULE_OP(name) RULE_OP(name)

struct ts_data_symbol_map map_ts_symbols[] = {
	#include "rz-shell-parser-cmds.inc"
	{ NULL, NULL },
};

static void ts_symbols_init(RzCmd *cmd) {
	if (cmd->language) {
		return;
	}
	TSLanguage *lang = tree_sitter_rzcmd ();
	cmd->language = lang;
	cmd->ts_symbols_ht = ht_up_new0 ();
	struct ts_data_symbol_map *entry = map_ts_command_handlers;
	while (entry->name) {
		TSSymbol symbol = ts_language_symbol_for_name (lang, entry->name, strlen (entry->name), true);
		ht_up_insert (cmd->ts_symbols_ht, symbol, entry->data);
		entry++;
	}

	entry = map_ts_symbols;
	while (entry->name) {
		TSSymbol *sym_ptr = entry->data;
		*sym_ptr = ts_language_symbol_for_name (lang, entry->name, strlen (entry->name), true);
		entry++;
	}
}

static RzCmdStatus core_cmd_tsr2cmd(RzCore *core, const char *cstr, bool split_lines, bool log) {
	char *input = strdup (rz_str_trim_head_ro (cstr));

	ts_symbols_init (core->rcmd);

	TSParser *parser = ts_parser_new ();
	ts_parser_set_language (parser, (TSLanguage *)core->rcmd->language);

	TSTree *tree = ts_parser_parse_string (parser, NULL, input, strlen (input));
	TSNode root = ts_tree_root_node (tree);

	RzCmdStatus res = RZ_CMD_STATUS_INVALID;
	struct tsr2cmd_state state;
	state.parser = parser;
	state.core = core;
	state.input = input;
	state.tree = tree;
	state.log = log;
	state.split_lines = split_lines;

	if (state.log) {
		rz_line_hist_add (state.input);
	}

	char *ts_str = ts_node_string (root);
	RZ_LOG_DEBUG("s-expr %s\n", ts_str);
	free (ts_str);

	if (is_ts_commands (root) && !ts_node_has_error (root)) {
		res = handle_ts_commands (&state, root);
	} else {
		// TODO: print a more meaningful error message and use the ERROR
		// tokens to indicate where, probably, the error is.
		eprintf ("Error while parsing command: `%s`\n", input);
	}

	ts_tree_delete (tree);
	ts_parser_delete (parser);
	free (input);
	return res;
}

static int run_cmd_depth(RzCore *core, char *cmd) {
	char *rcmd;
	int ret = false;

	if (core->cons->context->cmd_depth < 1) {
		eprintf ("rz_core_cmd: That was too deep (%s)...\n", cmd);
		return false;
	}
	core->cons->context->cmd_depth--;
	for (rcmd = cmd;;) {
		char *ptr = strchr (rcmd, '\n');
		if (ptr) {
			*ptr = '\0';
		}
		ret = rz_core_cmd_subst (core, rcmd);
		if (ret == -1) {
			eprintf ("|ERROR| Invalid command '%s' (0x%02x)\n", rcmd, *rcmd);
			break;
		}
		if (!ptr) {
			break;
		}
		rcmd = ptr + 1;
	}
	core->cons->context->cmd_depth++;
	return ret;
}

RZ_API int rz_core_cmd(RzCore *core, const char *cstr, int log) {
	if (core->use_tree_sitter_rzcmd) {
		return rz_cmd_status2int(core_cmd_tsr2cmd (core, cstr, false, log));
	}

	int ret = false, i;

	if (core->cmdfilter) {
		const char *invalid_chars = ";|>`@";
		for (i = 0; invalid_chars[i]; i++) {
			if (strchr (cstr, invalid_chars[i])) {
				ret = true;
				goto beach;
			}
		}
		if (strncmp (cstr, core->cmdfilter, strlen (core->cmdfilter))) {
			ret = true;
			goto beach;
		}
	}
	if (core->cmdremote) {
		if (*cstr == 'q') {
			RZ_FREE (core->cmdremote);
			goto beach; // false
		} else if (*cstr != '=' && strncmp (cstr, "!=", 2)) {
			if (core->cmdremote[0]) {
				char *s = rz_str_newf ("%s %s", core->cmdremote, cstr);
				rz_core_rtr_cmd (core, s);
				free (s);
			} else {
				char *res = rz_io_system (core->io, cstr);
				if (res) {
					rz_cons_printf ("%s\n", res);
					free (res);
				}
			}
			if (log) {
				rz_line_hist_add (cstr);
			}
			goto beach; // false
		}
	}

	if (!cstr || (*cstr == '|' && cstr[1] != '?')) {
		// raw comment syntax
		goto beach; // false;
	}
	if (!strncmp (cstr, "/*", 2)) {
		if (rz_sandbox_enable (0)) {
			eprintf ("This command is disabled in sandbox mode\n");
			goto beach; // false
		}
		core->incomment = true;
	} else if (!strncmp (cstr, "*/", 2)) {
		core->incomment = false;
		goto beach; // false
	}
	if (core->incomment) {
		goto beach; // false
	}
	if (log && (*cstr && (*cstr != '.' || !strncmp (cstr, ".(", 2)))) {
		free (core->lastcmd);
		core->lastcmd = strdup (cstr);
	}

	char *cmd = malloc (strlen (cstr) + 4096);
	if (!cmd) {
		goto beach;
	}
	rz_str_cpy (cmd, cstr);
	if (log) {
		rz_line_hist_add (cstr);
	}

	ret = run_cmd_depth (core, cmd);
	free (cmd);
beach:
	return ret;
}

RZ_API int rz_core_cmd_lines(RzCore *core, const char *lines) {
	if (core->use_tree_sitter_rzcmd) {
		RzCmdStatus status = core_cmd_tsr2cmd (core, lines, true, false);
		return status == RZ_CMD_STATUS_OK;
	}
	int r, ret = true;
	char *nl, *data, *odata;

	if (!lines || !*lines) {
		return true;
	}
	data = odata = strdup (lines);
	if (!odata) {
		return false;
	}
	nl = strchr (odata, '\n');
	if (nl) {
		rz_cons_break_push (NULL, NULL);
		do {
			if (rz_cons_is_breaked ()) {
				free (odata);
				rz_cons_break_pop ();
				return ret;
			}
			*nl = '\0';
			r = rz_core_cmd (core, data, 0);
			if (r < 0) { //== -1) {
				data = nl + 1;
				ret = -1; //r; //false;
				break;
			}
			rz_cons_flush ();
			if (data[0] == 'q') {
				if (data[1] == '!') {
					ret = -1;
				} else {
					eprintf ("'q': quit ignored. Use 'q!'\n");
				}
				data = nl + 1;
				break;
			}
			data = nl + 1;
			rz_core_task_yield (&core->tasks);
		} while ((nl = strchr (data, '\n')));
		rz_cons_break_pop ();
	}
	if (ret >= 0 && data && *data) {
		rz_core_cmd (core, data, 0);
		rz_cons_flush ();
		rz_core_task_yield (&core->tasks);
	}
	free (odata);
	return ret;
}

RZ_API int rz_core_cmd_file(RzCore *core, const char *file) {
	char *data = rz_file_abspath (file);
	if (!data) {
		return false;
	}
	char *odata = rz_file_slurp (data, NULL);
	free (data);
	if (!odata) {
		return false;
	}
	if (!rz_core_cmd_lines (core, odata)) {
		eprintf ("Failed to run script '%s'\n", file);
		free (odata);
		return false;
	}
	free (odata);
	return true;
}

RZ_API int rz_core_cmd_command(RzCore *core, const char *command) {
	int ret, len;
	char *buf, *rcmd, *ptr;
	char *cmd = rz_core_sysenv_begin (core, command);
	rcmd = ptr = buf = rz_sys_cmd_str (cmd, 0, &len);
	if (!buf) {
		free (cmd);
		return -1;
	}
	ret = rz_core_cmd (core, rcmd, 0);
	rz_core_sysenv_end (core, command);
	free (buf);
	return ret;
}

//TODO: Fix disasm loop is mandatory
RZ_API char *rz_core_disassemble_instr(RzCore *core, ut64 addr, int l) {
	char *cmd, *ret = NULL;
	cmd = rz_str_newf ("pd %i @ 0x%08"PFMT64x, l, addr);
	if (cmd) {
		ret = rz_core_cmd_str (core, cmd);
		free (cmd);
	}
	return ret;
}

RZ_API char *rz_core_disassemble_bytes(RzCore *core, ut64 addr, int b) {
	char *cmd, *ret = NULL;
	cmd = rz_str_newf ("pD %i @ 0x%08"PFMT64x, b, addr);
	if (cmd) {
		ret = rz_core_cmd_str (core, cmd);
		free (cmd);
	}
	return ret;
}

RZ_API int rz_core_cmd_buffer(RzCore *core, const char *buf) {
	char *ptr, *optr, *str = strdup (buf);
	if (!str) {
		return false;
	}
	optr = str;
	ptr = strchr (str, '\n');
	while (ptr) {
		*ptr = '\0';
		rz_core_cmd (core, optr, 0);
		optr = ptr + 1;
		ptr = strchr (str, '\n');
	}
	rz_core_cmd (core, optr, 0);
	free (str);
	return true;
}

RZ_API int rz_core_cmdf(RzCore *core, const char *fmt, ...) {
	char string[4096];
	int ret;
	va_list ap;
	va_start (ap, fmt);
	vsnprintf (string, sizeof (string), fmt, ap);
	ret = rz_core_cmd (core, string, 0);
	va_end (ap);
	return ret;
}

RZ_API int rz_core_cmd0(RzCore *core, const char *cmd) {
	return rz_core_cmd (core, cmd, 0);
}

RZ_API int rz_core_flush(RzCore *core, const char *cmd) {
	int ret = rz_core_cmd (core, cmd, 0);
	rz_cons_flush ();
	return ret;
}

RZ_API char *rz_core_cmd_str_pipe(RzCore *core, const char *cmd) {
	char *tmp = NULL;
	char *p = (*cmd != '"')? strchr (cmd, '|'): NULL;
	if (!p && *cmd != '!' && *cmd != '.') {
		return rz_core_cmd_str (core, cmd);
	}
	rz_cons_reset ();
	rz_sandbox_disable (true);
	if (rz_file_mkstemp ("cmd", &tmp) != -1) {
		int pipefd = rz_cons_pipe_open (tmp, 1, 0);
		if (pipefd == -1) {
			rz_file_rm (tmp);
			rz_sandbox_disable (false);
			free (tmp);
			return rz_core_cmd_str (core, cmd);
		}
		char *_cmd = strdup (cmd);
		if (core->use_tree_sitter_rzcmd) {
			rz_core_cmd (core, _cmd, 0);
		} else {
			rz_core_cmd_subst (core, _cmd);
		}
		rz_cons_flush ();
		rz_cons_pipe_close (pipefd);
		if (rz_file_exists (tmp)) {
			char *s = rz_file_slurp (tmp, NULL);
			rz_file_rm (tmp);
			rz_sandbox_disable (false);
			free (tmp);
			free (_cmd);
			return s? s: strdup ("");
		}
		eprintf ("slurp %s fails\n", tmp);
		rz_file_rm (tmp);
		free (tmp);
		free (_cmd);
		rz_sandbox_disable (false);
		return rz_core_cmd_str (core, cmd);
	}
	rz_sandbox_disable (0);
	return NULL;
}

RZ_API char *rz_core_cmd_strf(RzCore *core, const char *fmt, ...) {
	char string[4096];
	char *ret;
	va_list ap;
	va_start (ap, fmt);
	vsnprintf (string, sizeof (string), fmt, ap);
	ret = rz_core_cmd_str (core, string);
	va_end (ap);
	return ret;
}

/* return: pointer to a buffer with the output of the command */
RZ_API char *rz_core_cmd_str(RzCore *core, const char *cmd) {
	const char *static_str;
	char *retstr = NULL;
	rz_cons_push ();
	if (rz_core_cmd (core, cmd, 0) == -1) {
		//eprintf ("Invalid command: %s\n", cmd);
		return NULL;
	}
	rz_cons_filter ();
	static_str = rz_cons_get_buffer ();
	retstr = strdup (static_str? static_str: "");
	rz_cons_pop ();
	rz_cons_echo (NULL);
	return retstr;
}

/* run cmd in the main task synchronously */
RZ_API int rz_core_cmd_task_sync(RzCore *core, const char *cmd, bool log) {
	RzCoreTask *task = core->tasks.main_task;
	char *s = strdup (cmd);
	if (!s) {
		return 0;
	}
	task->cmd = s;
	task->cmd_log = log;
	task->state = RZ_CORE_TASK_STATE_BEFORE_START;
	int res = rz_core_task_run_sync (&core->tasks, task);
	free (s);
	return res;
}

static int cmd_ox(void *data, const char *input) {
	return rz_core_cmdf ((RzCore*)data, "s 0%s", input);
}

static int compare_cmd_descriptor_name(const void *a, const void *b) {
	return strcmp (((RzCmdDescriptor *)a)->cmd, ((RzCmdDescriptor *)b)->cmd);
}

static void cmd_descriptor_init(RzCore *core) {
	const ut8 *p;
	RzListIter *iter;
	RzCmdDescriptor *x, *y;
	int n = core->cmd_descriptors->length;
	rz_list_sort (core->cmd_descriptors, compare_cmd_descriptor_name);
	rz_list_foreach (core->cmd_descriptors, iter, y) {
		if (--n < 0) {
			break;
		}
		x = &core->root_cmd_descriptor;
		for (p = (const ut8 *)y->cmd; *p; p++) {
			if (!x->sub[*p]) {
				if (p[1]) {
					RzCmdDescriptor *d = RZ_NEW0 (RzCmdDescriptor);
					rz_list_append (core->cmd_descriptors, d);
					x->sub[*p] = d;
				} else {
					x->sub[*p] = y;
				}
			} else if (!p[1]) {
				eprintf ("Command '%s' is duplicated, please check\n", y->cmd);
			}
			x = x->sub[*p];
		}
	}
}

static int core_cmd0_wrapper(void *core, const char *cmd) {
	return rz_core_cmd0 ((RzCore *)core, cmd);
}

RZ_API void rz_core_cmd_init(RzCore *core) {
	struct {
		const char *cmd;
		const char *description;
		RzCmdCb cb;
		void (*descriptor_init)(RzCore *core, RzCmdDesc *parent);
		const RzCmdDescHelp *help;
		const RzCmdDescHelp *group_help;
		RzCmdDescType type;
		RzCmdArgvCb argv_cb;
	} cmds[] = {
		{"!",        "run system command", cmd_system, NULL, &system_help},
		{"_",        "print last output", cmd_last, NULL, &underscore_help},
		{"#",        "calculate hash", cmd_hash, NULL, &hash_help},
		{"$",        "alias", cmd_alias, NULL, &alias_help},
		{"%",        "short version of 'env' command", cmd_env, NULL, &env_help},
		{"&",        "tasks", cmd_tasks, NULL, &tasks_help},
		{"(",        "macro", cmd_macro, cmd_macro_init, &macro_help},
		{"*",        "pointer read/write", cmd_pointer, NULL, &pointer_help},
		{"-",        "open cfg.editor and run script", cmd_stdin, NULL, &stdin_help},
		{".",        "interpret", cmd_interpret, NULL, &interpret_help},
		{"/",        "search kw, pattern aes", cmd_search, cmd_search_init, &search_help},
		{"=",        "io pipe", cmd_rap, NULL, &rap_help},
		{"?",        "help message", cmd_help, cmd_help_init, &help_help},
		{"\\",       "alias for =!", cmd_rap_run, NULL, &rap_run_help},
		{"'",        "alias for =!", cmd_rap_run, NULL, &rap_run_help},
		{"0",       "alias for s 0x", cmd_ox, NULL, &zero_help},
		{"a", "analysis", cmd_anal, cmd_anal_init, &anal_help},
		{"b",    "change block size", cmd_bsize, NULL, &b_help},
		{"c",      "compare memory", cmd_cmp, cmd_cmp_init, &c_help},
		{"C",     "code metadata", cmd_meta, cmd_meta_init, &C_help},
		{"d",    "debugger operations", cmd_debug, cmd_debug_init, &d_help},
		{"e",     "evaluate configuration variable", cmd_eval, cmd_eval_init, &e_help},
		{"f",     "get/set flags", cmd_flag, cmd_flag_init, &f_help},
		{"g",        "egg manipulation", cmd_egg, cmd_egg_init, &g_help},
		{"i",     "get file info", cmd_info, cmd_info_init, &i_help},
		{"k",    "perform sdb query", cmd_kuery, NULL, &k_help},
		{"l",       "list files and directories", cmd_ls, NULL, &l_help},
		{"j",    "join the contents of the two files", cmd_join, NULL, &j_help},
		{"m",    "make directory and move files", cmd_m, NULL, &m_help},
		{"h",    "show the top n number of line in file", cmd_head, NULL, &h_help},
		{"L",        "manage dynamically loaded plugins", cmd_plugins, NULL, &L_help},
		{"o",     "open or map file", cmd_open, cmd_open_init, &o_help},
		{"p",    "print current block", cmd_print, cmd_print_init, &p_help},
		{"P",  "project", cmd_project, cmd_project_init, &P_help},
		{"q",     "exit program session", cmd_quit, cmd_quit_init, &q_help},
		{"Q",        "alias for q!", cmd_Quit, NULL, &Q_help},
		{":",        "long commands starting with :", cmd_colon, NULL, &colon_help},
		{"r",   "change file size", cmd_resize, NULL, &rz_help},
		{"s",     "seek to an offset", cmd_seek, cmd_seek_init, &s_help},
		{"t",        "type information (cparse)", cmd_type, cmd_type_init, &t_help},
		{"T",     "Text log utility", cmd_log, cmd_log_init, &T_help},
		{"u",        "uname/undo", cmd_undo, NULL, &u_help},
		{"<",        "pipe into RzCons.readChar", cmd_pipein, NULL, &pipein_help},
		{"V",   "enter visual mode", cmd_visual, NULL, &V_help},
		{"v",   "enter visual mode", cmd_panels, NULL, &v_help},
		{"w",    "write bytes", cmd_write, cmd_write_init, &w_help, &w_group_help, RZ_CMD_DESC_TYPE_GROUP, w_handler},
		{"x",        "alias for px", cmd_hexdump, NULL, &x_help},
		{"y",     "yank bytes", cmd_yank, NULL, &y_help},
		{"z",     "zignatures", cmd_zign, cmd_zign_init, &z_help},
	};

	core->rcmd = rz_cmd_new ();
	core->rcmd->macro.user = core;
	core->rcmd->macro.num = core->num;
	core->rcmd->macro.cmd = core_cmd0_wrapper;
	core->rcmd->nullcallback = rz_core_cmd_nullcallback;
	core->rcmd->macro.cb_printf = (PrintfCallback)rz_cons_printf;
	rz_cmd_set_data (core->rcmd, core);
	core->cmd_descriptors = rz_list_newf (free);

	RzCmdDesc *root = rz_cmd_get_root (core->rcmd);
	size_t i;
	for (i = 0; i < RZ_ARRAY_SIZE (cmds); i++) {
		rz_cmd_add (core->rcmd, cmds[i].cmd, cmds[i].cb);

		RzCmdDesc *cd;
		switch (cmds[i].type) {
		case RZ_CMD_DESC_TYPE_OLDINPUT:
			cd = rz_cmd_desc_oldinput_new (core->rcmd, root, cmds[i].cmd, cmds[i].cb, cmds[i].help);
			break;
		case RZ_CMD_DESC_TYPE_ARGV:
			cd = rz_cmd_desc_argv_new (core->rcmd, root, cmds[i].cmd, cmds[i].argv_cb, cmds[i].help);
			break;
		case RZ_CMD_DESC_TYPE_INNER:
			cd = rz_cmd_desc_inner_new (core->rcmd, root, cmds[i].cmd, cmds[i].help);
			break;
		case RZ_CMD_DESC_TYPE_GROUP:
			cd = rz_cmd_desc_group_new (core->rcmd, root, cmds[i].cmd, cmds[i].argv_cb, cmds[i].help, cmds[i].group_help);
			break;
		}
		if (cmds[i].descriptor_init) {
			cmds[i].descriptor_init (core, cd);
		}
	}
	DEFINE_CMD_DESCRIPTOR_SPECIAL (core, $, dollar);
	DEFINE_CMD_DESCRIPTOR_SPECIAL (core, %, percent);
	DEFINE_CMD_DESCRIPTOR_SPECIAL (core, *, star);
	DEFINE_CMD_DESCRIPTOR_SPECIAL (core, ., dot);
	DEFINE_CMD_DESCRIPTOR_SPECIAL (core, =, equal);

	DEFINE_CMD_DESCRIPTOR (core, b);
	DEFINE_CMD_DESCRIPTOR (core, k);
	DEFINE_CMD_DESCRIPTOR (core, r);
	DEFINE_CMD_DESCRIPTOR (core, u);
	DEFINE_CMD_DESCRIPTOR (core, y);
	cmd_descriptor_init (core);
}<|MERGE_RESOLUTION|>--- conflicted
+++ resolved
@@ -2084,7 +2084,6 @@
 	const char* desc;
 	int type;
 } autocomplete_flags [] = {
-<<<<<<< HEAD
 	{ "$dflt", "default autocomplete flag", RZ_CORE_AUTOCMPLT_DFLT },
 	{ "$flag", "shows known flag hints", RZ_CORE_AUTOCMPLT_FLAG },
 	{ "$flsp", "shows known flag-spaces hints", RZ_CORE_AUTOCMPLT_FLSP },
@@ -2097,23 +2096,7 @@
 	{ "$file", "hints file paths", RZ_CORE_AUTOCMPLT_FILE },
 	{ "$thme", "shows known themes hints", RZ_CORE_AUTOCMPLT_THME },
 	{ "$optn", "allows the selection for multiple options", RZ_CORE_AUTOCMPLT_OPTN },
-	{ "$ms", "shows mount hints", RZ_CORE_AUTOCMPLT_MS},
 	{ "$sdb", "shows sdb hints", RZ_CORE_AUTOCMPLT_SDB},
-=======
-	{ "$dflt", "default autocomplete flag", R_CORE_AUTOCMPLT_DFLT },
-	{ "$flag", "shows known flag hints", R_CORE_AUTOCMPLT_FLAG },
-	{ "$flsp", "shows known flag-spaces hints", R_CORE_AUTOCMPLT_FLSP },
-	{ "$zign", "shows known zignatures hints", R_CORE_AUTOCMPLT_ZIGN },
-	{ "$eval", "shows known evals hints", R_CORE_AUTOCMPLT_EVAL },
-	{ "$prjt", "shows known projects hints", R_CORE_AUTOCMPLT_PRJT },
-	{ "$mins", NULL, R_CORE_AUTOCMPLT_MINS },
-	{ "$brkp", "shows known breakpoints hints", R_CORE_AUTOCMPLT_BRKP },
-	{ "$macro", NULL, R_CORE_AUTOCMPLT_MACR },
-	{ "$file", "hints file paths", R_CORE_AUTOCMPLT_FILE },
-	{ "$thme", "shows known themes hints", R_CORE_AUTOCMPLT_THME },
-	{ "$optn", "allows the selection for multiple options", R_CORE_AUTOCMPLT_OPTN },
-	{ "$sdb", "shows sdb hints", R_CORE_AUTOCMPLT_SDB},
->>>>>>> 88105869
 	{ NULL, NULL, 0 }
 };
 
