// SPDX-FileCopyrightText: 2009-2020 pancake <pancake@nopcode.org>
// SPDX-FileCopyrightText: 2009-2020 nibble <nibble.ds@gmail.com>
// SPDX-License-Identifier: LGPL-3.0-only

#include <string.h>

#include <rz_types.h>
#include <rz_list.h>
#include <rz_flag.h>
#include <rz_core.h>
#include <rz_bin.h>
#include <ht_uu.h>
#include <rz_util/rz_graph_drawable.h>

#include "core_private.h"

HEAPTYPE(ut64);

// used to speedup strcmp with rconfig.get in loops
enum {
	RZ_ARCH_THUMB,
	RZ_ARCH_ARM32,
	RZ_ARCH_ARM64,
	RZ_ARCH_MIPS
};
// 128M
#define MAX_SCAN_SIZE 0x7ffffff

static void loganalysis(ut64 from, ut64 to, int depth) {
	rz_cons_clear_line(1);
	eprintf("0x%08" PFMT64x " > 0x%08" PFMT64x " %d\r", from, to, depth);
}

static int cmpsize(const void *a, const void *b) {
	ut64 as = rz_analysis_function_linear_size((RzAnalysisFunction *)a);
	ut64 bs = rz_analysis_function_linear_size((RzAnalysisFunction *)b);
	return (as > bs) ? 1 : (as < bs) ? -1
					 : 0;
}

static int cmpfcncc(const void *_a, const void *_b) {
	RzAnalysisFunction *a = (RzAnalysisFunction *)_a;
	RzAnalysisFunction *b = (RzAnalysisFunction *)_b;
	ut64 as = rz_analysis_function_complexity(a);
	ut64 bs = rz_analysis_function_complexity(b);
	return (as > bs) ? 1 : (as < bs) ? -1
					 : 0;
}

static int cmpedges(const void *_a, const void *_b) {
	const RzAnalysisFunction *a = _a, *b = _b;
	int as, bs;
	rz_analysis_function_count_edges(a, &as);
	rz_analysis_function_count_edges(b, &bs);
	return (as > bs) ? 1 : (as < bs) ? -1
					 : 0;
}

static int cmpframe(const void *_a, const void *_b) {
	const RzAnalysisFunction *a = _a, *b = _b;
	int as = a->maxstack;
	int bs = b->maxstack;
	return (as > bs) ? 1 : (as < bs) ? -1
					 : 0;
}

static int cmpxrefs(const void *_a, const void *_b) {
	const RzAnalysisFunction *a = _a, *b = _b;
	int as = a->meta.numrefs;
	int bs = b->meta.numrefs;
	return (as > bs) ? 1 : (as < bs) ? -1
					 : 0;
}

static int cmpname(const void *_a, const void *_b) {
	const RzAnalysisFunction *a = _a, *b = _b;
	int as = strcmp(a->name, b->name);
	int bs = strcmp(b->name, a->name);
	return (as > bs) ? 1 : (as < bs) ? -1
					 : 0;
}

static int cmpcalls(const void *_a, const void *_b) {
	const RzAnalysisFunction *a = _a, *b = _b;
	int as = a->meta.numcallrefs;
	int bs = b->meta.numcallrefs;
	return (as > bs) ? 1 : (as < bs) ? -1
					 : 0;
}

static int cmpnbbs(const void *_a, const void *_b) {
	const RzAnalysisFunction *a = _a, *b = _b;
	ut64 as = rz_list_length(a->bbs);
	ut64 bs = rz_list_length(b->bbs);
	return (as > bs) ? 1 : (as < bs) ? -1
					 : 0;
}

RZ_IPI int bb_cmpaddr(const void *_a, const void *_b) {
	const RzAnalysisBlock *a = _a, *b = _b;
	return (a->addr > b->addr) - (a->addr < b->addr);
}

RZ_IPI int fcn_cmpaddr(const void *_a, const void *_b) {
	const RzAnalysisFunction *a = _a, *b = _b;
	return (a->addr > b->addr) - (a->addr < b->addr);
}

static char *getFunctionName(RzCore *core, ut64 addr) {
	RzBinFile *bf = rz_bin_cur(core->bin);
	if (bf && bf->o) {
		RzBinSymbol *sym = ht_up_find(bf->o->addrzklassmethod, addr, NULL);
		if (sym && sym->classname && sym->name) {
			return rz_str_newf("method.%s.%s", sym->classname, sym->name);
		}
	}
	RzFlagItem *flag = rz_core_flag_get_by_spaces(core->flags, addr);
	return (flag && flag->name) ? strdup(flag->name) : NULL;
}

static char *getFunctionNamePrefix(RzCore *core, ut64 off, const char *name) {
	if (rz_reg_get(core->analysis->reg, name, -1)) {
		return rz_str_newf("%s.%08" PFMT64x, "fcn", off);
	}
	return strdup(name);
}

static RzCore *mycore = NULL;

// XXX: copypaste from analysis/data.c
#define MINLEN 1
static int is_string(const ut8 *buf, int size, int *len) {
	int i, fakeLen = 0;
	if (size < 1) {
		return 0;
	}
	if (!len) {
		len = &fakeLen;
	}
	if (size > 3 && buf[0] && !buf[1] && buf[2] && !buf[3]) {
		*len = 1; // XXX: TODO: Measure wide string length
		return 2; // is wide
	}
	for (i = 0; i < size; i++) {
		if (!buf[i] && i > MINLEN) {
			*len = i;
			return 1;
		}
		if (buf[i] == 10 || buf[i] == 13 || buf[i] == 9) {
			continue;
		}
		if (buf[i] < 32 || buf[i] > 127) {
			// not ascii text
			return 0;
		}
		if (!IS_PRINTABLE(buf[i])) {
			*len = i;
			return 0;
		}
	}
	*len = i;
	return 1;
}

static char *is_string_at(RzCore *core, ut64 addr, int *olen) {
	ut8 rstr[128] = { 0 };
	int ret = 0, len = 0;
	ut8 *str = calloc(256, 1);
	if (!str) {
		if (olen) {
			*olen = 0;
		}
		return NULL;
	}
	rz_io_read_at(core->io, addr, str, 255);

	str[255] = 0;
	if (is_string(str, 256, &len)) {
		if (olen) {
			*olen = len;
		}
		return (char *)str;
	}

	ut64 *cstr = (ut64 *)str;
	ut64 lowptr = cstr[0];
	if (lowptr >> 32) { // must be pa mode only
		lowptr &= UT32_MAX;
	}
	// cstring
	if (cstr[0] == 0 && cstr[1] < 0x1000) {
		ut64 ptr = cstr[2];
		if (ptr >> 32) { // must be pa mode only
			ptr &= UT32_MAX;
		}
		if (ptr) {
			rz_io_read_at(core->io, ptr, rstr, sizeof(rstr));
			rstr[127] = 0;
			ret = is_string(rstr, 128, &len);
			if (ret) {
				strcpy((char *)str, (char *)rstr);
				if (olen) {
					*olen = len;
				}
				return (char *)str;
			}
		}
	} else {
		// pstring
		rz_io_read_at(core->io, lowptr, rstr, sizeof(rstr));
		rstr[127] = 0;
		ret = is_string(rstr, sizeof(rstr), &len);
		if (ret) {
			strcpy((char *)str, (char *)rstr);
			if (olen) {
				*olen = len;
			}
			return (char *)str;
		}
	}
	// check if current section have no exec bit
	if (len < 1) {
		ret = 0;
		free(str);
		len = -1;
	} else if (olen) {
		*olen = len;
	}
	// NOTE: coverity says that ret is always 0 here, so str is dead code
	return ret ? (char *)str : NULL;
}

/* returns the RZ_ANALYSIS_ADDR_TYPE_* of the address 'addr' */
RZ_API ut64 rz_core_analysis_address(RzCore *core, ut64 addr) {
	ut64 types = 0;
	RzRegSet *rs = NULL;
	if (!core) {
		return 0;
	}
	if (core->dbg && core->dbg->reg) {
		rs = rz_reg_regset_get(core->dbg->reg, RZ_REG_TYPE_GPR);
	}
	if (rs) {
		RzRegItem *r;
		RzListIter *iter;
		rz_list_foreach (rs->regs, iter, r) {
			if (r->type == RZ_REG_TYPE_GPR) {
				ut64 val = rz_reg_getv(core->dbg->reg, r->name);
				if (addr == val) {
					types |= RZ_ANALYSIS_ADDR_TYPE_REG;
					break;
				}
			}
		}
	}
	if (rz_flag_get_i(core->flags, addr)) {
		types |= RZ_ANALYSIS_ADDR_TYPE_FLAG;
	}
	if (rz_analysis_get_fcn_in(core->analysis, addr, 0)) {
		types |= RZ_ANALYSIS_ADDR_TYPE_FUNC;
	}
	// check registers
	if (core->bin && core->bin->is_debugger && core->dbg) { // TODO: if cfg.debug here
		RzDebugMap *map;
		RzListIter *iter;
		// use 'dm'
		// XXX: this line makes r2 debugging MUCH slower
		// rz_debug_map_sync (core->dbg);
		rz_list_foreach (core->dbg->maps, iter, map) {
			if (addr >= map->addr && addr < map->addr_end) {
				if (map->name && map->name[0] == '/') {
					if (core->io && core->io->desc &&
						core->io->desc->name &&
						!strcmp(map->name,
							core->io->desc->name)) {
						types |= RZ_ANALYSIS_ADDR_TYPE_PROGRAM;
					} else {
						types |= RZ_ANALYSIS_ADDR_TYPE_LIBRARY;
					}
				}
				if (map->perm & RZ_PERM_X) {
					types |= RZ_ANALYSIS_ADDR_TYPE_EXEC;
				}
				if (map->perm & RZ_PERM_R) {
					types |= RZ_ANALYSIS_ADDR_TYPE_READ;
				}
				if (map->perm & RZ_PERM_W) {
					types |= RZ_ANALYSIS_ADDR_TYPE_WRITE;
				}
				// find function
				if (map->name && strstr(map->name, "heap")) {
					types |= RZ_ANALYSIS_ADDR_TYPE_HEAP;
				}
				if (map->name && strstr(map->name, "stack")) {
					types |= RZ_ANALYSIS_ADDR_TYPE_STACK;
				}
				break;
			}
		}
	} else {
		int _perm = -1;
		if (core->io) {
			// sections
			void **it;
			rz_pvector_foreach (&core->io->maps, it) {
				RzIOMap *s = *it;
				if (addr >= s->itv.addr && addr < (s->itv.addr + s->itv.size)) {
					// sections overlap, so we want to get the one with lower perms
					_perm = (_perm != -1) ? RZ_MIN(_perm, s->perm) : s->perm;
					// TODO: we should identify which maps come from the program or other
					//types |= RZ_ANALYSIS_ADDR_TYPE_PROGRAM;
					// find function those sections should be created by hand or esil init
					if (s->name && strstr(s->name, "heap")) {
						types |= RZ_ANALYSIS_ADDR_TYPE_HEAP;
					}
					if (s->name && strstr(s->name, "stack")) {
						types |= RZ_ANALYSIS_ADDR_TYPE_STACK;
					}
				}
			}
		}
		if (_perm != -1) {
			if (_perm & RZ_PERM_X) {
				types |= RZ_ANALYSIS_ADDR_TYPE_EXEC;
			}
			if (_perm & RZ_PERM_R) {
				types |= RZ_ANALYSIS_ADDR_TYPE_READ;
			}
			if (_perm & RZ_PERM_W) {
				types |= RZ_ANALYSIS_ADDR_TYPE_WRITE;
			}
		}
	}

	// check if it's ascii
	if (addr != 0) {
		int not_ascii = 0;
		int i, failed_sequence, dir, on;
		for (i = 0; i < 8; i++) {
			ut8 n = (addr >> (i * 8)) & 0xff;
			if (n && !IS_PRINTABLE(n)) {
				not_ascii = 1;
			}
		}
		if (!not_ascii) {
			types |= RZ_ANALYSIS_ADDR_TYPE_ASCII;
		}
		failed_sequence = 0;
		dir = on = -1;
		for (i = 0; i < 8; i++) {
			ut8 n = (addr >> (i * 8)) & 0xff;
			if (on != -1) {
				if (dir == -1) {
					dir = (n > on) ? 1 : -1;
				}
				if (n == on + dir) {
					// ok
				} else {
					failed_sequence = 1;
					break;
				}
			}
			on = n;
		}
		if (!failed_sequence) {
			types |= RZ_ANALYSIS_ADDR_TYPE_SEQUENCE;
		}
	}
	return types;
}

RZ_IPI void rz_core_analysis_bbs_asciiart(RzCore *core, RzAnalysisFunction *fcn) {
	RzList *flist = rz_list_newf((RzListFree)rz_listinfo_free);
	if (!flist) {
		return;
	}
	RzListIter *iter;
	RzAnalysisBlock *b;
	ls_foreach (fcn->bbs, iter, b) {
		RzInterval inter = (RzInterval){ b->addr, b->size };
		RzListInfo *info = rz_listinfo_new(NULL, inter, inter, -1, NULL);
		if (!info) {
			break;
		}
		rz_list_append(flist, info);
	}
	RzTable *table = rz_core_table(core);
	rz_table_visual_list(table, flist, core->offset, core->blocksize,
		rz_cons_get_size(NULL), rz_config_get_i(core->config, "scr.color"));
	rz_cons_printf("\n%s\n", rz_table_tostring(table));
	rz_table_free(table);
	rz_list_free(flist);
	return;
}

RZ_IPI void rz_core_analysis_fcn_returns(RzCore *core, RzAnalysisFunction *fcn) {
	RzListIter *iter;
	RzAnalysisBlock *b;
	ls_foreach (fcn->bbs, iter, b) {
		if (b->jump == UT64_MAX) {
			ut64 retaddr = rz_analysis_block_get_op_addr(b, b->ninstr - 1);
			if (retaddr == UT64_MAX) {
				break;
			}

			rz_cons_printf("0x%08" PFMT64x "\n", retaddr);
		}
	}
}

static int casecmp(const void *_a, const void *_b) {
	const RzAnalysisCaseOp *a = _a;
	const RzAnalysisCaseOp *b = _b;
	return a->addr != b->addr;
}

static ut64 __opaddr(RzAnalysisBlock *b, ut64 addr) {
	int i;
	if (addr >= b->addr && addr < (b->addr + b->size)) {
		for (i = 0; i < b->ninstr; i++) {
			ut64 aa = rz_analysis_block_get_op_addr(b, i);
			ut64 ab = rz_analysis_block_get_op_addr(b, i + 1);
			if (addr >= aa && addr < ab) {
				return aa;
			}
		}
	}
	return UT64_MAX;
}

static void bb_info_print(RzCore *core, RzAnalysisFunction *fcn, RzAnalysisBlock *bb,
	ut64 addr, RzOutputMode mode, PJ *pj, RzTable *t) {
	RzDebugTracepoint *tp = NULL;
	RzListIter *iter;
	RzAnalysisBlock *bb2;
	int outputs = (bb->jump != UT64_MAX) + (bb->fail != UT64_MAX);
	int inputs = 0;
	rz_list_foreach (fcn->bbs, iter, bb2) {
		inputs += (bb2->jump == bb->addr) + (bb2->fail == bb->addr);
	}
	if (bb->switch_op) {
		RzList *unique_cases = rz_list_uniq(bb->switch_op->cases, casecmp);
		outputs += rz_list_length(unique_cases);
		rz_list_free(unique_cases);
	}
	ut64 opaddr = __opaddr(bb, addr);

	switch (mode) {
	case RZ_OUTPUT_MODE_STANDARD:
		tp = rz_debug_trace_get(core->dbg, bb->addr);
		rz_cons_printf("0x%08" PFMT64x " 0x%08" PFMT64x " %02X:%04X %" PFMT64d,
			bb->addr, bb->addr + bb->size,
			tp ? tp->times : 0, tp ? tp->count : 0,
			bb->size);
		if (bb->jump != UT64_MAX) {
			rz_cons_printf(" j 0x%08" PFMT64x, bb->jump);
		}
		if (bb->fail != UT64_MAX) {
			rz_cons_printf(" f 0x%08" PFMT64x, bb->fail);
		}
		if (bb->switch_op) {
			RzAnalysisCaseOp *cop;
			RzListIter *iter;
			RzList *unique_cases = rz_list_uniq(bb->switch_op->cases, casecmp);
			rz_list_foreach (unique_cases, iter, cop) {
				rz_cons_printf(" s 0x%08" PFMT64x, cop->addr);
			}
			rz_list_free(unique_cases);
		}
		rz_cons_newline();
		break;
	case RZ_OUTPUT_MODE_JSON: {
		pj_o(pj);
		if (bb->jump != UT64_MAX) {
			pj_kn(pj, "jump", bb->jump);
		}
		if (bb->fail != UT64_MAX) {
			pj_kn(pj, "fail", bb->fail);
		}
		if (bb->switch_op) {
			pj_k(pj, "switch_op");
			pj_o(pj);
			pj_kn(pj, "addr", bb->switch_op->addr);
			pj_kn(pj, "min_val", bb->switch_op->min_val);
			pj_kn(pj, "def_val", bb->switch_op->def_val);
			pj_kn(pj, "max_val", bb->switch_op->max_val);
			pj_k(pj, "cases");
			pj_a(pj);
			{
				RzListIter *case_op_iter;
				RzAnalysisCaseOp *case_op;
				rz_list_foreach (bb->switch_op->cases, case_op_iter, case_op) {
					pj_o(pj);
					pj_kn(pj, "addr", case_op->addr);
					pj_kn(pj, "jump", case_op->jump);
					pj_kn(pj, "value", case_op->value);
					pj_end(pj);
				}
			}
			pj_end(pj);
			pj_end(pj);
		}
		pj_kn(pj, "opaddr", opaddr);
		pj_kn(pj, "addr", bb->addr);
		pj_ki(pj, "size", bb->size);
		pj_ki(pj, "inputs", inputs);
		pj_ki(pj, "outputs", outputs);
		pj_ki(pj, "ninstr", bb->ninstr);
		pj_kb(pj, "traced", bb->traced);
		pj_end(pj);
		break;
	}
	case RZ_OUTPUT_MODE_TABLE:
		rz_table_add_rowf(t, "xdxx", bb->addr, bb->size, bb->jump, bb->fail);
		break;
	case RZ_OUTPUT_MODE_RIZIN:
		rz_cons_printf("f bb.%05" PFMT64x " = 0x%08" PFMT64x "\n", bb->addr & 0xFFFFF, bb->addr);
		break;
	case RZ_OUTPUT_MODE_QUIET:
		rz_cons_printf("0x%08" PFMT64x "\n", bb->addr);
		break;
	case RZ_OUTPUT_MODE_LONG: {
		if (bb->jump != UT64_MAX) {
			rz_cons_printf("jump: 0x%08" PFMT64x "\n", bb->jump);
		}
		if (bb->fail != UT64_MAX) {
			rz_cons_printf("fail: 0x%08" PFMT64x "\n", bb->fail);
		}
		rz_cons_printf("opaddr: 0x%08" PFMT64x "\n", opaddr);
		rz_cons_printf("addr: 0x%08" PFMT64x "\nsize: %" PFMT64d "\ninputs: %d\noutputs: %d\nninstr: %d\ntraced: %s\n",
			bb->addr, bb->size, inputs, outputs, bb->ninstr, rz_str_bool(bb->traced));
		break;
	}
	default:
		rz_warn_if_reached();
		break;
	}
}

static int bb_cmp(const void *a, const void *b) {
	const RzAnalysisBlock *ba = a;
	const RzAnalysisBlock *bb = b;
	return ba->addr - bb->addr;
}

RZ_IPI void rz_core_analysis_bbs_info_print(RzCore *core, RzAnalysisFunction *fcn, RzOutputMode mode) {
	RzListIter *iter;
	RzAnalysisBlock *bb;
	PJ *pj = NULL;
	RzTable *t = NULL;
	if (mode == RZ_OUTPUT_MODE_JSON) {
		pj = rz_core_pj_new(core);
		pj_a(pj);
	} else if (mode == RZ_OUTPUT_MODE_TABLE) {
		t = rz_table_new();
		rz_table_set_columnsf(t, "xdxx", "addr", "size", "jump", "fail");
	} else if (mode == RZ_OUTPUT_MODE_RIZIN) {
		rz_cons_printf("fs blocks\n");
	}

	rz_list_sort(fcn->bbs, bb_cmp);
	rz_list_foreach (fcn->bbs, iter, bb) {
		bb_info_print(core, fcn, bb, bb->addr, mode, pj, t);
	}

	if (mode == RZ_OUTPUT_MODE_TABLE) {
		char *ts = rz_table_tofancystring(t);
		rz_cons_printf("%s", ts);
		free(ts);
		rz_table_free(t);
	} else if (mode == RZ_OUTPUT_MODE_JSON) {
		pj_end(pj);
		rz_cons_println(pj_string(pj));
		pj_free(pj);
	}
}

RZ_IPI void rz_core_analysis_bb_info_print(RzCore *core, RzAnalysisBlock *bb, ut64 addr, RzOutputMode mode) {
	PJ *pj = NULL;
	RzTable *t = NULL;
	if (mode == RZ_OUTPUT_MODE_JSON) {
		pj = rz_core_pj_new(core);
	} else if (mode == RZ_OUTPUT_MODE_TABLE) {
		t = rz_table_new();
		rz_table_set_columnsf(t, "xdxx", "addr", "size", "jump", "fail");
	}
	RzAnalysisFunction *fcn = rz_list_first(bb->fcns);
	bb_info_print(core, fcn, bb, addr, mode, pj, t);
	if (mode == RZ_OUTPUT_MODE_JSON) {
		rz_cons_println(pj_string(pj));
		pj_free(pj);
	} else if (mode == RZ_OUTPUT_MODE_TABLE) {
		char *ts = rz_table_tofancystring(t);
		rz_cons_printf("%s", ts);
		free(ts);
		rz_table_free(t);
	}
}

RZ_IPI int rz_core_analysis_set_reg(RzCore *core, const char *regname, ut64 val) {
	int bits = (core->analysis->bits & RZ_SYS_BITS_64) ? 64 : 32;
	RzRegItem *r = rz_reg_get(core->dbg->reg, regname, -1);
	if (!r) {
		int role = rz_reg_get_name_idx(regname);
		if (role != -1) {
			const char *alias = rz_reg_get_name(core->dbg->reg, role);
			if (alias) {
				r = rz_reg_get(core->dbg->reg, alias, -1);
			}
		}
	}
	if (!r) {
		eprintf("ar: Unknown register '%s'\n", regname);
		return -1;
	}
	rz_reg_set_value(core->dbg->reg, r, val);
	rz_debug_reg_sync(core->dbg, RZ_REG_TYPE_ALL, true);
	rz_core_debug_regs2flags(core, bits);
	return 0;
}

static void core_esil_init(RzCore *core, RzAnalysisEsil *esil) {
	unsigned int addrsize = rz_config_get_i(core->config, "esil.addr.size");
	int stacksize = rz_config_get_i(core->config, "esil.stack.depth");
	int iotrap = rz_config_get_i(core->config, "esil.iotrap");
	int romem = rz_config_get_i(core->config, "esil.romem");
	int stats = rz_config_get_i(core->config, "esil.stats");
	int noNULL = rz_config_get_i(core->config, "esil.noNULL");
	int verbose = rz_config_get_i(core->config, "esil.verbose");
	if (!(esil = rz_analysis_esil_new(stacksize, iotrap, addrsize))) {
		return;
	}
	rz_analysis_esil_setup(esil, core->analysis, romem, stats, noNULL); // setup io
	core->analysis->esil = esil;
	esil->verbose = verbose;
	const char *s = rz_config_get(core->config, "cmd.esil.intr");
	if (s) {
		char *my = strdup(s);
		if (my) {
			rz_config_set(core->config, "cmd.esil.intr", my);
			free(my);
		}
	}
}

RZ_IPI void rz_core_analysis_esil_init(RzCore *core) {
	RzAnalysisEsil *esil = core->analysis->esil;
	if (esil) {
		return;
	}
	core_esil_init(core, esil);
}

RZ_IPI void rz_core_analysis_esil_reinit(RzCore *core) {
	RzAnalysisEsil *esil = core->analysis->esil;
	rz_analysis_esil_free(esil);
	core_esil_init(core, esil);
	// reinitialize
	const char *pc = rz_reg_get_name(core->analysis->reg, RZ_REG_NAME_PC);
	if (pc && rz_reg_getv(core->analysis->reg, pc) == 0LL) {
		rz_core_analysis_set_reg(core, "PC", core->offset);
	}
}

static void initialize_stack(RzCore *core, ut64 addr, ut64 size) {
	const char *mode = rz_config_get(core->config, "esil.fillstack");
	if (mode && *mode && *mode != '0') {
		const ut64 bs = 4096 * 32;
		ut64 i;
		for (i = 0; i < size; i += bs) {
			ut64 left = RZ_MIN(bs, size - i);
			//	rz_core_cmdf (core, "wx 10203040 @ 0x%llx", addr);
			switch (*mode) {
			case 'd': { // "debrujn"
				ut8 *buf = (ut8 *)rz_debruijn_pattern(left, 0, NULL);
				if (buf) {
					if (!rz_core_write_at(core, addr + i, buf, left)) {
						eprintf("Couldn't write at %" PFMT64x "\n", addr + i);
					}
					free(buf);
				} else {
					eprintf("Couldn't generate pattern of length %" PFMT64d "\n", left);
				}
			} break;
			case 's': // "seq"
				rz_core_cmdf(core, "woe 1 0xff 1 4 @ 0x%" PFMT64x "!0x%" PFMT64x, addr + i, left);
				break;
			case 'r': // "random"
				rz_core_cmdf(core, "woR %" PFMT64u " @ 0x%" PFMT64x "!0x%" PFMT64x, left, addr + i, left);
				break;
			case 'z': // "zero"
			case '0':
				rz_core_cmdf(core, "wow 00 @ 0x%" PFMT64x "!0x%" PFMT64x, addr + i, left);
				break;
			}
		}
	}
}

static char *get_esil_stack_name(RzCore *core, const char *name, ut64 *addr, ut32 *size) {
	ut64 sx_addr = rz_config_get_i(core->config, "esil.stack.addr");
	ut32 sx_size = rz_config_get_i(core->config, "esil.stack.size");
	RzIOMap *map = rz_io_map_get(core->io, sx_addr);
	if (map) {
		sx_addr = UT64_MAX;
	}
	if (sx_addr == UT64_MAX) {
		const ut64 align = 0x10000000;
		sx_addr = rz_io_map_next_available(core->io, core->offset, sx_size, align);
	}
	if (*addr != UT64_MAX) {
		sx_addr = *addr;
	}
	if (*size != UT32_MAX) {
		sx_size = *size;
	}
	if (sx_size < 1) {
		sx_size = 0xf0000;
	}
	*addr = sx_addr;
	*size = sx_size;
	if (RZ_STR_ISEMPTY(name)) {
		return rz_str_newf("mem.0x%" PFMT64x "_0x%x", sx_addr, sx_size);
	} else {
		return rz_str_newf("mem.%s", name);
	}
}

/**
 * Initialize ESIL memory stack region.
 *
 * \param core RzCore reference
 * \param name Optional name of the memory stack region. If NULL, a name is
 *             computed automatically based on \p addr and \p size
 * \param addr Base address of the stack region, if UT64_MAX it is automatically computed
 * \param size Size of the stack region, if UT32_MAX it is automatically computed
 */
RZ_IPI void rz_core_analysis_esil_init_mem(RzCore *core, const char *name, ut64 addr, ut32 size) {
	ut64 current_offset = core->offset;
	rz_core_analysis_esil_init(core);
	RzAnalysisEsil *esil = core->analysis->esil;
	RzIOMap *stack_map;
	if (!name && addr == UT64_MAX && size == UT32_MAX) {
		char *fi = sdb_get(core->sdb, "aeim.fd", 0);
		if (fi) {
			// Close the fd associated with the aeim stack
			ut64 fd = sdb_atoi(fi);
			(void)rz_io_fd_close(core->io, fd);
		}
	}
	const char *pattern = rz_config_get(core->config, "esil.stack.pattern");
	char *stack_name = get_esil_stack_name(core, name, &addr, &size);

	char uri[32];
	rz_strf(uri, "malloc://%u", size);
	esil->stack_fd = rz_io_fd_open(core->io, uri, RZ_PERM_RW, 0);
	if (!(stack_map = rz_io_map_add(core->io, esil->stack_fd, RZ_PERM_RW, 0LL, addr, size))) {
		rz_io_fd_close(core->io, esil->stack_fd);
		eprintf("Cannot create map for tha stack, fd %d got closed again\n", esil->stack_fd);
		free(stack_name);
		esil->stack_fd = 0;
		return;
	}
	rz_io_map_set_name(stack_map, stack_name);
	free(stack_name);
	char val[128], *v;
	v = sdb_itoa(esil->stack_fd, val, 10);
	sdb_set(core->sdb, "aeim.fd", v, 0);

	rz_config_set_i(core->config, "io.va", true);
	if (pattern && *pattern) {
		switch (*pattern) {
		case '0':
			// do nothing
			break;
		case 'd':
			rz_core_cmdf(core, "wopD %d @ 0x%" PFMT64x, size, addr);
			break;
		case 'i':
			rz_core_cmdf(core, "woe 0 255 1 @ 0x%" PFMT64x "!%d", addr, size);
			break;
		case 'w':
			rz_core_cmdf(core, "woe 0 0xffff 1 4 @ 0x%" PFMT64x "!%d", addr, size);
			break;
		}
	}
	// SP
	const char *sp = rz_reg_get_name(core->dbg->reg, RZ_REG_NAME_SP);
	if (sp) {
		rz_debug_reg_set(core->dbg, sp, addr + (size / 2));
	}
	// BP
	const char *bp = rz_reg_get_name(core->dbg->reg, RZ_REG_NAME_BP);
	if (bp) {
		rz_debug_reg_set(core->dbg, bp, addr + (size / 2));
	}
	// PC
	const char *pc = rz_reg_get_name(core->dbg->reg, RZ_REG_NAME_PC);
	if (pc) {
		rz_debug_reg_set(core->dbg, pc, current_offset);
	}
	rz_core_regs2flags(core);
	if (esil) {
		esil->stack_addr = addr;
		esil->stack_size = size;
	}
	initialize_stack(core, addr, size);
	rz_core_seek(core, current_offset, false);
}

RZ_IPI void rz_core_analysis_esil_init_mem_p(RzCore *core) {
	rz_core_analysis_esil_init(core);
	RzAnalysisEsil *esil = core->analysis->esil;
	ut64 addr = 0x100000;
	ut32 size = 0xf0000;
	RzFlagItem *fi = rz_flag_get(core->flags, "aeim.stack");
	if (fi) {
		addr = fi->offset;
		size = fi->size;
	} else {
		rz_core_analysis_esil_init_mem(core, NULL, UT64_MAX, UT32_MAX);
	}
	if (esil) {
		esil->stack_addr = addr;
		esil->stack_size = size;
	}
	initialize_stack(core, addr, size);
	return;
}

RZ_IPI void rz_core_analysis_esil_init_mem_del(RzCore *core, const char *name, ut64 addr, ut32 size) {
	rz_core_analysis_esil_init(core);
	RzAnalysisEsil *esil = core->analysis->esil;
	char *stack_name = get_esil_stack_name(core, name, &addr, &size);
	if (esil->stack_fd > 2) { //0, 1, 2 are reserved for stdio/stderr
		rz_io_fd_close(core->io, esil->stack_fd);
		// no need to kill the maps, rz_io_map_cleanup does that for us in the close
		esil->stack_fd = 0;
	} else {
		eprintf("Cannot deinitialize %s\n", stack_name);
	}
	rz_flag_unset_name(core->flags, stack_name);
	rz_flag_unset_name(core->flags, "aeim.stack");
	sdb_unset(core->sdb, "aeim.fd", 0);
	free(stack_name);
	return;
}
/**
 * Initialize ESIL registers.
 *
 * \param core RzCore reference
 */
RZ_IPI void rz_core_analysis_esil_init_regs(RzCore *core) {
	rz_core_analysis_set_reg(core, "PC", core->offset);
}

RZ_IPI void rz_core_analysis_esil_step_over(RzCore *core) {
	RzAnalysisOp *op = rz_core_analysis_op(core, rz_reg_getv(core->analysis->reg, rz_reg_get_name(core->analysis->reg, RZ_REG_NAME_PC)), RZ_ANALYSIS_OP_MASK_BASIC | RZ_ANALYSIS_OP_MASK_HINT);
	ut64 until_addr = UT64_MAX;
	if (op && op->type == RZ_ANALYSIS_OP_TYPE_CALL) {
		until_addr = op->addr + op->size;
	}
	rz_core_esil_step(core, until_addr, NULL, NULL, false);
	rz_analysis_op_free(op);
	rz_core_regs2flags(core);
}

RZ_IPI void rz_core_analysis_esil_step_over_until(RzCore *core, ut64 addr) {
	rz_core_esil_step(core, addr, NULL, NULL, true);
	rz_core_regs2flags(core);
}

RZ_IPI void rz_core_analysis_esil_step_over_untilexpr(RzCore *core, const char *expr) {
	rz_core_esil_step(core, UT64_MAX, expr, NULL, true);
	rz_core_regs2flags(core);
}

RZ_IPI void rz_core_analysis_esil_references_all_functions(RzCore *core) {
	RzListIter *it;
	RzAnalysisFunction *fcn;
	ut64 cur_seek = core->offset;
	rz_list_foreach (core->analysis->fcns, it, fcn) {
		rz_core_seek(core, fcn->addr, true);
		rz_core_analysis_esil(core, "f", NULL);
	}
	rz_core_seek(core, cur_seek, true);
}

/**
 * Emulate \p n_instr instructions from \p addr. If \p until_addr is
 * specified and that address is met before all the instructions are emulated,
 * stop there.
 */
RZ_IPI void rz_core_analysis_esil_emulate(RzCore *core, ut64 addr, ut64 until_addr, int off) {
	RzAnalysisEsil *esil = core->analysis->esil;
	int i, j = 0;
	ut8 *buf;
	RzAnalysisOp aop = { 0 };
	int ret, bsize = RZ_MAX(4096, core->blocksize);
	const int mininstrsz = rz_analysis_archinfo(core->analysis, RZ_ANALYSIS_ARCHINFO_MIN_OP_SIZE);
	const int minopcode = RZ_MAX(1, mininstrsz);
	const char *pc = rz_reg_get_name(core->dbg->reg, RZ_REG_NAME_PC);
	int stacksize = rz_config_get_i(core->config, "esil.stack.depth");
	int iotrap = rz_config_get_i(core->config, "esil.iotrap");
	ut64 addrsize = rz_config_get_i(core->config, "esil.addr.size");

	if (!esil) {
		eprintf("Warning: cmd_espc: creating new esil instance\n");
		if (!(esil = rz_analysis_esil_new(stacksize, iotrap, addrsize))) {
			return;
		}
		core->analysis->esil = esil;
	}
	buf = malloc(bsize);
	if (!buf) {
		eprintf("Cannot allocate %d byte(s)\n", bsize);
		free(buf);
		return;
	}
	if (addr == -1) {
		addr = rz_reg_getv(core->dbg->reg, pc);
	}
	(void)rz_analysis_esil_setup(core->analysis->esil, core->analysis, 0, 0, 0); // int romem, int stats, int nonull) {
	ut64 cursp = rz_reg_getv(core->dbg->reg, "SP");
	ut64 oldoff = core->offset;
	const ut64 flags = RZ_ANALYSIS_OP_MASK_BASIC | RZ_ANALYSIS_OP_MASK_HINT | RZ_ANALYSIS_OP_MASK_ESIL | RZ_ANALYSIS_OP_MASK_DISASM;
	for (i = 0, j = 0; j < off; i++, j++) {
		if (rz_cons_is_breaked()) {
			break;
		}
		if (i >= (bsize - 32)) {
			i = 0;
			eprintf("Warning: Chomp\n");
		}
		if (!i) {
			rz_io_read_at(core->io, addr, buf, bsize);
		}
		if (addr == until_addr) {
			break;
		}
		ret = rz_analysis_op(core->analysis, &aop, addr, buf + i, bsize - i, flags);
		if (ret < 1) {
			eprintf("Failed analysis at 0x%08" PFMT64x "\n", addr);
			break;
		}
		// skip calls and such
		if (aop.type == RZ_ANALYSIS_OP_TYPE_CALL) {
			// nothing
		} else {
			rz_reg_setv(core->analysis->reg, "PC", aop.addr + aop.size);
			rz_reg_setv(core->dbg->reg, "PC", aop.addr + aop.size);
			const char *e = RZ_STRBUF_SAFEGET(&aop.esil);
			if (e && *e) {
				// eprintf ("   0x%08llx %d  %s\n", aop.addr, ret, aop.mnemonic);
				(void)rz_analysis_esil_parse(esil, e);
			}
		}
		int inc = (core->search->align > 0) ? core->search->align - 1 : ret - 1;
		if (inc < 0) {
			inc = minopcode;
		}
		i += inc;
		addr += ret; // aop.size;
		rz_analysis_op_fini(&aop);
	}
	rz_core_seek(core, oldoff, true);
	rz_reg_setv(core->dbg->reg, "SP", cursp);
}

RZ_IPI void rz_core_analysis_esil_emulate_bb(RzCore *core) {
	RzAnalysisBlock *bb = rz_analysis_find_most_relevant_block_in(core->analysis, core->offset);
	rz_core_analysis_esil_emulate(core, bb->addr, UT64_MAX, bb->ninstr);
}

static bool blacklisted_word(char *name) {
	const char *list[] = {
		"__stack_chk_guard",
		"__stderrp",
		"__stdinp",
		"__stdoutp",
		"_DefaultRuneLocale"
	};
	int i;
	for (i = 0; i < sizeof(list) / sizeof(list[0]); i++) {
		if (strstr(name, list[i])) {
			return true;
		}
	}
	return false;
}

static char *analysis_fcn_autoname(RzCore *core, RzAnalysisFunction *fcn, int dump, RzOutputMode mode) {
	int use_getopt = 0;
	int use_isatty = 0;
	PJ *pj = NULL;
	char *do_call = NULL;
	RzAnalysisXRef *xref;
	RzListIter *iter;
<<<<<<< HEAD
	RzList *refs = rz_analysis_function_get_refs(fcn);
	if (mode == RZ_OUTPUT_MODE_JSON) {
=======
	RzList *xrefs = rz_analysis_function_get_xrefs_from(fcn);
	if (mode == 'j') {
>>>>>>> db04bed5
		// start a new JSON object
		pj = rz_core_pj_new(core);
		pj_a(pj);
	}
	if (xrefs) {
		rz_list_foreach (xrefs, iter, xref) {
			RzFlagItem *f = rz_flag_get_i(core->flags, xref->to);
			if (f) {
				// If dump is true, print all strings referenced by the function
				if (dump) {
					// take only strings flags
					if (!strncmp(f->name, "str.", 4)) {
						if (mode == RZ_OUTPUT_MODE_JSON) {
							// add new json item
							pj_o(pj);
							pj_kn(pj, "addr", xref->from);
							pj_kn(pj, "ref", xref->to);
							pj_ks(pj, "flag", f->name);
							pj_end(pj);
						} else {
							rz_cons_printf("0x%08" PFMT64x " 0x%08" PFMT64x " %s\n", xref->from, xref->to, f->name);
						}
					}
				} else if (do_call) { // break if a proper autoname found and not in dump mode
					break;
				}
				// enter only if a candidate name hasn't found yet
				if (!do_call) {
					if (blacklisted_word(f->name)) {
						continue;
					}
					if (strstr(f->name, ".isatty")) {
						use_isatty = 1;
					}
					if (strstr(f->name, ".getopt")) {
						use_getopt = 1;
					}
					if (!strncmp(f->name, "method.", 7)) {
						free(do_call);
						do_call = strdup(f->name + 7);
						continue;
					}
					if (!strncmp(f->name, "str.", 4)) {
						free(do_call);
						do_call = strdup(f->name + 4);
						continue;
					}
					if (!strncmp(f->name, "sym.imp.", 8)) {
						free(do_call);
						do_call = strdup(f->name + 8);
						continue;
					}
					if (!strncmp(f->name, "reloc.", 6)) {
						free(do_call);
						do_call = strdup(f->name + 6);
						continue;
					}
				}
			}
		}
		rz_list_free(xrefs);
	}
	if (mode == RZ_OUTPUT_MODE_JSON) {
		pj_end(pj);
	}
	if (pj) {
		rz_cons_printf("%s\n", pj_string(pj));
		pj_free(pj);
	}
	// TODO: append counter if name already exists
	if (use_getopt) {
		RzFlagItem *item = rz_flag_get(core->flags, "main");
		free(do_call);
		// if referenced from entrypoint. this should be main
		if (item && item->offset == fcn->addr) {
			return strdup("main"); // main?
		}
		return strdup("parse_args"); // main?
	}
	if (use_isatty) {
		char *ret = rz_str_newf("sub.setup_tty_%s_%" PFMT64x, do_call, fcn->addr);
		free(do_call);
		return ret;
	}
	if (do_call) {
		char *ret = rz_str_newf("sub.%s_%" PFMT64x, do_call, fcn->addr);
		free(do_call);
		return ret;
	}
	return NULL;
}

/*this only autoname those function that start with fcn.* or sym.func.* */
RZ_API void rz_core_analysis_autoname_all_fcns(RzCore *core) {
	RzListIter *it;
	RzAnalysisFunction *fcn;

	rz_list_foreach (core->analysis->fcns, it, fcn) {
		if (!strncmp(fcn->name, "fcn.", 4) || !strncmp(fcn->name, "sym.func.", 9)) {
			RzFlagItem *item = rz_flag_get(core->flags, fcn->name);
			if (item) {
				char *name = analysis_fcn_autoname(core, fcn, 0, 0);
				if (name) {
					rz_flag_rename(core->flags, item, name);
					free(fcn->name);
					fcn->name = name;
				}
			} else {
				// there should always be a flag for a function
				rz_warn_if_reached();
			}
		}
	}
}

/* reads .gopclntab section in go binaries to recover function names
   and adds them as sym.go.* flags */
RZ_API void rz_core_analysis_autoname_all_golang_fcns(RzCore *core) {
	RzList *section_list = rz_bin_get_sections(core->bin);
	RzListIter *iter;
	const char *oldstr = NULL;
	RzBinSection *section;
	ut64 gopclntab = 0;
	rz_list_foreach (section_list, iter, section) {
		if (strstr(section->name, ".gopclntab")) {
			gopclntab = section->vaddr;
			break;
		}
	}
	if (!gopclntab) {
		oldstr = rz_print_rowlog(core->print, "Could not find .gopclntab section");
		rz_print_rowlog_done(core->print, oldstr);
		return;
	}
	int ptr_size = core->analysis->bits / 8;
	ut64 offset = gopclntab + 2 * ptr_size;
	ut64 size_offset = gopclntab + 3 * ptr_size;
	ut8 temp_size[4] = { 0 };
	if (!rz_io_nread_at(core->io, size_offset, temp_size, 4)) {
		return;
	}
	ut32 size = rz_read_le32(temp_size);
	int num_syms = 0;
	//rz_cons_print ("[x] Reading .gopclntab...\n");
	rz_flag_space_push(core->flags, RZ_FLAGS_FS_SYMBOLS);
	while (offset < gopclntab + size) {
		ut8 temp_delta[4] = { 0 };
		ut8 temp_func_addr[4] = { 0 };
		ut8 temp_func_name[4] = { 0 };
		if (!rz_io_nread_at(core->io, offset + ptr_size, temp_delta, 4)) {
			break;
		}
		ut32 delta = rz_read_le32(temp_delta);
		ut64 func_offset = gopclntab + delta;
		if (!rz_io_nread_at(core->io, func_offset, temp_func_addr, 4) ||
			!rz_io_nread_at(core->io, func_offset + ptr_size, temp_func_name, 4)) {
			break;
		}
		ut32 func_addr = rz_read_le32(temp_func_addr);
		ut32 func_name_offset = rz_read_le32(temp_func_name);
		ut8 func_name[64] = { 0 };
		rz_io_read_at(core->io, gopclntab + func_name_offset, func_name, 63);
		if (func_name[0] == 0xff) {
			break;
		}
		rz_name_filter((char *)func_name, 0, true);
		//rz_cons_printf ("[x] Found symbol %s at 0x%x\n", func_name, func_addr);
		rz_flag_set(core->flags, sdb_fmt("sym.go.%s", func_name), func_addr, 1);
		offset += 2 * ptr_size;
		num_syms++;
	}
	rz_flag_space_pop(core->flags);
	if (num_syms) {
		oldstr = rz_print_rowlog(core->print, sdb_fmt("Found %d symbols and saved them at sym.go.*", num_syms));
		rz_print_rowlog_done(core->print, oldstr);
	} else {
		oldstr = rz_print_rowlog(core->print, "Found no symbols.");
		rz_print_rowlog_done(core->print, oldstr);
	}
}

/* suggest a name for the function at the address 'addr'.
 * If dump is true, every strings associated with the function is printed */
RZ_API char *rz_core_analysis_fcn_autoname(RzCore *core, ut64 addr, int dump, int mode) {
	RzAnalysisFunction *fcn = rz_analysis_get_fcn_in(core->analysis, addr, 0);
	if (fcn) {
		return analysis_fcn_autoname(core, fcn, dump, mode);
	}
	return NULL;
}

static ut64 *next_append(ut64 *next, int *nexti, ut64 v) {
	ut64 *tmp_next = realloc(next, sizeof(ut64) * (1 + *nexti));
	if (!tmp_next) {
		return NULL;
	}
	next = tmp_next;
	next[*nexti] = v;
	(*nexti)++;
	return next;
}

static void rz_analysis_set_stringrefs(RzCore *core, RzAnalysisFunction *fcn) {
	RzListIter *iter;
	RzAnalysisXRef *xref;
	RzList *xrefs = rz_analysis_function_get_xrefs_from(fcn);
	rz_list_foreach (xrefs, iter, xref) {
		if (xref->type == RZ_ANALYSIS_REF_TYPE_DATA &&
			rz_bin_is_string(core->bin, xref->to)) {
			rz_analysis_xrefs_set(core->analysis, xref->from, xref->to, RZ_ANALYSIS_REF_TYPE_STRING);
		}
	}
	rz_list_free(xrefs);
}

static bool rz_analysis_try_get_fcn(RzCore *core, RzAnalysisXRef *xref, int fcndepth, int refdepth) {
	if (!refdepth) {
		return false;
	}
	RzIOMap *map = rz_io_map_get(core->io, xref->to);
	if (!map) {
		return false;
	}

	if (map->perm & RZ_PERM_X) {
		ut8 buf[64];
		rz_io_read_at(core->io, xref->to, buf, sizeof(buf));
		bool looksLikeAFunction = rz_analysis_check_fcn(core->analysis, buf, sizeof(buf), xref->to, map->itv.addr,
			map->itv.addr + map->itv.size);
		if (looksLikeAFunction) {
			if (core->analysis->limit) {
				if (xref->to < core->analysis->limit->from ||
					xref->to > core->analysis->limit->to) {
					return 1;
				}
			}
			rz_core_analysis_fcn(core, xref->to, xref->from, xref->type, fcndepth - 1);
		}
	} else {
		ut64 offs = 0;
		ut64 sz = core->analysis->bits >> 3;
		RzAnalysisXRef xref1;
		xref1.type = RZ_ANALYSIS_REF_TYPE_DATA;
		xref1.from = xref->to;
		xref1.to = 0;
		ut32 i32;
		ut16 i16;
		ut8 i8;
		ut64 offe = offs + 1024;
		for (offs = 0; offs < offe; offs += sz, xref1.from += sz) {
			ut8 bo[8];
			rz_io_read_at(core->io, xref->to + offs, bo, RZ_MIN(sizeof(bo), sz));
			bool be = core->analysis->big_endian;
			switch (sz) {
			case 1:
				i8 = rz_read_ble8(bo);
				xref1.to = (ut64)i8;
				break;
			case 2:
				i16 = rz_read_ble16(bo, be);
				xref1.to = (ut64)i16;
				break;
			case 4:
				i32 = rz_read_ble32(bo, be);
				xref1.to = (ut64)i32;
				break;
			case 8:
				xref1.to = rz_read_ble64(bo, be);
				break;
			}
			rz_analysis_try_get_fcn(core, &xref1, fcndepth, refdepth - 1);
		}
	}
	return 1;
}

static int rz_analysis_analyze_fcn_refs(RzCore *core, RzAnalysisFunction *fcn, int depth) {
	RzListIter *iter;
	RzAnalysisXRef *xref;
	RzList *xrefs = rz_analysis_function_get_xrefs_from(fcn);

	rz_list_foreach (xrefs, iter, xref) {
		if (xref->to == UT64_MAX) {
			continue;
		}
		switch (xref->type) {
		case RZ_ANALYSIS_REF_TYPE_DATA:
			if (core->analysis->opt.followdatarefs) {
				rz_analysis_try_get_fcn(core, xref, depth, 2);
			}
			break;
		case RZ_ANALYSIS_REF_TYPE_CODE:
		case RZ_ANALYSIS_REF_TYPE_CALL:
			rz_core_analysis_fcn(core, xref->to, xref->from, xref->type, depth - 1);
			break;
		default:
			break;
		}
		// TODO: fix memleak here, fcn not freed even though it is
		// added in core->analysis->fcns which is freed in rz_analysis_free()
	}
	rz_list_free(xrefs);
	return 1;
}

static void function_rename(RzFlag *flags, RzAnalysisFunction *fcn) {
	const char *locname = "loc.";
	const size_t locsize = strlen(locname);
	char *fcnname = fcn->name;

	if (strncmp(fcn->name, locname, locsize) == 0) {
		const char *fcnpfx, *restofname;
		RzFlagItem *f;

		fcn->type = RZ_ANALYSIS_FCN_TYPE_FCN;
		fcnpfx = rz_analysis_fcntype_tostring(fcn->type);
		restofname = fcn->name + locsize;
		fcn->name = rz_str_newf("%s.%s", fcnpfx, restofname);

		f = rz_flag_get_i(flags, fcn->addr);
		rz_flag_rename(flags, f, fcn->name);

		free(fcnname);
	}
}

static void autoname_imp_trampoline(RzCore *core, RzAnalysisFunction *fcn) {
	if (rz_list_length(fcn->bbs) == 1 && ((RzAnalysisBlock *)rz_list_first(fcn->bbs))->ninstr == 1) {
		RzList *xrefs = rz_analysis_function_get_xrefs_from(fcn);
		if (xrefs && rz_list_length(xrefs) == 1) {
			RzAnalysisXRef *xref = rz_list_first(xrefs);
			if (xref->type != RZ_ANALYSIS_REF_TYPE_CALL) { /* Some fcns don't return */
				RzFlagItem *flg = rz_flag_get_i(core->flags, xref->to);
				if (flg && rz_str_startswith(flg->name, "sym.imp.")) {
					RZ_FREE(fcn->name);
					fcn->name = rz_str_newf("sub.%s", flg->name + 8);
				}
			}
		}
		rz_list_free(xrefs);
	}
}

static void set_fcn_name_from_flag(RzAnalysisFunction *fcn, RzFlagItem *f, const char *fcnpfx) {
	bool nameChanged = false;
	if (f && f->name) {
		if (!strncmp(fcn->name, "loc.", 4) || !strncmp(fcn->name, "fcn.", 4)) {
			rz_analysis_function_rename(fcn, f->name);
			nameChanged = true;
		} else if (strncmp(f->name, "sect", 4)) {
			rz_analysis_function_rename(fcn, f->name);
			nameChanged = true;
		}
	}
	if (!nameChanged) {
		rz_analysis_function_rename(fcn, sdb_fmt("%s.%08" PFMT64x, fcnpfx, fcn->addr));
	}
}

static bool is_entry_flag(RzFlagItem *f) {
	return f->space && !strcmp(f->space->name, RZ_FLAGS_FS_SYMBOLS) && rz_str_startswith(f->name, "entry.");
}

static int __core_analysis_fcn(RzCore *core, ut64 at, ut64 from, int reftype, int depth) {
	if (depth < 0) {
		//		printf ("Too deep for 0x%08"PFMT64x"\n", at);
		//		rz_sys_backtrace ();
		return false;
	}
	int has_next = rz_config_get_i(core->config, "analysis.hasnext");
	RzAnalysisHint *hint = NULL;
	int i, nexti = 0;
	ut64 *next = NULL;
	int fcnlen;
	RzAnalysisFunction *fcn = rz_analysis_function_new(core->analysis);
	const char *fcnpfx = rz_config_get(core->config, "analysis.fcnprefix");
	if (!fcnpfx) {
		fcnpfx = "fcn";
	}
	if (!fcn) {
		eprintf("Error: new (fcn)\n");
		return false;
	}
	fcn->cc = rz_str_constpool_get(&core->analysis->constpool, rz_analysis_cc_default(core->analysis));
	rz_warn_if_fail(!core->analysis->sdb_cc->path || fcn->cc);
	hint = rz_analysis_hint_get(core->analysis, at);
	if (hint && hint->bits == 16) {
		// expand 16bit for function
		fcn->bits = 16;
	} else {
		fcn->bits = core->analysis->bits;
	}
	fcn->addr = at;
	fcn->name = getFunctionName(core, at);

	if (!fcn->name) {
		fcn->name = rz_str_newf("%s.%08" PFMT64x, fcnpfx, at);
	}
	rz_analysis_fcn_invalidate_read_ahead_cache();
	do {
		RzFlagItem *f;
		ut64 delta = rz_analysis_function_linear_size(fcn);
		if (!rz_io_is_valid_offset(core->io, at + delta, !core->analysis->opt.noncode)) {
			goto error;
		}
		if (rz_cons_is_breaked()) {
			break;
		}
		fcnlen = rz_analysis_fcn(core->analysis, fcn, at + delta, core->analysis->opt.bb_max_size, reftype);
		if (core->analysis->opt.searchstringrefs) {
			rz_analysis_set_stringrefs(core, fcn);
		}
		if (fcnlen == 0) {
			if (core->analysis->verbose) {
				eprintf("Analyzed function size is 0 at 0x%08" PFMT64x "\n", at + delta);
			}
			goto error;
		}
		if (fcnlen < 0) {
			switch (fcnlen) {
			case RZ_ANALYSIS_RET_ERROR:
			case RZ_ANALYSIS_RET_NEW:
			case RZ_ANALYSIS_RET_DUP:
			case RZ_ANALYSIS_RET_END:
				break;
			default:
				eprintf("Oops. Negative fcnsize at 0x%08" PFMT64x " (%d)\n", at, fcnlen);
				continue;
			}
		}
		f = rz_core_flag_get_by_spaces(core->flags, fcn->addr);
		set_fcn_name_from_flag(fcn, f, fcnpfx);

		if (fcnlen == RZ_ANALYSIS_RET_ERROR ||
			(fcnlen == RZ_ANALYSIS_RET_END && !rz_analysis_function_realsize(fcn))) { /* Error analyzing function */
			if (core->analysis->opt.followbrokenfcnsrefs) {
				rz_analysis_analyze_fcn_refs(core, fcn, depth);
			}
			goto error;
		} else if (fcnlen == RZ_ANALYSIS_RET_END) { /* Function analysis complete */
			f = rz_core_flag_get_by_spaces(core->flags, fcn->addr);
			if (f && f->name && strncmp(f->name, "sect", 4)) { /* Check if it's already flagged */
				char *new_name = strdup(f->name);
				if (is_entry_flag(f)) {
					RzListIter *iter;
					RzBinSymbol *sym;
					const RzList *syms = rz_bin_get_symbols(core->bin);
					ut64 baddr = rz_config_get_i(core->config, "bin.baddr");
					rz_list_foreach (syms, iter, sym) {
						if ((sym->paddr + baddr) == fcn->addr && !strcmp(sym->type, RZ_BIN_TYPE_FUNC_STR)) {
							free(new_name);
							new_name = rz_str_newf("sym.%s", sym->name);
							break;
						}
					}
				}
				free(fcn->name);
				fcn->name = new_name;
			} else {
				RZ_FREE(fcn->name);
				const char *fcnpfx = rz_analysis_fcntype_tostring(fcn->type);
				if (!fcnpfx || !*fcnpfx || !strcmp(fcnpfx, "fcn")) {
					fcnpfx = rz_config_get(core->config, "analysis.fcnprefix");
				}
				fcn->name = rz_str_newf("%s.%08" PFMT64x, fcnpfx, fcn->addr);
				autoname_imp_trampoline(core, fcn);
				/* Add flag */
				rz_flag_space_push(core->flags, RZ_FLAGS_FS_FUNCTIONS);
				rz_flag_set(core->flags, fcn->name, fcn->addr, rz_analysis_function_linear_size(fcn));
				rz_flag_space_pop(core->flags);
			}

			/* New function: Add initial xref */
			if (from != UT64_MAX) {
				rz_analysis_xrefs_set(core->analysis, from, fcn->addr, reftype);
			}
			// XXX: this is wrong. See CID 1134565
			rz_analysis_add_function(core->analysis, fcn);
			if (has_next) {
				ut64 addr = rz_analysis_function_max_addr(fcn);
				RzIOMap *map = rz_io_map_get(core->io, addr);
				// only get next if found on an executable section
				if (!map || (map && map->perm & RZ_PERM_X)) {
					for (i = 0; i < nexti; i++) {
						if (next[i] == addr) {
							break;
						}
					}
					if (i == nexti) {
						ut64 at = rz_analysis_function_max_addr(fcn);
						while (true) {
							ut64 size;
							RzAnalysisMetaItem *mi = rz_meta_get_at(core->analysis, at, RZ_META_TYPE_ANY, &size);
							if (!mi) {
								break;
							}
							at += size;
						}
						// TODO: ensure next address is function after padding (nop or trap or wat)
						// XXX noisy for test cases because we want to clear the stderr
						rz_cons_clear_line(1);
						loganalysis(fcn->addr, at, 10000 - depth);
						next = next_append(next, &nexti, at);
					}
				}
			}
			if (!rz_analysis_analyze_fcn_refs(core, fcn, depth)) {
				goto error;
			}
		}
	} while (fcnlen != RZ_ANALYSIS_RET_END);
	rz_list_free(core->analysis->leaddrs);
	core->analysis->leaddrs = NULL;
	if (has_next) {
		for (i = 0; i < nexti; i++) {
			if (!next[i] || rz_analysis_get_fcn_in(core->analysis, next[i], 0)) {
				continue;
			}
			rz_core_analysis_fcn(core, next[i], from, 0, depth - 1);
		}
		free(next);
	}
	if (core->analysis->cur && core->analysis->cur->arch && !strcmp(core->analysis->cur->arch, "x86")) {
		rz_analysis_function_check_bp_use(fcn);
		if (fcn && !fcn->bp_frame) {
			rz_analysis_function_delete_vars_by_kind(fcn, RZ_ANALYSIS_VAR_KIND_BPV);
		}
	}
	rz_analysis_hint_free(hint);
	return true;

error:
	rz_list_free(core->analysis->leaddrs);
	core->analysis->leaddrs = NULL;
	// ugly hack to free fcn
	if (fcn) {
		if (!rz_analysis_function_realsize(fcn) || fcn->addr == UT64_MAX) {
			rz_analysis_function_free(fcn);
			fcn = NULL;
		} else {
			// TODO: mark this function as not properly analyzed
			if (!fcn->name) {
				// XXX dupped code.
				fcn->name = rz_str_newf(
					"%s.%08" PFMT64x,
					rz_analysis_fcntype_tostring(fcn->type),
					at);
				/* Add flag */
				rz_flag_space_push(core->flags, RZ_FLAGS_FS_FUNCTIONS);
				rz_flag_set(core->flags, fcn->name, at, rz_analysis_function_linear_size(fcn));
				rz_flag_space_pop(core->flags);
			}
			rz_analysis_add_function(core->analysis, fcn);
		}
		if (fcn && has_next) {
			ut64 newaddr = rz_analysis_function_max_addr(fcn);
			RzIOMap *map = rz_io_map_get(core->io, newaddr);
			if (!map || (map && (map->perm & RZ_PERM_X))) {
				next = next_append(next, &nexti, newaddr);
				for (i = 0; i < nexti; i++) {
					if (!next[i]) {
						continue;
					}
					rz_core_analysis_fcn(core, next[i], next[i], 0, depth - 1);
				}
				free(next);
			}
		}
	}
	if (fcn && core->analysis->cur && core->analysis->cur->arch && !strcmp(core->analysis->cur->arch, "x86")) {
		rz_analysis_function_check_bp_use(fcn);
		if (!fcn->bp_frame) {
			rz_analysis_function_delete_vars_by_kind(fcn, RZ_ANALYSIS_VAR_KIND_BPV);
		}
	}
	rz_analysis_hint_free(hint);
	return false;
}

static char *get_title(ut64 addr) {
	return rz_str_newf("0x%" PFMT64x, addr);
}

/* decode and return the RzAnalysisOp at the address addr */
RZ_API RzAnalysisOp *rz_core_analysis_op(RzCore *core, ut64 addr, int mask) {
	int len;
	ut8 buf[32];
	ut8 *ptr;

	rz_return_val_if_fail(core, NULL);
	if (addr == UT64_MAX) {
		return NULL;
	}
	RzAnalysisOp *op = RZ_NEW0(RzAnalysisOp);
	if (!op) {
		return NULL;
	}
	int delta = (addr - core->offset);
	int minopsz = 8;
	if (delta > 0 && delta + minopsz < core->blocksize && addr >= core->offset && addr + 16 < core->offset + core->blocksize) {
		ptr = core->block + delta;
		len = core->blocksize - delta;
		if (len < 1) {
			goto err_op;
		}
	} else {
		if (!rz_io_read_at(core->io, addr, buf, sizeof(buf))) {
			goto err_op;
		}
		ptr = buf;
		len = sizeof(buf);
	}
	if (rz_analysis_op(core->analysis, op, addr, ptr, len, mask) < 1) {
		goto err_op;
	}
	// TODO This code block must be deleted when all the analysis plugins support disasm
	if (!op->mnemonic && mask & RZ_ANALYSIS_OP_MASK_DISASM) {
		RzAsmOp asmop;
		if (core->analysis->verbose) {
			eprintf("WARNING: Implement RzAnalysisOp.MASK_DISASM for current analysis.arch. Using the sluggish RzAsmOp fallback for now.\n");
		}
		rz_asm_set_pc(core->rasm, addr);
		rz_asm_op_init(&asmop);
		if (rz_asm_disassemble(core->rasm, &asmop, ptr, len) > 0) {
			op->mnemonic = strdup(rz_strbuf_get(&asmop.buf_asm));
		}
		rz_asm_op_fini(&asmop);
	}
	return op;
err_op:
	free(op);
	return NULL;
}

// Node for tree-sorting analysis hints or collecting hint records at a single addr
typedef struct {
	RBNode rb;
	ut64 addr;
	enum {
		HINT_NODE_ADDR,
		HINT_NODE_ARCH,
		HINT_NODE_BITS
	} type;
	union {
		const RzVector /*<const RzAnalysisAddrHintRecord>*/ *addr_hints;
		const char *arch;
		int bits;
	};
} HintNode;

static void print_hint_h_format(HintNode *node) {
	switch (node->type) {
	case HINT_NODE_ADDR: {
		const RzAnalysisAddrHintRecord *record;
		rz_vector_foreach(node->addr_hints, record) {
			switch (record->type) {
			case RZ_ANALYSIS_ADDR_HINT_TYPE_IMMBASE:
				rz_cons_printf(" immbase=%d", record->immbase);
				break;
			case RZ_ANALYSIS_ADDR_HINT_TYPE_JUMP:
				rz_cons_printf(" jump=0x%08" PFMT64x, record->jump);
				break;
			case RZ_ANALYSIS_ADDR_HINT_TYPE_FAIL:
				rz_cons_printf(" fail=0x%08" PFMT64x, record->fail);
				break;
			case RZ_ANALYSIS_ADDR_HINT_TYPE_STACKFRAME:
				rz_cons_printf(" stackframe=0x%" PFMT64x, record->stackframe);
				break;
			case RZ_ANALYSIS_ADDR_HINT_TYPE_PTR:
				rz_cons_printf(" ptr=0x%" PFMT64x, record->ptr);
				break;
			case RZ_ANALYSIS_ADDR_HINT_TYPE_NWORD:
				rz_cons_printf(" nword=%d", record->nword);
				break;
			case RZ_ANALYSIS_ADDR_HINT_TYPE_RET:
				rz_cons_printf(" ret=0x%08" PFMT64x, record->retval);
				break;
			case RZ_ANALYSIS_ADDR_HINT_TYPE_NEW_BITS:
				rz_cons_printf(" newbits=%d", record->newbits);
				break;
			case RZ_ANALYSIS_ADDR_HINT_TYPE_SIZE:
				rz_cons_printf(" size=%" PFMT64u, record->size);
				break;
			case RZ_ANALYSIS_ADDR_HINT_TYPE_SYNTAX:
				rz_cons_printf(" syntax='%s'", record->syntax);
				break;
			case RZ_ANALYSIS_ADDR_HINT_TYPE_OPTYPE: {
				const char *type = rz_analysis_optype_to_string(record->optype);
				if (type) {
					rz_cons_printf(" type='%s'", type);
				}
				break;
			}
			case RZ_ANALYSIS_ADDR_HINT_TYPE_OPCODE:
				rz_cons_printf(" opcode='%s'", record->opcode);
				break;
			case RZ_ANALYSIS_ADDR_HINT_TYPE_TYPE_OFFSET:
				rz_cons_printf(" offset='%s'", record->type_offset);
				break;
			case RZ_ANALYSIS_ADDR_HINT_TYPE_ESIL:
				rz_cons_printf(" esil='%s'", record->esil);
				break;
			case RZ_ANALYSIS_ADDR_HINT_TYPE_HIGH:
				rz_cons_printf(" high=true");
				break;
			case RZ_ANALYSIS_ADDR_HINT_TYPE_VAL:
				rz_cons_printf(" val=0x%08" PFMT64x, record->val);
				break;
			}
		}
		break;
	}
	case HINT_NODE_ARCH:
		if (node->arch) {
			rz_cons_printf(" arch='%s'", node->arch);
		} else {
			rz_cons_print(" arch=RESET");
		}
		break;
	case HINT_NODE_BITS:
		if (node->bits) {
			rz_cons_printf(" bits=%d", node->bits);
		} else {
			rz_cons_print(" bits=RESET");
		}
		break;
	}
}

// if mode == 'j', pj must be an existing PJ!
static void hint_node_print(HintNode *node, RzOutputMode mode, PJ *pj) {
	switch (mode) {
	case RZ_OUTPUT_MODE_RIZIN:
#define HINTCMD_ADDR(hint, fmt, x) rz_cons_printf(fmt " @ 0x%" PFMT64x "\n", x, (hint)->addr)
		switch (node->type) {
		case HINT_NODE_ADDR: {
			const RzAnalysisAddrHintRecord *record;
			rz_vector_foreach(node->addr_hints, record) {
				switch (record->type) {
				case RZ_ANALYSIS_ADDR_HINT_TYPE_IMMBASE:
					HINTCMD_ADDR(node, "ahi %d", record->immbase);
					break;
				case RZ_ANALYSIS_ADDR_HINT_TYPE_JUMP:
					HINTCMD_ADDR(node, "ahc 0x%" PFMT64x, record->jump);
					break;
				case RZ_ANALYSIS_ADDR_HINT_TYPE_FAIL:
					HINTCMD_ADDR(node, "ahf 0x%" PFMT64x, record->fail);
					break;
				case RZ_ANALYSIS_ADDR_HINT_TYPE_STACKFRAME:
					HINTCMD_ADDR(node, "ahF 0x%" PFMT64x, record->stackframe);
					break;
				case RZ_ANALYSIS_ADDR_HINT_TYPE_PTR:
					HINTCMD_ADDR(node, "ahp 0x%" PFMT64x, record->ptr);
					break;
				case RZ_ANALYSIS_ADDR_HINT_TYPE_NWORD:
					// no command for this
					break;
				case RZ_ANALYSIS_ADDR_HINT_TYPE_RET:
					HINTCMD_ADDR(node, "ahr 0x%" PFMT64x, record->retval);
					break;
				case RZ_ANALYSIS_ADDR_HINT_TYPE_NEW_BITS:
					// no command for this
					break;
				case RZ_ANALYSIS_ADDR_HINT_TYPE_SIZE:
					HINTCMD_ADDR(node, "ahs 0x%" PFMT64x, record->size);
					break;
				case RZ_ANALYSIS_ADDR_HINT_TYPE_SYNTAX:
					HINTCMD_ADDR(node, "ahS %s", record->syntax); // TODO: escape for newcmd
					break;
				case RZ_ANALYSIS_ADDR_HINT_TYPE_OPTYPE: {
					const char *type = rz_analysis_optype_to_string(record->optype);
					if (type) {
						HINTCMD_ADDR(node, "aho %s", type); // TODO: escape for newcmd
					}
					break;
				}
				case RZ_ANALYSIS_ADDR_HINT_TYPE_OPCODE:
					HINTCMD_ADDR(node, "ahd %s", record->opcode);
					break;
				case RZ_ANALYSIS_ADDR_HINT_TYPE_TYPE_OFFSET:
					HINTCMD_ADDR(node, "aht %s", record->type_offset); // TODO: escape for newcmd
					break;
				case RZ_ANALYSIS_ADDR_HINT_TYPE_ESIL:
					HINTCMD_ADDR(node, "ahe %s", record->esil); // TODO: escape for newcmd
					break;
				case RZ_ANALYSIS_ADDR_HINT_TYPE_HIGH:
					rz_cons_printf("ahh @ 0x%" PFMT64x "\n", node->addr);
					break;
				case RZ_ANALYSIS_ADDR_HINT_TYPE_VAL:
					// no command for this
					break;
				}
			}
			break;
		}
		case HINT_NODE_ARCH:
			HINTCMD_ADDR(node, "aha %s", node->arch ? node->arch : "0");
			break;
		case HINT_NODE_BITS:
			HINTCMD_ADDR(node, "ahb %d", node->bits);
			break;
		}
#undef HINTCMD_ADDR
		break;
	case RZ_OUTPUT_MODE_JSON:
		switch (node->type) {
		case HINT_NODE_ADDR: {
			const RzAnalysisAddrHintRecord *record;
			rz_vector_foreach(node->addr_hints, record) {
				switch (record->type) {
				case RZ_ANALYSIS_ADDR_HINT_TYPE_IMMBASE:
					pj_ki(pj, "immbase", record->immbase);
					break;
				case RZ_ANALYSIS_ADDR_HINT_TYPE_JUMP:
					pj_kn(pj, "jump", record->jump);
					break;
				case RZ_ANALYSIS_ADDR_HINT_TYPE_FAIL:
					pj_kn(pj, "fail", record->fail);
					break;
				case RZ_ANALYSIS_ADDR_HINT_TYPE_STACKFRAME:
					pj_kn(pj, "stackframe", record->stackframe);
					break;
				case RZ_ANALYSIS_ADDR_HINT_TYPE_PTR:
					pj_kn(pj, "ptr", record->ptr);
					break;
				case RZ_ANALYSIS_ADDR_HINT_TYPE_NWORD:
					pj_ki(pj, "nword", record->nword);
					break;
				case RZ_ANALYSIS_ADDR_HINT_TYPE_RET:
					pj_kn(pj, "ret", record->retval);
					break;
				case RZ_ANALYSIS_ADDR_HINT_TYPE_NEW_BITS:
					pj_ki(pj, "newbits", record->newbits);
					break;
				case RZ_ANALYSIS_ADDR_HINT_TYPE_SIZE:
					pj_kn(pj, "size", record->size);
					break;
				case RZ_ANALYSIS_ADDR_HINT_TYPE_SYNTAX:
					pj_ks(pj, "syntax", record->syntax);
					break;
				case RZ_ANALYSIS_ADDR_HINT_TYPE_OPTYPE: {
					const char *type = rz_analysis_optype_to_string(record->optype);
					if (type) {
						pj_ks(pj, "type", type);
					}
					break;
				}
				case RZ_ANALYSIS_ADDR_HINT_TYPE_OPCODE:
					pj_ks(pj, "opcode", record->opcode);
					break;
				case RZ_ANALYSIS_ADDR_HINT_TYPE_TYPE_OFFSET:
					pj_ks(pj, "offset", record->type_offset);
					break;
				case RZ_ANALYSIS_ADDR_HINT_TYPE_ESIL:
					pj_ks(pj, "esil", record->esil);
					break;
				case RZ_ANALYSIS_ADDR_HINT_TYPE_HIGH:
					pj_kb(pj, "high", true);
					break;
				case RZ_ANALYSIS_ADDR_HINT_TYPE_VAL:
					pj_kn(pj, "val", record->val);
					break;
				}
			}
			break;
		}
		case HINT_NODE_ARCH:
			if (node->arch) {
				pj_ks(pj, "arch", node->arch);
			} else {
				pj_knull(pj, "arch");
			}
			break;
		case HINT_NODE_BITS:
			pj_ki(pj, "bits", node->bits);
			break;
		}
		break;
	default:
		print_hint_h_format(node);
		break;
	}
}

void hint_node_free(RBNode *node, void *user) {
	free(container_of(node, HintNode, rb));
}

int hint_node_cmp(const void *incoming, const RBNode *in_tree, void *user) {
	ut64 ia = *(ut64 *)incoming;
	ut64 ta = container_of(in_tree, const HintNode, rb)->addr;
	if (ia < ta) {
		return -1;
	} else if (ia > ta) {
		return 1;
	}
	return 0;
}

bool print_addr_hint_cb(ut64 addr, const RzVector /*<const RzAnalysisAddrHintRecord>*/ *records, void *user) {
	HintNode *node = RZ_NEW0(HintNode);
	if (!node) {
		return false;
	}
	node->addr = addr;
	node->type = HINT_NODE_ADDR;
	node->addr_hints = records;
	rz_rbtree_insert(user, &addr, &node->rb, hint_node_cmp, NULL);
	return true;
}

bool print_arch_hint_cb(ut64 addr, RZ_NULLABLE const char *arch, void *user) {
	HintNode *node = RZ_NEW0(HintNode);
	if (!node) {
		return false;
	}
	node->addr = addr;
	node->type = HINT_NODE_ARCH;
	node->arch = arch;
	rz_rbtree_insert(user, &addr, &node->rb, hint_node_cmp, NULL);
	return true;
}

bool print_bits_hint_cb(ut64 addr, int bits, void *user) {
	HintNode *node = RZ_NEW0(HintNode);
	if (!node) {
		return false;
	}
	node->addr = addr;
	node->type = HINT_NODE_BITS;
	node->bits = bits;
	rz_rbtree_insert(user, &addr, &node->rb, hint_node_cmp, NULL);
	return true;
}

static void print_hint_tree(RBTree tree, RzOutputMode mode) {
	PJ *pj = NULL;
	if (mode == RZ_OUTPUT_MODE_JSON) {
		pj = pj_new();
		pj_a(pj);
	}
#define END_ADDR \
	if (pj) { \
		pj_end(pj); \
	} else if (mode != RZ_OUTPUT_MODE_RIZIN) { \
		rz_cons_newline(); \
	}
	RBIter it;
	HintNode *node;
	ut64 last_addr = 0;
	bool in_addr = false;
	rz_rbtree_foreach (tree, it, node, HintNode, rb) {
		if (!in_addr || last_addr != node->addr) {
			if (in_addr) {
				END_ADDR
			}
			in_addr = true;
			last_addr = node->addr;
			if (pj) {
				pj_o(pj);
				pj_kn(pj, "addr", node->addr);
			} else if (mode != RZ_OUTPUT_MODE_RIZIN) {
				rz_cons_printf(" 0x%08" PFMT64x " =>", node->addr);
			}
		}
		hint_node_print(node, mode, pj);
	}
	if (in_addr) {
		END_ADDR
	}
#undef BEGIN_ADDR
#undef END_ADDR
	if (pj) {
		pj_end(pj);
		rz_cons_printf("%s\n", pj_string(pj));
		pj_free(pj);
	}
}

RZ_API void rz_core_analysis_hint_list(RzAnalysis *a, RzOutputMode mode) {
	RBTree tree = NULL;
	// Collect all hints in the tree to sort them
	rz_analysis_arch_hints_foreach(a, print_arch_hint_cb, &tree);
	rz_analysis_bits_hints_foreach(a, print_bits_hint_cb, &tree);
	rz_analysis_addr_hints_foreach(a, print_addr_hint_cb, &tree);
	print_hint_tree(tree, mode);
	rz_rbtree_free(tree, hint_node_free, NULL);
}

RZ_API void rz_core_analysis_hint_print(RzAnalysis *a, ut64 addr, RzOutputMode mode) {
	RBTree tree = NULL;
	ut64 hint_addr = UT64_MAX;
	const char *arch = rz_analysis_hint_arch_at(a, addr, &hint_addr);
	if (hint_addr != UT64_MAX) {
		print_arch_hint_cb(hint_addr, arch, &tree);
	}
	int bits = rz_analysis_hint_bits_at(a, addr, &hint_addr);
	if (hint_addr != UT64_MAX) {
		print_bits_hint_cb(hint_addr, bits, &tree);
	}
	const RzVector *addr_hints = rz_analysis_addr_hints_at(a, addr);
	if (addr_hints) {
		print_addr_hint_cb(addr, addr_hints, &tree);
	}
	print_hint_tree(tree, mode);
	rz_rbtree_free(tree, hint_node_free, NULL);
}

static char *core_analysis_graph_label(RzCore *core, RzAnalysisBlock *bb, int opts) {
	int is_html = rz_cons_singleton()->is_html;
	int is_json = opts & RZ_CORE_ANALYSIS_JSON;
	char cmd[1024], file[1024], *cmdstr = NULL, *filestr = NULL, *str = NULL;
	int line = 0, oline = 0, idx = 0;
	ut64 at;

	if (opts & RZ_CORE_ANALYSIS_GRAPHLINES) {
		for (at = bb->addr; at < bb->addr + bb->size; at += 2) {
			rz_bin_addr2line(core->bin, at, file, sizeof(file) - 1, &line);
			if (line != 0 && line != oline && strcmp(file, "??")) {
				filestr = rz_file_slurp_line(file, line, 0);
				if (filestr) {
					int flen = strlen(filestr);
					cmdstr = realloc(cmdstr, idx + flen + 8);
					memcpy(cmdstr + idx, filestr, flen);
					idx += flen;
					if (is_json) {
						strcpy(cmdstr + idx, "\\n");
						idx += 2;
					} else if (is_html) {
						strcpy(cmdstr + idx, "<br />");
						idx += 6;
					} else {
						strcpy(cmdstr + idx, "\\l");
						idx += 2;
					}
					free(filestr);
				}
			}
			oline = line;
		}
	} else if (opts & RZ_CORE_ANALYSIS_STAR) {
		snprintf(cmd, sizeof(cmd), "pdb %" PFMT64u " @ 0x%08" PFMT64x, bb->size, bb->addr);
		str = rz_core_cmd_str(core, cmd);
	} else if (opts & RZ_CORE_ANALYSIS_GRAPHBODY) {
		const bool scrColor = rz_config_get(core->config, "scr.color");
		const bool scrUtf8 = rz_config_get(core->config, "scr.utf8");
		rz_config_set_i(core->config, "scr.color", COLOR_MODE_DISABLED);
		rz_config_set(core->config, "scr.utf8", "false");
		snprintf(cmd, sizeof(cmd), "pD %" PFMT64u " @ 0x%08" PFMT64x, bb->size, bb->addr);
		cmdstr = rz_core_cmd_str(core, cmd);
		rz_config_set_i(core->config, "scr.color", scrColor);
		rz_config_set_i(core->config, "scr.utf8", scrUtf8);
	}
	if (cmdstr) {
		str = rz_str_escape_dot(cmdstr);
		free(cmdstr);
	}
	return str;
}

static char *palColorFor(const char *k) {
	if (!rz_cons_singleton()) {
		return NULL;
	}
	RzColor rcolor = rz_cons_pal_get(k);
	return rz_cons_rgb_tostring(rcolor.r, rcolor.g, rcolor.b);
}

static void core_analysis_color_curr_node(RzCore *core, RzAnalysisBlock *bbi) {
	bool color_current = rz_config_get_i(core->config, "graph.gv.current");
	char *pal_curr = palColorFor("graph.current");
	bool current = rz_analysis_block_contains(bbi, core->offset);

	if (current && color_current) {
		rz_cons_printf("\t\"0x%08" PFMT64x "\" ", bbi->addr);
		rz_cons_printf("\t[fillcolor=%s style=filled shape=box];\n", pal_curr);
	}
	free(pal_curr);
}

static int core_analysis_graph_construct_edges(RzCore *core, RzAnalysisFunction *fcn, int opts, PJ *pj, Sdb *DB) {
	RzAnalysisBlock *bbi;
	RzListIter *iter;
	int is_keva = opts & RZ_CORE_ANALYSIS_KEYVALUE;
	int is_star = opts & RZ_CORE_ANALYSIS_STAR;
	int is_json = opts & RZ_CORE_ANALYSIS_JSON;
	int is_html = rz_cons_singleton()->is_html;
	char *pal_jump = palColorFor("graph.true");
	char *pal_fail = palColorFor("graph.false");
	char *pal_trfa = palColorFor("graph.trufae");
	int nodes = 0;
	rz_list_foreach (fcn->bbs, iter, bbi) {
		if (bbi->jump != UT64_MAX) {
			nodes++;
			if (is_keva) {
				char key[128];
				char val[128];
				snprintf(key, sizeof(key), "bb.0x%08" PFMT64x ".to", bbi->addr);
				if (bbi->fail != UT64_MAX) {
					snprintf(val, sizeof(val), "0x%08" PFMT64x, bbi->jump);
				} else {
					snprintf(val, sizeof(val), "0x%08" PFMT64x ",0x%08" PFMT64x,
						bbi->jump, bbi->fail);
				}
				// bb.<addr>.to=<jump>,<fail>
				sdb_set(DB, key, val, 0);
			} else if (is_html) {
				rz_cons_printf("<div class=\"connector _0x%08" PFMT64x " _0x%08" PFMT64x "\">\n"
					       "  <img class=\"connector-end\" src=\"img/arrow.gif\" /></div>\n",
					bbi->addr, bbi->jump);
			} else if (!is_json && !is_keva) {
				if (is_star) {
					char *from = get_title(bbi->addr);
					char *to = get_title(bbi->jump);
					rz_cons_printf("age %s %s\n", from, to);
					free(from);
					free(to);
				} else {
					rz_cons_printf("        \"0x%08" PFMT64x "\" -> \"0x%08" PFMT64x "\" "
						       "[color=\"%s\"];\n",
						bbi->addr, bbi->jump,
						bbi->fail != -1 ? pal_jump : pal_trfa);
					core_analysis_color_curr_node(core, bbi);
				}
			}
		}
		if (bbi->fail != -1) {
			nodes++;
			if (is_html) {
				rz_cons_printf("<div class=\"connector _0x%08" PFMT64x " _0x%08" PFMT64x "\">\n"
					       "  <img class=\"connector-end\" src=\"img/arrow.gif\"/></div>\n",
					bbi->addr, bbi->fail);
			} else if (!is_keva && !is_json) {
				if (is_star) {
					char *from = get_title(bbi->addr);
					char *to = get_title(bbi->fail);
					rz_cons_printf("age %s %s\n", from, to);
					free(from);
					free(to);
				} else {
					rz_cons_printf("        \"0x%08" PFMT64x "\" -> \"0x%08" PFMT64x "\" "
						       "[color=\"%s\"];\n",
						bbi->addr, bbi->fail, pal_fail);
					core_analysis_color_curr_node(core, bbi);
				}
			}
		}
		if (bbi->switch_op) {
			RzAnalysisCaseOp *caseop;
			RzListIter *iter;

			if (bbi->fail != UT64_MAX) {
				if (is_html) {
					rz_cons_printf("<div class=\"connector _0x%08" PFMT64x " _0x%08" PFMT64x "\">\n"
						       "  <img class=\"connector-end\" src=\"img/arrow.gif\"/></div>\n",
						bbi->addr, bbi->fail);
				} else if (!is_keva && !is_json) {
					if (is_star) {
						char *from = get_title(bbi->addr);
						char *to = get_title(bbi->fail);
						rz_cons_printf("age %s %s\n", from, to);
						free(from);
						free(to);
					} else {
						rz_cons_printf("        \"0x%08" PFMT64x "\" -> \"0x%08" PFMT64x "\" "
							       "[color=\"%s\"];\n",
							bbi->addr, bbi->fail, pal_fail);
						core_analysis_color_curr_node(core, bbi);
					}
				}
			}
			rz_list_foreach (bbi->switch_op->cases, iter, caseop) {
				nodes++;
				if (is_keva) {
					char key[128];
					snprintf(key, sizeof(key),
						"bb.0x%08" PFMT64x ".switch.%" PFMT64d,
						bbi->addr, caseop->value);
					sdb_num_set(DB, key, caseop->jump, 0);
					snprintf(key, sizeof(key),
						"bb.0x%08" PFMT64x ".switch", bbi->addr);
					sdb_array_add_num(DB, key, caseop->value, 0);
				} else if (is_html) {
					rz_cons_printf("<div class=\"connector _0x%08" PFMT64x " _0x%08" PFMT64x "\">\n"
						       "  <img class=\"connector-end\" src=\"img/arrow.gif\"/></div>\n",
						caseop->addr, caseop->jump);
				} else if (!is_json && !is_keva) {
					if (is_star) {
						char *from = get_title(caseop->addr);
						char *to = get_title(caseop->jump);
						rz_cons_printf("age %s %s\n", from, to);
						free(from);
						free(to);
					} else {
						rz_cons_printf("        \"0x%08" PFMT64x "\" -> \"0x%08" PFMT64x "\" "
							       "[color2=\"%s\"];\n",
							caseop->addr, caseop->jump, pal_fail);
						core_analysis_color_curr_node(core, bbi);
					}
				}
			}
		}
	}
	free(pal_jump);
	free(pal_fail);
	free(pal_trfa);
	return nodes;
}

static int core_analysis_graph_construct_nodes(RzCore *core, RzAnalysisFunction *fcn, int opts, PJ *pj, Sdb *DB) {
	RzAnalysisBlock *bbi;
	RzListIter *iter;
	int is_keva = opts & RZ_CORE_ANALYSIS_KEYVALUE;
	int is_star = opts & RZ_CORE_ANALYSIS_STAR;
	int is_json = opts & RZ_CORE_ANALYSIS_JSON;
	int is_html = rz_cons_singleton()->is_html;
	int left = 300;
	int top = 0;

	int is_json_format_disasm = opts & RZ_CORE_ANALYSIS_JSON_FORMAT_DISASM;
	char *pal_curr = palColorFor("graph.current");
	char *pal_traced = palColorFor("graph.traced");
	char *pal_box4 = palColorFor("graph.box4");
	const char *font = rz_config_get(core->config, "graph.font");
	bool color_current = rz_config_get_i(core->config, "graph.gv.current");
	char *str;
	int nodes = 0;
	rz_list_foreach (fcn->bbs, iter, bbi) {
		if (is_keva) {
			char key[128];
			sdb_array_push_num(DB, "bbs", bbi->addr, 0);
			snprintf(key, sizeof(key), "bb.0x%08" PFMT64x ".size", bbi->addr);
			sdb_num_set(DB, key, bbi->size, 0); // bb.<addr>.size=<num>
		} else if (is_json) {
			RzDebugTracepoint *t = rz_debug_trace_get(core->dbg, bbi->addr);
			ut8 *buf = malloc(bbi->size);
			pj_o(pj);
			pj_kn(pj, "offset", bbi->addr);
			pj_kn(pj, "size", bbi->size);
			if (bbi->jump != UT64_MAX) {
				pj_kn(pj, "jump", bbi->jump);
			}
			if (bbi->fail != -1) {
				pj_kn(pj, "fail", bbi->fail);
			}
			if (bbi->switch_op) {
				RzAnalysisSwitchOp *op = bbi->switch_op;
				pj_k(pj, "switchop");
				pj_o(pj);
				pj_kn(pj, "offset", op->addr);
				pj_kn(pj, "defval", op->def_val);
				pj_kn(pj, "maxval", op->max_val);
				pj_kn(pj, "minval", op->min_val);
				pj_k(pj, "cases");
				pj_a(pj);
				RzAnalysisCaseOp *case_op;
				RzListIter *case_iter;
				rz_list_foreach (op->cases, case_iter, case_op) {
					pj_o(pj);
					pj_kn(pj, "offset", case_op->addr);
					pj_kn(pj, "value", case_op->value);
					pj_kn(pj, "jump", case_op->jump);
					pj_end(pj);
				}
				pj_end(pj);
				pj_end(pj);
			}
			if (t) {
				pj_k(pj, "trace");
				pj_o(pj);
				pj_ki(pj, "count", t->count);
				pj_ki(pj, "times", t->times);
				pj_end(pj);
			}
			pj_kn(pj, "colorize", bbi->colorize);
			pj_k(pj, "ops");
			pj_a(pj);
			if (buf) {
				rz_io_read_at(core->io, bbi->addr, buf, bbi->size);
				if (is_json_format_disasm) {
					rz_core_print_disasm(core->print, core, bbi->addr, buf, bbi->size, bbi->size, 0, 1, true, pj, NULL);
				} else {
					rz_core_print_disasm_json(core, bbi->addr, buf, bbi->size, 0, pj);
				}
				free(buf);
			} else {
				eprintf("cannot allocate %" PFMT64u " byte(s)\n", bbi->size);
			}
			pj_end(pj);
			pj_end(pj);
			continue;
		}
		if ((str = core_analysis_graph_label(core, bbi, opts))) {
			if (opts & RZ_CORE_ANALYSIS_GRAPHDIFF) {
				const char *difftype = bbi->diff ? (
									   bbi->diff->type == RZ_ANALYSIS_DIFF_TYPE_MATCH ? "lightgray" : bbi->diff->type == RZ_ANALYSIS_DIFF_TYPE_UNMATCH ? "yellow"
																							   : "red")
								 : "orange";
				const char *diffname = bbi->diff ? (
									   bbi->diff->type == RZ_ANALYSIS_DIFF_TYPE_MATCH ? "match" : bbi->diff->type == RZ_ANALYSIS_DIFF_TYPE_UNMATCH ? "unmatch"
																						       : "new")
								 : "unk";
				if (is_keva) {
					sdb_set(DB, "diff", diffname, 0);
					sdb_set(DB, "label", str, 0);
				} else if (!is_json) {
					nodes++;
					RzConfigHold *hc = rz_config_hold_new(core->config);
					rz_config_hold_i(hc, "scr.color", "scr.utf8", "asm.offset", "asm.lines",
						"asm.cmt.right", "asm.lines.fcn", "asm.bytes", NULL);
					RzDiff *d = rz_diff_new();
					rz_config_set_i(core->config, "scr.utf8", 0);
					rz_config_set_i(core->config, "asm.offset", 0);
					rz_config_set_i(core->config, "asm.lines", 0);
					rz_config_set_i(core->config, "asm.cmt.right", 0);
					rz_config_set_i(core->config, "asm.lines.fcn", 0);
					rz_config_set_i(core->config, "asm.bytes", 0);
					if (!is_star) {
						rz_config_set_i(core->config, "scr.color", 0); // disable color for dot
					}

					if (bbi->diff && bbi->diff->type != RZ_ANALYSIS_DIFF_TYPE_MATCH && core->c2) {
						RzCore *c = core->c2;
						RzConfig *oc = c->config;
						char *str = rz_core_cmd_strf(core, "pdb @ 0x%08" PFMT64x, bbi->addr);
						c->config = core->config;
						// XXX. the bbi->addr doesnt needs to be in the same address in core2
						char *str2 = rz_core_cmd_strf(c, "pdb @ 0x%08" PFMT64x, bbi->diff->addr);
						char *diffstr = rz_diff_buffers_to_string(d,
							(const ut8 *)str, strlen(str),
							(const ut8 *)str2, strlen(str2));

						if (diffstr) {
							char *nl = strchr(diffstr, '\n');
							if (nl) {
								nl = strchr(nl + 1, '\n');
								if (nl) {
									nl = strchr(nl + 1, '\n');
									if (nl) {
										rz_str_cpy(diffstr, nl + 1);
									}
								}
							}
						}

						if (is_star) {
							char *title = get_title(bbi->addr);
							char *body_b64 = rz_base64_encode_dyn((const ut8 *)diffstr, strlen(diffstr));
							if (!title || !body_b64) {
								free(body_b64);
								free(title);
								rz_diff_free(d);
								return false;
							}
							body_b64 = rz_str_prepend(body_b64, "base64:");
							rz_cons_printf("agn %s %s %d\n", title, body_b64, bbi->diff->type);
							free(body_b64);
							free(title);
						} else {
							diffstr = rz_str_replace(diffstr, "\n", "\\l", 1);
							diffstr = rz_str_replace(diffstr, "\"", "'", 1);
							rz_cons_printf(" \"0x%08" PFMT64x "\" [fillcolor=\"%s\","
								       "color=\"black\", fontname=\"%s\","
								       " label=\"%s\", URL=\"%s/0x%08" PFMT64x "\"]\n",
								bbi->addr, difftype, diffstr, font, fcn->name,
								bbi->addr);
						}
						free(diffstr);
						c->config = oc;
					} else {
						if (is_star) {
							char *title = get_title(bbi->addr);
							char *body_b64 = rz_base64_encode_dyn((const ut8 *)str, strlen(title));
							int color = (bbi && bbi->diff) ? bbi->diff->type : 0;
							if (!title || !body_b64) {
								free(body_b64);
								free(title);
								rz_diff_free(d);
								return false;
							}
							body_b64 = rz_str_prepend(body_b64, "base64:");
							rz_cons_printf("agn %s %s %d\n", title, body_b64, color);
							free(body_b64);
							free(title);
						} else {
							rz_cons_printf(" \"0x%08" PFMT64x "\" [fillcolor=\"%s\","
								       "color=\"black\", fontname=\"%s\","
								       " label=\"%s\", URL=\"%s/0x%08" PFMT64x "\"]\n",
								bbi->addr, difftype, str, font, fcn->name, bbi->addr);
						}
					}
					rz_diff_free(d);
					rz_config_set_i(core->config, "scr.color", 1);
					rz_config_hold_free(hc);
				}
			} else {
				if (is_html) {
					nodes++;
					rz_cons_printf("<p class=\"block draggable\" style=\""
						       "top: %dpx; left: %dpx; width: 400px;\" id=\""
						       "_0x%08" PFMT64x "\">\n%s</p>\n",
						top, left, bbi->addr, str);
					left = left ? 0 : 600;
					if (!left) {
						top += 250;
					}
				} else if (!is_json && !is_keva) {
					bool current = rz_analysis_block_contains(bbi, core->offset);
					const char *label_color = bbi->traced
						? pal_traced
						: (current && color_current)
						? pal_curr
						: pal_box4;
					const char *fill_color = ((current && color_current) || label_color == pal_traced) ? pal_traced : "white";
					nodes++;
					if (is_star) {
						char *title = get_title(bbi->addr);
						char *body_b64 = rz_base64_encode_dyn((const ut8 *)str, strlen(str));
						int color = (bbi && bbi->diff) ? bbi->diff->type : 0;
						if (!title || !body_b64) {
							free(body_b64);
							free(title);
							return false;
						}
						body_b64 = rz_str_prepend(body_b64, "base64:");
						rz_cons_printf("agn %s %s %d\n", title, body_b64, color);
						free(body_b64);
						free(title);
					} else {
						rz_cons_printf("\t\"0x%08" PFMT64x "\" ["
							       "URL=\"%s/0x%08" PFMT64x "\", fillcolor=\"%s\","
							       "color=\"%s\", fontname=\"%s\","
							       "label=\"%s\"]\n",
							bbi->addr, fcn->name, bbi->addr,
							fill_color, label_color, font, str);
					}
				}
			}
			free(str);
		}
	}
	return nodes;
}

static int core_analysis_graph_nodes(RzCore *core, RzAnalysisFunction *fcn, int opts, PJ *pj) {
	int is_json = opts & RZ_CORE_ANALYSIS_JSON;
	int is_keva = opts & RZ_CORE_ANALYSIS_KEYVALUE;
	int nodes = 0;
	Sdb *DB = NULL;
	char *pal_jump = palColorFor("graph.true");
	char *pal_fail = palColorFor("graph.false");
	char *pal_trfa = palColorFor("graph.trufae");
	char *pal_curr = palColorFor("graph.current");
	char *pal_traced = palColorFor("graph.traced");
	char *pal_box4 = palColorFor("graph.box4");
	if (!fcn || !fcn->bbs) {
		eprintf("No fcn\n");
		return -1;
	}

	if (is_keva) {
		char ns[64];
		DB = sdb_ns(core->analysis->sdb, "graph", 1);
		snprintf(ns, sizeof(ns), "fcn.0x%08" PFMT64x, fcn->addr);
		DB = sdb_ns(DB, ns, 1);
	}

	if (is_keva) {
		char *ename = sdb_encode((const ut8 *)fcn->name, -1);
		sdb_set(DB, "name", fcn->name, 0);
		sdb_set(DB, "ename", ename, 0);
		free(ename);
		sdb_num_set(DB, "size", rz_analysis_function_linear_size(fcn), 0);
		if (fcn->maxstack > 0) {
			sdb_num_set(DB, "stack", fcn->maxstack, 0);
		}
		sdb_set(DB, "pos", "0,0", 0); // needs to run layout
		sdb_set(DB, "type", rz_analysis_fcntype_tostring(fcn->type), 0);
	} else if (is_json) {
		// TODO: show vars, refs and xrefs
		char *fcn_name_escaped = rz_str_escape_utf8_for_json(fcn->name, -1);
		pj_o(pj);
		pj_ks(pj, "name", rz_str_get_null(fcn_name_escaped));
		free(fcn_name_escaped);
		pj_kn(pj, "offset", fcn->addr);
		pj_ki(pj, "ninstr", fcn->ninstr);
		pj_ki(pj, "nargs",
			rz_analysis_var_count(core->analysis, fcn, 'r', 1) +
				rz_analysis_var_count(core->analysis, fcn, 's', 1) +
				rz_analysis_var_count(core->analysis, fcn, 'b', 1));
		pj_ki(pj, "nlocals",
			rz_analysis_var_count(core->analysis, fcn, 'r', 0) +
				rz_analysis_var_count(core->analysis, fcn, 's', 0) +
				rz_analysis_var_count(core->analysis, fcn, 'b', 0));
		pj_kn(pj, "size", rz_analysis_function_linear_size(fcn));
		pj_ki(pj, "stack", fcn->maxstack);
		pj_ks(pj, "type", rz_analysis_fcntype_tostring(fcn->type));
		pj_k(pj, "blocks");
		pj_a(pj);
	}
	nodes += core_analysis_graph_construct_nodes(core, fcn, opts, pj, DB);
	nodes += core_analysis_graph_construct_edges(core, fcn, opts, pj, DB);
	if (is_json) {
		pj_end(pj);
		pj_end(pj);
	}
	free(pal_jump);
	free(pal_fail);
	free(pal_trfa);
	free(pal_curr);
	free(pal_traced);
	free(pal_box4);
	return nodes;
}

/* seek basic block that contains address addr or do nothing if there is no block. */
RZ_API bool rz_core_analysis_bb_seek(RzCore *core, ut64 addr) {
	RzAnalysisBlock *block = rz_analysis_find_most_relevant_block_in(core->analysis, addr);
	if (block) {
		rz_core_seek_and_save(core, block->addr, false);
		return true;
	}
	return false;
}

RZ_API int rz_core_analysis_esil_fcn(RzCore *core, ut64 at, ut64 from, int reftype, int depth) {
	const char *esil;
	eprintf("TODO\n");
	while (1) {
		// TODO: Implement the proper logic for doing esil analysis
		RzAnalysisOp *op = rz_core_analysis_op(core, at, RZ_ANALYSIS_OP_MASK_ESIL);
		if (!op) {
			break;
		}
		esil = RZ_STRBUF_SAFEGET(&op->esil);
		eprintf("0x%08" PFMT64x " %d %s\n", at, op->size, esil);
		// at += op->size;
		// esilIsRet()
		// esilIsCall()
		// esilIsJmp()
		rz_analysis_op_free(op);
		break;
	}
	return 0;
}

static int find_sym_flag(const void *a1, const void *a2) {
	const RzFlagItem *f = (const RzFlagItem *)a2;
	return f->space && !strcmp(f->space->name, RZ_FLAGS_FS_SYMBOLS) ? 0 : 1;
}

static bool is_skippable_addr(RzCore *core, ut64 addr) {
	RzAnalysisFunction *fcn = rz_analysis_get_fcn_in(core->analysis, addr, 0);
	if (!fcn) {
		return false;
	}
	if (fcn->addr == addr) {
		return true;
	}
	const RzList *flags = rz_flag_get_list(core->flags, addr);
	return !(flags && rz_list_find(flags, fcn, find_sym_flag));
}

// XXX: This function takes sometimes forever
/* analyze a RzAnalysisFunction at the address 'at'.
 * If the function has been already analyzed, it adds a
 * reference to that fcn */
RZ_API int rz_core_analysis_fcn(RzCore *core, ut64 at, ut64 from, int reftype, int depth) {
	if (from == UT64_MAX && is_skippable_addr(core, at)) {
		if (core->analysis->verbose) {
			eprintf("Message: Invalid address for function 0x%08" PFMT64x "\n", at);
		}
		return 0;
	}

	const bool use_esil = rz_config_get_i(core->config, "analysis.esil");
	RzAnalysisFunction *fcn;

	//update bits based on the core->offset otherwise we could have the
	//last value set and blow everything up
	rz_core_seek_arch_bits(core, at);

	if (core->io->va) {
		if (!rz_io_is_valid_offset(core->io, at, !core->analysis->opt.noncode)) {
			if (core->analysis->verbose) {
				eprintf("Warning: Address not mapped or not executable at 0x%08" PFMT64x "\n", at);
			}
			return false;
		}
	}
	if (use_esil) {
		return rz_core_analysis_esil_fcn(core, at, from, reftype, depth);
	}

	if ((from != UT64_MAX && !at) || at == UT64_MAX) {
		eprintf("Invalid address from 0x%08" PFMT64x "\n", from);
		return false;
	}
	if (depth < 0) {
		if (core->analysis->verbose) {
			eprintf("Warning: analysis depth reached\n");
		}
		return false;
	}
	if (rz_cons_is_breaked()) {
		return false;
	}
	fcn = rz_analysis_get_fcn_in(core->analysis, at, 0);
	if (fcn) {
		if (fcn->addr == at) {
			// if the function was already analyzed as a "loc.",
			// convert it to function and rename it to "fcn.",
			// because we found a call to this address
			if (reftype == RZ_ANALYSIS_REF_TYPE_CALL && fcn->type == RZ_ANALYSIS_FCN_TYPE_LOC) {
				function_rename(core->flags, fcn);
			}

			return 0; // already analyzed function
		}
		if (rz_analysis_function_contains(fcn, from)) { // inner function
			RzList *l = rz_analysis_xrefs_get_to(core->analysis, from);
			if (l && !rz_list_empty(l)) {
				rz_list_free(l);
				return true;
			}
			rz_list_free(l);

			// we should analyze and add code ref otherwise aaa != aac
			if (from != UT64_MAX) {
				rz_analysis_xrefs_set(core->analysis, from, at, reftype);
			}
			return true;
		}
	}
	if (__core_analysis_fcn(core, at, from, reftype, depth - 1)) {
		// split function if overlaps
		if (fcn) {
			rz_analysis_function_resize(fcn, at - fcn->addr);
		}
		return true;
	}
	return false;
}

/* if addr is 0, remove all functions
 * otherwise remove the function addr falls into */
RZ_API int rz_core_analysis_fcn_clean(RzCore *core, ut64 addr) {
	RzAnalysisFunction *fcni;
	RzListIter *iter, *iter_tmp;

	if (!addr) {
		rz_list_purge(core->analysis->fcns);
		if (!(core->analysis->fcns = rz_list_new())) {
			return false;
		}
	} else {
		rz_list_foreach_safe (core->analysis->fcns, iter, iter_tmp, fcni) {
			if (rz_analysis_function_contains(fcni, addr)) {
				rz_analysis_function_delete(fcni);
			}
		}
	}
	return true;
}

RZ_API int rz_core_print_bb_custom(RzCore *core, RzAnalysisFunction *fcn) {
	RzAnalysisBlock *bb;
	RzListIter *iter;
	if (!fcn) {
		return false;
	}

	RzConfigHold *hc = rz_config_hold_new(core->config);
	rz_config_hold_i(hc, "scr.color", "scr.utf8", "asm.marks", "asm.offset", "asm.lines",
		"asm.cmt.right", "asm.cmt.col", "asm.lines.fcn", "asm.bytes", NULL);
	/*rz_config_set_i (core->config, "scr.color", 0);*/
	rz_config_set_i(core->config, "scr.utf8", 0);
	rz_config_set_i(core->config, "asm.marks", 0);
	rz_config_set_i(core->config, "asm.offset", 0);
	rz_config_set_i(core->config, "asm.lines", 0);
	rz_config_set_i(core->config, "asm.cmt.right", 0);
	rz_config_set_i(core->config, "asm.cmt.col", 0);
	rz_config_set_i(core->config, "asm.lines.fcn", 0);
	rz_config_set_i(core->config, "asm.bytes", 0);

	rz_list_foreach (fcn->bbs, iter, bb) {
		if (bb->addr == UT64_MAX) {
			continue;
		}
		char *title = get_title(bb->addr);
		char *body = rz_core_cmd_strf(core, "pdb @ 0x%08" PFMT64x, bb->addr);
		char *body_b64 = rz_base64_encode_dyn((const ut8 *)body, strlen(body));
		if (!title || !body || !body_b64) {
			free(body_b64);
			free(body);
			free(title);
			rz_config_hold_restore(hc);
			rz_config_hold_free(hc);
			return false;
		}
		body_b64 = rz_str_prepend(body_b64, "base64:");
		rz_cons_printf("agn %s %s\n", title, body_b64);
		free(body);
		free(body_b64);
		free(title);
	}

	rz_config_hold_restore(hc);
	rz_config_hold_free(hc);

	rz_list_foreach (fcn->bbs, iter, bb) {
		if (bb->addr == UT64_MAX) {
			continue;
		}
		char *u = get_title(bb->addr), *v = NULL;
		if (bb->jump != UT64_MAX) {
			v = get_title(bb->jump);
			rz_cons_printf("age %s %s\n", u, v);
			free(v);
		}
		if (bb->fail != UT64_MAX) {
			v = get_title(bb->fail);
			rz_cons_printf("age %s %s\n", u, v);
			free(v);
		}
		if (bb->switch_op) {
			RzListIter *it;
			RzAnalysisCaseOp *cop;
			rz_list_foreach (bb->switch_op->cases, it, cop) {
				v = get_title(cop->addr);
				rz_cons_printf("age %s %s\n", u, v);
				free(v);
			}
		}
		free(u);
	}
	return true;
}

#define USE_ID 1
RZ_API int rz_core_print_bb_gml(RzCore *core, RzAnalysisFunction *fcn) {
	RzAnalysisBlock *bb;
	RzListIter *iter;
	if (!fcn) {
		return false;
	}
	int id = 0;
	HtUUOptions opt = { 0 };
	HtUU *ht = ht_uu_new_opt(&opt);

	rz_cons_printf("graph\n[\n"
		       "hierarchic 1\n"
		       "label \"\"\n"
		       "directed 1\n");

	rz_list_foreach (fcn->bbs, iter, bb) {
		RzFlagItem *flag = rz_flag_get_i(core->flags, bb->addr);
		char *msg = flag ? strdup(flag->name) : rz_str_newf("0x%08" PFMT64x, bb->addr);
#if USE_ID
		ht_uu_insert(ht, bb->addr, id);
		rz_cons_printf("  node [\n"
			       "    id  %d\n"
			       "    label  \"%s\"\n"
			       "  ]\n",
			id, msg);
		id++;
#else
		rz_cons_printf("  node [\n"
			       "    id  %" PFMT64d "\n"
			       "    label  \"%s\"\n"
			       "  ]\n",
			bb->addr, msg);
#endif
		free(msg);
	}

	rz_list_foreach (fcn->bbs, iter, bb) {
		if (bb->addr == UT64_MAX) {
			continue;
		}

#if USE_ID
		if (bb->jump != UT64_MAX) {
			bool found;
			int i = ht_uu_find(ht, bb->addr, &found);
			if (found) {
				int i2 = ht_uu_find(ht, bb->jump, &found);
				if (found) {
					rz_cons_printf("  edge [\n"
						       "    source  %d\n"
						       "    target  %d\n"
						       "  ]\n",
						i, i2);
				}
			}
		}
		if (bb->fail != UT64_MAX) {
			bool found;
			int i = ht_uu_find(ht, bb->addr, &found);
			if (found) {
				int i2 = ht_uu_find(ht, bb->fail, &found);
				if (found) {
					rz_cons_printf("  edge [\n"
						       "    source  %d\n"
						       "    target  %d\n"
						       "  ]\n",
						i, i2);
				}
			}
		}
		if (bb->switch_op) {
			RzListIter *it;
			RzAnalysisCaseOp *cop;
			rz_list_foreach (bb->switch_op->cases, it, cop) {
				bool found;
				int i = ht_uu_find(ht, bb->addr, &found);
				if (found) {
					int i2 = ht_uu_find(ht, cop->addr, &found);
					if (found) {
						rz_cons_printf("  edge [\n"
							       "    source  %d\n"
							       "    target  %d\n"
							       "  ]\n",
							i, i2);
					}
				}
			}
		}
#else
		if (bb->jump != UT64_MAX) {
			rz_cons_printf("  edge [\n"
				       "    source  %" PFMT64d "\n"
				       "    target  %" PFMT64d "\n"
				       "  ]\n",
				bb->addr, bb->jump);
		}
		if (bb->fail != UT64_MAX) {
			rz_cons_printf("  edge [\n"
				       "    source  %" PFMT64d "\n"
				       "    target  %" PFMT64d "\n"
				       "  ]\n",
				bb->addr, bb->fail);
		}
		if (bb->switch_op) {
			RzListIter *it;
			RzAnalysisCaseOp *cop;
			rz_list_foreach (bb->switch_op->cases, it, cop) {
				rz_cons_printf("  edge [\n"
					       "    source  %" PFMT64d "\n"
					       "    target  %" PFMT64d "\n"
					       "  ]\n",
					bb->addr, cop->addr);
			}
		}
#endif
	}
	rz_cons_printf("]\n");
	ht_uu_free(ht);
	return true;
}

RZ_API void rz_core_analysis_datarefs(RzCore *core, ut64 addr) {
	RzAnalysisFunction *fcn = rz_analysis_get_fcn_in(core->analysis, addr, -1);
	if (fcn) {
		bool found = false;
		const char *me = fcn->name;
		RzListIter *iter;
		RzAnalysisXRef *xref;
		RzList *xrefs = rz_analysis_function_get_xrefs_from(fcn);
		rz_list_foreach (xrefs, iter, xref) {
			RzBinObject *obj = rz_bin_cur_object(core->bin);
			RzBinSection *binsec = rz_bin_get_section_at(obj, xref->to, true);
			if (binsec && binsec->is_data) {
				if (!found) {
					rz_cons_printf("agn %s\n", me);
					found = true;
				}
				RzFlagItem *item = rz_flag_get_i(core->flags, xref->to);
				const char *dst = item ? item->name : sdb_fmt("0x%08" PFMT64x, xref->to);
				rz_cons_printf("agn %s\n", dst);
				rz_cons_printf("age %s %s\n", me, dst);
			}
		}
		rz_list_free(xrefs);
	} else {
		eprintf("Not in a function. Use 'df' to define it.\n");
	}
}

RZ_API void rz_core_analysis_coderefs(RzCore *core, ut64 addr) {
	RzAnalysisFunction *fcn = rz_analysis_get_fcn_in(core->analysis, addr, -1);
	if (fcn) {
		const char *me = fcn->name;
		RzListIter *iter;
		RzAnalysisXRef *xref;
		RzList *xrefs = rz_analysis_function_get_xrefs_from(fcn);
		rz_cons_printf("agn %s\n", me);
		rz_list_foreach (xrefs, iter, xref) {
			RzFlagItem *item = rz_flag_get_i(core->flags, xref->to);
			const char *dst = item ? item->name : sdb_fmt("0x%08" PFMT64x, xref->from);
			rz_cons_printf("agn %s\n", dst);
			rz_cons_printf("age %s %s\n", me, dst);
		}
		rz_list_free(xrefs);
	} else {
		eprintf("Not in a function. Use 'df' to define it.\n");
	}
}

static void add_single_addr_xrefs(RzCore *core, ut64 addr, RzGraph *graph) {
	rz_return_if_fail(graph);
	RzFlagItem *f = rz_flag_get_at(core->flags, addr, false);
	char *me = (f && f->offset == addr)
		? rz_str_new(f->name)
		: rz_str_newf("0x%" PFMT64x, addr);

	RzGraphNode *curr_node = rz_graph_add_node_info(graph, me, NULL, addr);
	RZ_FREE(me);
	if (!curr_node) {
		return;
	}
	RzListIter *iter;
	RzAnalysisXRef *xref;
	RzList *list = rz_analysis_xrefs_get_to(core->analysis, addr);
	rz_list_foreach (list, iter, xref) {
		RzFlagItem *item = rz_flag_get_i(core->flags, xref->from);
		char *src = item ? rz_str_new(item->name) : rz_str_newf("0x%08" PFMT64x, xref->from);
		RzGraphNode *reference_from = rz_graph_add_node_info(graph, src, NULL, xref->from);
		free(src);
		rz_graph_add_edge(graph, reference_from, curr_node);
	}
	rz_list_free(list);
}

RZ_API RzGraph *rz_core_analysis_importxrefs(RzCore *core) {
	RzBinInfo *info = rz_bin_get_info(core->bin);
	RzBinObject *obj = rz_bin_cur_object(core->bin);
	bool lit = info ? info->has_lit : false;
	bool va = core->io->va || core->bin->is_debugger;

	RzListIter *iter;
	RzBinImport *imp;
	if (!obj) {
		return NULL;
	}
	RzGraph *graph = rz_graph_new();
	if (!graph) {
		return NULL;
	}
	rz_list_foreach (obj->imports, iter, imp) {
		ut64 addr = lit ? rz_core_bin_impaddr(core->bin, va, imp->name) : 0;
		if (addr) {
			add_single_addr_xrefs(core, addr, graph);
		} else {
			rz_graph_add_node_info(graph, imp->name, NULL, 0);
		}
	}
	return graph;
}

RZ_API RzGraph *rz_core_analysis_codexrefs(RzCore *core, ut64 addr) {
	RzGraph *graph = rz_graph_new();
	if (!graph) {
		return NULL;
	}
	add_single_addr_xrefs(core, addr, graph);
	return graph;
}

static int RzAnalysisRef_cmp(const RzAnalysisXRef *xref1, const RzAnalysisXRef *xref2) {
	return xref1->to != xref2->to;
}

RZ_API void rz_core_analysis_callgraph(RzCore *core, ut64 addr, int fmt) {
	const char *font = rz_config_get(core->config, "graph.font");
	int is_html = rz_cons_singleton()->is_html;
	bool refgraph = rz_config_get_i(core->config, "graph.refs");
	RzListIter *iter, *iter2;
	int usenames = rz_config_get_i(core->config, "graph.json.usenames");
	;
	RzAnalysisFunction *fcni;
	RzAnalysisXRef *fcnr;
	PJ *pj = NULL;

	ut64 from = rz_config_get_i(core->config, "graph.from");
	ut64 to = rz_config_get_i(core->config, "graph.to");

	switch (fmt) {
	case RZ_GRAPH_FORMAT_JSON:
		pj = pj_new();
		if (!pj) {
			return;
		}
		pj_a(pj);
		break;
	case RZ_GRAPH_FORMAT_GML:
	case RZ_GRAPH_FORMAT_GMLFCN:
		rz_cons_printf("graph\n[\n"
			       "hierarchic  1\n"
			       "label  \"\"\n"
			       "directed  1\n");
		break;
	case RZ_GRAPH_FORMAT_DOT:
		if (!is_html) {
			const char *gv_edge = rz_config_get(core->config, "graph.gv.edge");
			char *gv_node = strdup(rz_config_get(core->config, "graph.gv.node"));
			const char *gv_grph = rz_config_get(core->config, "graph.gv.graph");
			const char *gv_spline = rz_config_get(core->config, "graph.gv.spline");
			if (!gv_edge || !*gv_edge) {
				gv_edge = "arrowhead=\"normal\" style=bold weight=2";
			}
			if (!gv_node || !*gv_node) {
				free(gv_node);
				gv_node = rz_str_newf("penwidth=4 fillcolor=white style=filled fontname=\"%s Bold\" fontsize=14 shape=box", font);
			}
			if (!gv_grph || !*gv_grph) {
				gv_grph = "bgcolor=azure";
			}
			if (!gv_spline || !*gv_spline) {
				// ortho for bbgraph and curved for callgraph
				gv_spline = "splines=\"curved\"";
			}
			rz_cons_printf("digraph code {\n"
				       "rankdir=LR;\n"
				       "outputorder=edgesfirst;\n"
				       "graph [%s fontname=\"%s\" %s];\n"
				       "node [%s];\n"
				       "edge [%s];\n",
				gv_grph, font, gv_spline,
				gv_node, gv_edge);
			free(gv_node);
		}
		break;
	}
	ut64 base = UT64_MAX;
	int iteration = 0;
repeat:
	rz_list_foreach (core->analysis->fcns, iter, fcni) {
		if (base == UT64_MAX) {
			base = fcni->addr;
		}
		if (from != UT64_MAX && fcni->addr < from) {
			continue;
		}
		if (to != UT64_MAX && fcni->addr > to) {
			continue;
		}
		if (addr != UT64_MAX && addr != fcni->addr) {
			continue;
		}
		RzList *xrefs = rz_analysis_function_get_xrefs_from(fcni);
		RzList *calls = rz_list_new();
		// TODO: maybe fcni->calls instead ?
		rz_list_foreach (xrefs, iter2, fcnr) {
			//  TODO: tail calll jumps are also calls
			if (fcnr->type == 'C' && rz_list_find(calls, fcnr, (RzListComparator)RzAnalysisRef_cmp) == NULL) {
				rz_list_append(calls, fcnr);
			}
		}
		if (rz_list_empty(calls)) {
			rz_list_free(xrefs);
			rz_list_free(calls);
			continue;
		}
		switch (fmt) {
		case RZ_GRAPH_FORMAT_NO:
			rz_cons_printf("0x%08" PFMT64x "\n", fcni->addr);
			break;
		case RZ_GRAPH_FORMAT_GML:
		case RZ_GRAPH_FORMAT_GMLFCN: {
			RzFlagItem *flag = rz_flag_get_i(core->flags, fcni->addr);
			if (iteration == 0) {
				char *msg = flag ? strdup(flag->name) : rz_str_newf("0x%08" PFMT64x, fcni->addr);
				rz_cons_printf("  node [\n"
					       "  id  %" PFMT64d "\n"
					       "    label  \"%s\"\n"
					       "  ]\n",
					fcni->addr - base, msg);
				free(msg);
			}
			break;
		}
		case RZ_GRAPH_FORMAT_JSON:
			pj_o(pj);
			if (usenames) {
				pj_ks(pj, "name", fcni->name);
			} else {
				char fcni_addr[20];
				snprintf(fcni_addr, sizeof(fcni_addr) - 1, "0x%08" PFMT64x, fcni->addr);
				pj_ks(pj, "name", fcni_addr);
			}
			pj_kn(pj, "size", rz_analysis_function_linear_size(fcni));
			pj_ka(pj, "imports");
			break;
		case RZ_GRAPH_FORMAT_DOT:
			rz_cons_printf("  \"0x%08" PFMT64x "\" "
				       "[label=\"%s\""
				       " URL=\"%s/0x%08" PFMT64x "\"];\n",
				fcni->addr, fcni->name,
				fcni->name, fcni->addr);
		}
		rz_list_foreach (calls, iter2, fcnr) {
			// TODO: display only code or data refs?
			RzFlagItem *flag = rz_flag_get_i(core->flags, fcnr->to);
			char *fcnr_name = (flag && flag->name) ? flag->name : rz_str_newf("unk.0x%" PFMT64x, fcnr->to);
			switch (fmt) {
			case RZ_GRAPH_FORMAT_GMLFCN:
				if (iteration == 0) {
					rz_cons_printf("  node [\n"
						       "    id  %" PFMT64d "\n"
						       "    label  \"%s\"\n"
						       "  ]\n",
						fcnr->to - base, fcnr_name);
					rz_cons_printf("  edge [\n"
						       "    source  %" PFMT64d "\n"
						       "    target  %" PFMT64d "\n"
						       "  ]\n",
						fcni->addr - base, fcnr->to - base);
				}
			case RZ_GRAPH_FORMAT_GML:
				if (iteration != 0) {
					rz_cons_printf("  edge [\n"
						       "    source  %" PFMT64d "\n"
						       "    target  %" PFMT64d "\n"
						       "  ]\n",
						fcni->addr - base, fcnr->to - base); //, "#000000"
				}
				break;
			case RZ_GRAPH_FORMAT_DOT:
				rz_cons_printf("  \"0x%08" PFMT64x "\" -> \"0x%08" PFMT64x "\" "
					       "[color=\"%s\" URL=\"%s/0x%08" PFMT64x "\"];\n",
					//"[label=\"%s\" color=\"%s\" URL=\"%s/0x%08"PFMT64x"\"];\n",
					fcni->addr, fcnr->to, //, fcnr_name,
					"#61afef",
					fcnr_name, fcnr->to);
				rz_cons_printf("  \"0x%08" PFMT64x "\" "
					       "[label=\"%s\""
					       " URL=\"%s/0x%08" PFMT64x "\"];\n",
					fcnr->to, fcnr_name,
					fcnr_name, fcnr->to);
				break;
			case RZ_GRAPH_FORMAT_JSON:
				if (usenames) {
					pj_s(pj, fcnr_name);
				} else {
					char fcnr_addr[20];
					snprintf(fcnr_addr, sizeof(fcnr_addr) - 1, "0x%08" PFMT64x, fcnr->to);
					pj_s(pj, fcnr_addr);
				}
				break;
			default:
				if (refgraph || fcnr->type == RZ_ANALYSIS_REF_TYPE_CALL) {
					// TODO: avoid recreating nodes unnecessarily
					rz_cons_printf("agn %s\n", fcni->name);
					rz_cons_printf("agn %s\n", fcnr_name);
					rz_cons_printf("age %s %s\n", fcni->name, fcnr_name);
				} else {
					rz_cons_printf("# - 0x%08" PFMT64x " (%c)\n", fcnr->to, fcnr->type);
				}
			}
			if (!(flag && flag->name)) {
				free(fcnr_name);
			}
		}
		rz_list_free(xrefs);
		rz_list_free(calls);
		if (fmt == RZ_GRAPH_FORMAT_JSON) {
			pj_end(pj);
			pj_end(pj);
		}
	}
	if (iteration == 0 && fmt == RZ_GRAPH_FORMAT_GML) {
		iteration++;
		goto repeat;
	}
	if (iteration == 0 && fmt == RZ_GRAPH_FORMAT_GMLFCN) {
		iteration++;
	}
	switch (fmt) {
	case RZ_GRAPH_FORMAT_GML:
	case RZ_GRAPH_FORMAT_GMLFCN:
		rz_cons_printf("]\n");
		break;
	case RZ_GRAPH_FORMAT_JSON:
		pj_end(pj);
		rz_cons_println(pj_string(pj));
		pj_free(pj);
		break;
	case RZ_GRAPH_FORMAT_DOT:
		rz_cons_printf("}\n");
		break;
	}
}

static void fcn_list_bbs(RzAnalysisFunction *fcn) {
	RzAnalysisBlock *bbi;
	RzListIter *iter;

	rz_list_foreach (fcn->bbs, iter, bbi) {
		rz_cons_printf("afb+ 0x%08" PFMT64x " 0x%08" PFMT64x " %" PFMT64u " ",
			fcn->addr, bbi->addr, bbi->size);
		rz_cons_printf("0x%08" PFMT64x " ", bbi->jump);
		rz_cons_printf("0x%08" PFMT64x, bbi->fail);
		if (bbi->diff) {
			if (bbi->diff->type == RZ_ANALYSIS_DIFF_TYPE_MATCH) {
				rz_cons_printf(" m");
			} else if (bbi->diff->type == RZ_ANALYSIS_DIFF_TYPE_UNMATCH) {
				rz_cons_printf(" u");
			} else {
				rz_cons_printf(" n");
			}
		}
		rz_cons_printf("\n");
	}
}

RZ_API ut64 rz_core_analysis_fcn_list_size(RzCore *core) {
	RzAnalysisFunction *fcn;
	RzListIter *iter;
	ut64 total = 0;

	rz_list_foreach (core->analysis->fcns, iter, fcn) {
		total += rz_analysis_function_realsize(fcn);
	}
	rz_cons_printf("%" PFMT64u "\n", total);
	return total;
}

/* Fill out metadata struct of functions */
static int fcnlist_gather_metadata(RzAnalysis *analysis, RzList *fcns) {
	RzListIter *iter;
	RzAnalysisFunction *fcn;

	rz_list_foreach (fcns, iter, fcn) {
		// Count the number of references and number of calls
		RzListIter *callrefiter;
		RzAnalysisXRef *xref;
		RzList *xrefs = rz_analysis_function_get_xrefs_from(fcn);
		int numcallrefs = 0;
		rz_list_foreach (xrefs, callrefiter, xref) {
			if (xref->type == RZ_ANALYSIS_REF_TYPE_CALL) {
				numcallrefs++;
			}
		}
		rz_list_free(xrefs);
		fcn->meta.numcallrefs = numcallrefs;
		xrefs = rz_analysis_xrefs_get_to(analysis, fcn->addr);
		fcn->meta.numrefs = xrefs ? xrefs->length : 0;
		rz_list_free(xrefs);
	}
	// TODO: Determine sgnc, sgec
	return 0;
}

RZ_API char *rz_core_analysis_fcn_name(RzCore *core, RzAnalysisFunction *fcn) {
	bool demangle = rz_config_get_i(core->config, "bin.demangle");
	const char *lang = demangle ? rz_config_get(core->config, "bin.lang") : NULL;
	bool keep_lib = rz_config_get_i(core->config, "bin.demangle.libs");
	char *name = strdup(fcn->name ? fcn->name : "");
	if (demangle) {
		char *tmp = rz_bin_demangle(core->bin->cur, lang, name, fcn->addr, keep_lib);
		if (tmp) {
			free(name);
			name = tmp;
		}
	}
	return name;
}

#define FCN_LIST_VERBOSE_ENTRY "%s0x%0*" PFMT64x " %4" PFMT64d " %5d %5d %5d %4d 0x%0*" PFMT64x " %5" PFMT64d " 0x%0*" PFMT64x " %5d %4d %6d %4d %5d %s%s\n"
static int fcn_print_verbose(RzCore *core, RzAnalysisFunction *fcn, bool use_color) {
	char *name = rz_core_analysis_fcn_name(core, fcn);
	int ebbs = 0;
	int addrwidth = 8;
	const char *color = "";
	const char *color_end = "";
	if (use_color) {
		color_end = Color_RESET;
		if (strstr(name, "sym.imp.")) {
			color = Color_YELLOW;
		} else if (strstr(name, "sym.")) {
			color = Color_GREEN;
		} else if (strstr(name, "sub.")) {
			color = Color_MAGENTA;
		}
	}

	if (core->analysis->bits == 64) {
		addrwidth = 16;
	}

	rz_cons_printf(FCN_LIST_VERBOSE_ENTRY, color,
		addrwidth, fcn->addr,
		rz_analysis_function_realsize(fcn),
		rz_list_length(fcn->bbs),
		rz_analysis_function_count_edges(fcn, &ebbs),
		rz_analysis_function_complexity(fcn),
		rz_analysis_function_cost(fcn),
		addrwidth, rz_analysis_function_min_addr(fcn),
		rz_analysis_function_linear_size(fcn),
		addrwidth, rz_analysis_function_max_addr(fcn),
		fcn->meta.numcallrefs,
		rz_analysis_var_count(core->analysis, fcn, 's', 0) +
			rz_analysis_var_count(core->analysis, fcn, 'b', 0) +
			rz_analysis_var_count(core->analysis, fcn, 'r', 0),
		rz_analysis_var_count(core->analysis, fcn, 's', 1) +
			rz_analysis_var_count(core->analysis, fcn, 'b', 1) +
			rz_analysis_var_count(core->analysis, fcn, 'r', 1),
		fcn->meta.numrefs,
		fcn->maxstack,
		name,
		color_end);
	free(name);
	return 0;
}

static int fcn_list_verbose(RzCore *core, RzList *fcns, const char *sortby) {
	bool use_color = rz_config_get_i(core->config, "scr.color");
	int headeraddr_width = 10;
	char *headeraddr = "==========";

	if (core->analysis->bits == 64) {
		headeraddr_width = 18;
		headeraddr = "==================";
	}

	if (sortby) {
		if (!strcmp(sortby, "size")) {
			rz_list_sort(fcns, cmpsize);
		} else if (!strcmp(sortby, "addr")) {
			rz_list_sort(fcns, fcn_cmpaddr);
		} else if (!strcmp(sortby, "cc")) {
			rz_list_sort(fcns, cmpfcncc);
		} else if (!strcmp(sortby, "edges")) {
			rz_list_sort(fcns, cmpedges);
		} else if (!strcmp(sortby, "calls")) {
			rz_list_sort(fcns, cmpcalls);
		} else if (strstr(sortby, "name")) {
			rz_list_sort(fcns, cmpname);
		} else if (strstr(sortby, "frame")) {
			rz_list_sort(fcns, cmpframe);
		} else if (strstr(sortby, "ref")) {
			rz_list_sort(fcns, cmpxrefs);
		} else if (!strcmp(sortby, "nbbs")) {
			rz_list_sort(fcns, cmpnbbs);
		}
	}

	rz_cons_printf("%-*s %4s %5s %5s %5s %4s %*s range %-*s %s %s %s %s %s %s\n",
		headeraddr_width, "address", "size", "nbbs", "edges", "cc", "cost",
		headeraddr_width, "min bound", headeraddr_width, "max bound", "calls",
		"locals", "args", "xref", "frame", "name");
	rz_cons_printf("%s ==== ===== ===== ===== ==== %s ===== %s ===== ====== ==== ==== ===== ====\n",
		headeraddr, headeraddr, headeraddr);
	RzListIter *iter;
	RzAnalysisFunction *fcn;
	rz_list_foreach (fcns, iter, fcn) {
		fcn_print_verbose(core, fcn, use_color);
	}

	return 0;
}

static void __fcn_print_default(RzCore *core, RzAnalysisFunction *fcn, bool quiet) {
	if (quiet) {
		rz_cons_printf("0x%08" PFMT64x " ", fcn->addr);
	} else {
		char *msg, *name = rz_core_analysis_fcn_name(core, fcn);
		ut64 realsize = rz_analysis_function_realsize(fcn);
		ut64 size = rz_analysis_function_linear_size(fcn);
		if (realsize == size) {
			msg = rz_str_newf("%-12" PFMT64u, size);
		} else {
			msg = rz_str_newf("%-4" PFMT64u " -> %-4" PFMT64u, size, realsize);
		}
		rz_cons_printf("0x%08" PFMT64x " %4d %4s %s\n",
			fcn->addr, rz_list_length(fcn->bbs), msg, name);
		free(name);
		free(msg);
	}
}

static int fcn_list_default(RzCore *core, RzList *fcns, bool quiet) {
	RzListIter *iter;
	RzAnalysisFunction *fcn;
	rz_list_foreach (fcns, iter, fcn) {
		__fcn_print_default(core, fcn, quiet);
		if (quiet) {
			rz_cons_newline();
		}
	}
	return 0;
}

// for a given function returns an RzList of all functions that were called in it
RZ_API RzList *rz_core_analysis_fcn_get_calls(RzCore *core, RzAnalysisFunction *fcn) {
	RzAnalysisXRef *xrefi;
	RzListIter *iter, *iter2;

	// get all references from this function
	RzList *xrefs = rz_analysis_function_get_xrefs_from(fcn);
	// sanity check
	if (!rz_list_empty(xrefs)) {
		// iterate over all the references and remove these which aren't of type call
		rz_list_foreach_safe (xrefs, iter, iter2, xrefi) {
			if (xrefi->type != RZ_ANALYSIS_REF_TYPE_CALL) {
				rz_list_delete(xrefs, iter);
			}
		}
	}
	return xrefs;
}

// Lists function names and their calls (uniqified)
static int fcn_print_makestyle(RzCore *core, RzList *fcns, RzOutputMode mode) {
	RzListIter *refiter;
	RzListIter *fcniter;
	RzAnalysisFunction *fcn;
	RzAnalysisXRef *xrefi;
	RzList *xrefs = NULL;
	PJ *pj = NULL;

	if (mode == RZ_OUTPUT_MODE_JSON) {
		pj = rz_core_pj_new(core);
		pj_a(pj);
	}

	// Iterate over all functions
	rz_list_foreach (fcns, fcniter, fcn) {
		// Get all refs for a function
		xrefs = rz_core_analysis_fcn_get_calls(core, fcn);
		// Uniquify the list by ref->addr
		xrefs = rz_list_uniq(xrefs, (RzListComparator)RzAnalysisRef_cmp);

		// don't enter for functions with 0 refs
		if (!rz_list_empty(xrefs)) {
			if (pj) { // begin json output of function
				pj_o(pj);
				pj_ks(pj, "name", fcn->name);
				pj_kn(pj, "addr", fcn->addr);
				pj_k(pj, "calls");
				pj_a(pj);
			} else {
				rz_cons_printf("%s", fcn->name);
			}

			if (mode == 'm') {
				rz_cons_printf(":\n");
			} else if (mode == RZ_OUTPUT_MODE_QUIET) {
				rz_cons_printf(" -> ");
			}
			// Iterate over all refs from a function
			rz_list_foreach (xrefs, refiter, xrefi) {
				RzFlagItem *f = rz_flag_get_i(core->flags, xrefi->to);
				char *dst = rz_str_newf((f ? f->name : "0x%08" PFMT64x), xrefi->to);
				if (pj) { // Append calee json item
					pj_o(pj);
					pj_ks(pj, "name", dst);
					pj_kn(pj, "addr", xrefi->from);
					pj_end(pj); // close referenced item
				} else if (mode == RZ_OUTPUT_MODE_QUIET) {
					rz_cons_printf("%s ", dst);
				} else {
					rz_cons_printf("    %s\n", dst);
				}
			}
			if (pj) {
				pj_end(pj); // close list of calls
				pj_end(pj); // close function item
			} else {
				rz_cons_newline();
			}
		}
	}

	if (mode == RZ_OUTPUT_MODE_JSON) {
		pj_end(pj); // close json output
		rz_cons_printf("%s\n", pj_string(pj));
	}
	if (pj) {
		pj_free(pj);
	}
	return 0;
}

static int fcn_print_json(RzCore *core, RzAnalysisFunction *fcn, PJ *pj) {
	RzListIter *iter;
	RzAnalysisXRef *xrefi;
	if (!pj) {
		return -1;
	}
	int ebbs = 0;
	pj_o(pj);
	pj_kn(pj, "offset", fcn->addr);
	char *name = rz_core_analysis_fcn_name(core, fcn);
	if (name) {
		pj_ks(pj, "name", name);
	}
	pj_kn(pj, "size", rz_analysis_function_linear_size(fcn));
	pj_ks(pj, "is-pure", rz_str_bool(rz_analysis_function_purity(fcn)));
	pj_kn(pj, "realsz", rz_analysis_function_realsize(fcn));
	pj_kb(pj, "noreturn", fcn->is_noreturn);
	pj_ki(pj, "stackframe", fcn->maxstack);
	if (fcn->cc) {
		pj_ks(pj, "calltype", fcn->cc); // calling conventions
	}
	pj_ki(pj, "cost", rz_analysis_function_cost(fcn)); // execution cost
	pj_ki(pj, "cc", rz_analysis_function_complexity(fcn)); // cyclic cost
	pj_ki(pj, "bits", fcn->bits);
	pj_ks(pj, "type", rz_analysis_fcntype_tostring(fcn->type));
	pj_ki(pj, "nbbs", rz_list_length(fcn->bbs));
	pj_ki(pj, "edges", rz_analysis_function_count_edges(fcn, &ebbs));
	pj_ki(pj, "ebbs", ebbs);
	{
		char *sig = rz_core_analysis_function_signature(core, RZ_OUTPUT_MODE_STANDARD, fcn->name);
		if (sig) {
			rz_str_trim(sig);
			pj_ks(pj, "signature", sig);
			free(sig);
		}
	}
	pj_kn(pj, "minbound", rz_analysis_function_min_addr(fcn));
	pj_kn(pj, "maxbound", rz_analysis_function_max_addr(fcn));

	int outdegree = 0;
	RzList *xrefs = rz_analysis_function_get_xrefs_from(fcn);
	if (!rz_list_empty(xrefs)) {
		pj_k(pj, "callrefs");
		pj_a(pj);
		rz_list_foreach (xrefs, iter, xrefi) {
			if (xrefi->type == RZ_ANALYSIS_REF_TYPE_CALL) {
				outdegree++;
			}
			if (xrefi->type == RZ_ANALYSIS_REF_TYPE_CODE ||
				xrefi->type == RZ_ANALYSIS_REF_TYPE_CALL) {
				pj_o(pj);
				pj_kn(pj, "from", xrefi->from);
				pj_kn(pj, "to", xrefi->to);
				pj_ks(pj, "type", rz_analysis_xrefs_type_tostring(xrefi->type));
				pj_end(pj);
			}
		}
		pj_end(pj);

		pj_k(pj, "datarefs");
		pj_a(pj);
		rz_list_foreach (xrefs, iter, xrefi) {
			if (xrefi->type == RZ_ANALYSIS_REF_TYPE_DATA) {
				pj_n(pj, xrefi->to);
			}
		}
		pj_end(pj);
	}
	rz_list_free(xrefs);

	int indegree = 0;
	xrefs = rz_analysis_function_get_xrefs_to(fcn);
	if (!rz_list_empty(xrefs)) {
		pj_k(pj, "codexrefs");
		pj_a(pj);
		rz_list_foreach (xrefs, iter, xrefi) {
			if (xrefi->type == RZ_ANALYSIS_REF_TYPE_CODE ||
				xrefi->type == RZ_ANALYSIS_REF_TYPE_CALL) {
				indegree++;
				pj_o(pj);
				pj_kn(pj, "from", xrefi->from);
				pj_kn(pj, "to", xrefi->to);
				pj_ks(pj, "type", rz_analysis_xrefs_type_tostring(xrefi->type));
				pj_end(pj);
			}
		}

		pj_end(pj);
		pj_k(pj, "dataxrefs");
		pj_a(pj);

		rz_list_foreach (xrefs, iter, xrefi) {
			if (xrefi->type == RZ_ANALYSIS_REF_TYPE_DATA) {
				pj_n(pj, xrefi->from);
			}
		}
		pj_end(pj);
	}
	rz_list_free(xrefs);

	pj_ki(pj, "indegree", indegree);
	pj_ki(pj, "outdegree", outdegree);

	if (fcn->type == RZ_ANALYSIS_FCN_TYPE_FCN || fcn->type == RZ_ANALYSIS_FCN_TYPE_SYM) {
		pj_ki(pj, "nlocals", rz_analysis_var_count(core->analysis, fcn, 'b', 0) + rz_analysis_var_count(core->analysis, fcn, 'r', 0) + rz_analysis_var_count(core->analysis, fcn, 's', 0));
		pj_ki(pj, "nargs", rz_analysis_var_count(core->analysis, fcn, 'b', 1) + rz_analysis_var_count(core->analysis, fcn, 'r', 1) + rz_analysis_var_count(core->analysis, fcn, 's', 1));

		pj_k(pj, "bpvars");
		rz_analysis_var_list_show(core->analysis, fcn, 'b', 'j', pj);
		pj_k(pj, "spvars");
		rz_analysis_var_list_show(core->analysis, fcn, 's', 'j', pj);
		pj_k(pj, "regvars");
		rz_analysis_var_list_show(core->analysis, fcn, 'r', 'j', pj);

		pj_ks(pj, "difftype", fcn->diff->type == RZ_ANALYSIS_DIFF_TYPE_MATCH ? "match" : fcn->diff->type == RZ_ANALYSIS_DIFF_TYPE_UNMATCH ? "unmatch"
																		  : "new");
		if (fcn->diff->addr != -1) {
			pj_kn(pj, "diffaddr", fcn->diff->addr);
		}
		if (fcn->diff->name) {
			pj_ks(pj, "diffname", fcn->diff->name);
		}
	}
	pj_end(pj);
	free(name);
	return 0;
}

static int fcn_list_json(RzCore *core, RzList *fcns, bool quiet) {
	RzListIter *iter;
	RzAnalysisFunction *fcn;
	PJ *pj = rz_core_pj_new(core);
	if (!pj) {
		return -1;
	}
	pj_a(pj);
	rz_list_foreach (fcns, iter, fcn) {
		if (quiet) {
			pj_n(pj, fcn->addr);
		} else {
			fcn_print_json(core, fcn, pj);
		}
	}
	pj_end(pj);
	rz_cons_println(pj_string(pj));
	pj_free(pj);
	return 0;
}

static int fcn_list_verbose_json(RzCore *core, RzList *fcns) {
	return fcn_list_json(core, fcns, false);
}

static int fcn_print_detail(RzCore *core, RzAnalysisFunction *fcn) {
	const char *defaultCC = rz_analysis_cc_default(core->analysis);
	char *name = rz_core_analysis_fcn_name(core, fcn);
	rz_cons_printf("\"f %s %" PFMT64u " 0x%08" PFMT64x "\"\n", name, rz_analysis_function_linear_size(fcn), fcn->addr);
	rz_cons_printf("\"af+ 0x%08" PFMT64x " %s %c %c\"\n",
		fcn->addr, name, //rz_analysis_fcn_size (fcn), name,
		fcn->type == RZ_ANALYSIS_FCN_TYPE_LOC ? 'l' : fcn->type == RZ_ANALYSIS_FCN_TYPE_SYM ? 's'
			: fcn->type == RZ_ANALYSIS_FCN_TYPE_IMP                                     ? 'i'
												    : 'f',
		fcn->diff->type == RZ_ANALYSIS_DIFF_TYPE_MATCH ? 'm' : fcn->diff->type == RZ_ANALYSIS_DIFF_TYPE_UNMATCH ? 'u'
															: 'n');
	// FIXME: this command prints something annoying. Does it have important side-effects?
	fcn_list_bbs(fcn);
	if (fcn->bits != 0) {
		rz_cons_printf("afB %d @ 0x%08" PFMT64x "\n", fcn->bits, fcn->addr);
	}
	// FIXME command injection vuln here
	if (fcn->cc || defaultCC) {
		rz_cons_printf("afc %s @ 0x%08" PFMT64x "\n", fcn->cc ? fcn->cc : defaultCC, fcn->addr);
	}
	if (fcn) {
		/* show variables  and arguments */
		rz_analysis_var_list_show(core->analysis, fcn, 'b', '*', NULL);
		rz_analysis_var_list_show(core->analysis, fcn, 'r', '*', NULL);
		rz_analysis_var_list_show(core->analysis, fcn, 's', '*', NULL);
	}
	/* Show references */
	RzListIter *refiter;
	RzAnalysisXRef *xrefi;
	RzList *xrefs = rz_analysis_function_get_xrefs_from(fcn);
	rz_list_foreach (xrefs, refiter, xrefi) {
		switch (xrefi->type) {
		case RZ_ANALYSIS_REF_TYPE_CALL:
			rz_cons_printf("axC 0x%" PFMT64x " 0x%" PFMT64x "\n", xrefi->to, xrefi->from);
			break;
		case RZ_ANALYSIS_REF_TYPE_DATA:
			rz_cons_printf("axd 0x%" PFMT64x " 0x%" PFMT64x "\n", xrefi->to, xrefi->from);
			break;
		case RZ_ANALYSIS_REF_TYPE_CODE:
			rz_cons_printf("axc 0x%" PFMT64x " 0x%" PFMT64x "\n", xrefi->to, xrefi->from);
			break;
		case RZ_ANALYSIS_REF_TYPE_STRING:
			rz_cons_printf("axs 0x%" PFMT64x " 0x%" PFMT64x "\n", xrefi->to, xrefi->from);
			break;
		case RZ_ANALYSIS_REF_TYPE_NULL:
		default:
			rz_cons_printf("ax 0x%" PFMT64x " 0x%" PFMT64x "\n", xrefi->to, xrefi->from);
			break;
		}
	}
	rz_list_free(xrefs);
	/*Saving Function stack frame*/
	rz_cons_printf("afS %d @ 0x%" PFMT64x "\n", fcn->maxstack, fcn->addr);
	free(name);
	return 0;
}

static bool is_fcn_traced(RzDebugTrace *traced, RzAnalysisFunction *fcn) {
	int tag = traced->tag;
	RzListIter *iter;
	RzDebugTracepoint *trace;

	rz_list_foreach (traced->traces, iter, trace) {
		if (!trace->tag || (tag & trace->tag)) {
			if (rz_analysis_function_contains(fcn, trace->addr)) {
				rz_cons_printf("\ntraced: %d\n", trace->times);
				return true;
			}
		}
	}
	return false;
}

static int fcn_print_legacy(RzCore *core, RzAnalysisFunction *fcn) {
	RzListIter *iter;
	RzAnalysisXRef *xrefi;
	int ebbs = 0;
	char *name = rz_core_analysis_fcn_name(core, fcn);

	rz_cons_printf("#\noffset: 0x%08" PFMT64x "\nname: %s\nsize: %" PFMT64u,
		fcn->addr, name, rz_analysis_function_linear_size(fcn));
	rz_cons_printf("\nis-pure: %s", rz_str_bool(rz_analysis_function_purity(fcn)));
	rz_cons_printf("\nrealsz: %" PFMT64d, rz_analysis_function_realsize(fcn));
	rz_cons_printf("\nstackframe: %d", fcn->maxstack);
	if (fcn->cc) {
		rz_cons_printf("\ncall-convention: %s", fcn->cc);
	}
	rz_cons_printf("\ncyclomatic-cost: %d", rz_analysis_function_cost(fcn));
	rz_cons_printf("\ncyclomatic-complexity: %d", rz_analysis_function_complexity(fcn));
	rz_cons_printf("\nbits: %d", fcn->bits);
	rz_cons_printf("\ntype: %s", rz_analysis_fcntype_tostring(fcn->type));
	if (fcn->type == RZ_ANALYSIS_FCN_TYPE_FCN || fcn->type == RZ_ANALYSIS_FCN_TYPE_SYM) {
		rz_cons_printf(" [%s]",
			fcn->diff->type == RZ_ANALYSIS_DIFF_TYPE_MATCH ? "MATCH" : fcn->diff->type == RZ_ANALYSIS_DIFF_TYPE_UNMATCH ? "UNMATCH"
																    : "NEW");
	}
	rz_cons_printf("\nnum-bbs: %d", rz_list_length(fcn->bbs));
	rz_cons_printf("\nedges: %d", rz_analysis_function_count_edges(fcn, &ebbs));
	rz_cons_printf("\nend-bbs: %d", ebbs);
	rz_cons_printf("\ncall-refs:");
	int outdegree = 0;
	RzList *xrefs = rz_analysis_function_get_xrefs_from(fcn);
	rz_list_foreach (xrefs, iter, xrefi) {
		if (xrefi->type == RZ_ANALYSIS_REF_TYPE_CALL) {
			outdegree++;
		}
		if (xrefi->type == RZ_ANALYSIS_REF_TYPE_CODE || xrefi->type == RZ_ANALYSIS_REF_TYPE_CALL) {
			rz_cons_printf(" 0x%08" PFMT64x " %c", xrefi->to,
				xrefi->type == RZ_ANALYSIS_REF_TYPE_CALL ? 'C' : 'J');
		}
	}
	rz_cons_printf("\ndata-refs:");
	rz_list_foreach (xrefs, iter, xrefi) {
		// global or local?
		if (xrefi->type == RZ_ANALYSIS_REF_TYPE_DATA) {
			rz_cons_printf(" 0x%08" PFMT64x, xrefi->to);
		}
	}
	rz_list_free(xrefs);

	int indegree = 0;
	rz_cons_printf("\ncode-xrefs:");
	xrefs = rz_analysis_function_get_xrefs_to(fcn);
	rz_list_foreach (xrefs, iter, xrefi) {
		if (xrefi->type == RZ_ANALYSIS_REF_TYPE_CODE || xrefi->type == RZ_ANALYSIS_REF_TYPE_CALL) {
			indegree++;
			rz_cons_printf(" 0x%08" PFMT64x " %c", xrefi->from,
				xrefi->type == RZ_ANALYSIS_REF_TYPE_CALL ? 'C' : 'J');
		}
	}
	rz_cons_printf("\nnoreturn: %s", rz_str_bool(fcn->is_noreturn));
	rz_cons_printf("\nin-degree: %d", indegree);
	rz_cons_printf("\nout-degree: %d", outdegree);
	rz_cons_printf("\ndata-xrefs:");
	rz_list_foreach (xrefs, iter, xrefi) {
		if (xrefi->type == RZ_ANALYSIS_REF_TYPE_DATA) {
			rz_cons_printf(" 0x%08" PFMT64x, xrefi->from);
		}
	}
	rz_list_free(xrefs);

	if (fcn->type == RZ_ANALYSIS_FCN_TYPE_FCN || fcn->type == RZ_ANALYSIS_FCN_TYPE_SYM) {
		int args_count = rz_analysis_var_count(core->analysis, fcn, 'b', 1);
		args_count += rz_analysis_var_count(core->analysis, fcn, 's', 1);
		args_count += rz_analysis_var_count(core->analysis, fcn, 'r', 1);
		int var_count = rz_analysis_var_count(core->analysis, fcn, 'b', 0);
		var_count += rz_analysis_var_count(core->analysis, fcn, 's', 0);
		var_count += rz_analysis_var_count(core->analysis, fcn, 'r', 0);

		rz_cons_printf("\nlocals: %d\nargs: %d\n", var_count, args_count);
		rz_analysis_var_list_show(core->analysis, fcn, 'b', 0, NULL);
		rz_analysis_var_list_show(core->analysis, fcn, 's', 0, NULL);
		rz_analysis_var_list_show(core->analysis, fcn, 'r', 0, NULL);
		rz_cons_printf("diff: type: %s",
			fcn->diff->type == RZ_ANALYSIS_DIFF_TYPE_MATCH ? "match" : fcn->diff->type == RZ_ANALYSIS_DIFF_TYPE_UNMATCH ? "unmatch"
																    : "new");
		if (fcn->diff->addr != -1) {
			rz_cons_printf("addr: 0x%" PFMT64x, fcn->diff->addr);
		}
		if (fcn->diff->name) {
			rz_cons_printf("function: %s", fcn->diff->name);
		}
	}
	free(name);

	// traced
	if (core->dbg->trace->enabled) {
		is_fcn_traced(core->dbg->trace, fcn);
	}
	return 0;
}

static int fcn_list_detail(RzCore *core, RzList *fcns) {
	RzListIter *iter;
	RzAnalysisFunction *fcn;
	rz_list_foreach (fcns, iter, fcn) {
		fcn_print_detail(core, fcn);
	}
	rz_cons_newline();
	return 0;
}

static int fcn_list_table(RzCore *core, const char *q, int fmt) {
	RzAnalysisFunction *fcn;
	RzListIter *iter;
	RzTable *t = rz_core_table(core);
	RzTableColumnType *typeString = rz_table_type("string");
	RzTableColumnType *typeNumber = rz_table_type("number");
	rz_table_add_column(t, typeNumber, "addr", 0);
	rz_table_add_column(t, typeNumber, "size", 0);
	rz_table_add_column(t, typeString, "name", 0);
	rz_table_add_column(t, typeNumber, "nbbs", 0);
	rz_table_add_column(t, typeNumber, "xref", 0);
	rz_table_add_column(t, typeNumber, "calls", 0);
	rz_table_add_column(t, typeNumber, "cc", 0);
	rz_list_foreach (core->analysis->fcns, iter, fcn) {
		const char *fcnAddr = sdb_fmt("0x%08" PFMT64x, fcn->addr);
		const char *fcnSize = sdb_fmt("%" PFMT64u, rz_analysis_function_linear_size(fcn));
		const char *nbbs = sdb_fmt("%d", rz_list_length(fcn->bbs)); // rz_analysis_fcn_size (fcn));
		RzList *xrefs = rz_analysis_function_get_xrefs_from(fcn);
		char xref[128], ccstr[128];
		snprintf(xref, sizeof(xref), "%d", rz_list_length(xrefs));
		rz_list_free(xrefs);

		RzList *calls = rz_core_analysis_fcn_get_calls(core, fcn);
		// Uniquify the list by ref->addr
		calls = rz_list_uniq(calls, (RzListComparator)RzAnalysisRef_cmp);
		const char *callstr = sdb_fmt("%d", rz_list_length(calls));
		rz_list_free(calls);
		snprintf(ccstr, sizeof(ccstr), "%d", rz_analysis_function_complexity(fcn));

		rz_table_add_row(t, fcnAddr, fcnSize, fcn->name, nbbs, xref, callstr, ccstr, NULL);
	}
	if (rz_table_query(t, q)) {
		char *s = (fmt == 'j')
			? rz_table_tojson(t)
			: rz_table_tofancystring(t);
		// char *s = rz_table_tostring (t);
		rz_cons_printf("%s\n", s);
		free(s);
	}
	rz_table_free(t);
	return 0;
}

static int fcn_list_legacy(RzCore *core, RzList *fcns) {
	RzListIter *iter;
	RzAnalysisFunction *fcn;
	rz_list_foreach (fcns, iter, fcn) {
		fcn_print_legacy(core, fcn);
	}
	rz_cons_newline();
	return 0;
}

RZ_API int rz_core_analysis_fcn_list(RzCore *core, const char *input, const char *rad) {
	char temp[64];
	rz_return_val_if_fail(core && core->analysis, 0);
	if (rz_list_empty(core->analysis->fcns)) {
		if (*rad == 'j') {
			PJ *pj = rz_core_pj_new(core);
			if (!pj) {
				return -1;
			}
			pj_a(pj);
			pj_end(pj);
			rz_cons_println(pj_string(pj));
			pj_free(pj);
		}
		return 0;
	}
	if (*rad == '.') {
		RzList *fcns = rz_analysis_get_functions_in(core->analysis, core->offset);
		if (!fcns || rz_list_empty(fcns)) {
			eprintf("No functions at current address.\n");
			rz_list_free(fcns);
			return -1;
		}
		fcn_list_default(core, fcns, false);
		rz_list_free(fcns);
		return 0;
	}

	if (rad && (*rad == 'l' || *rad == 'j')) {
		fcnlist_gather_metadata(core->analysis, core->analysis->fcns);
	}

	const char *name = input;
	ut64 addr = core->offset;
	if (input && *input) {
		name = input + 1;
		addr = rz_num_math(core->num, name);
	}

	RzList *fcns = rz_list_newf(NULL);
	if (!fcns) {
		return -1;
	}
	RzListIter *iter;
	RzAnalysisFunction *fcn;
	rz_list_foreach (core->analysis->fcns, iter, fcn) {
		if (!input || rz_analysis_function_contains(fcn, addr) || (!strcmp(name, fcn->name))) {
			rz_list_append(fcns, fcn);
		}
	}

	// rz_list_sort (fcns, &cmpfcn);
	if (!rad) {
		fcn_list_default(core, fcns, false);
		rz_list_free(fcns);
		return 0;
	}
	switch (*rad) {
	case '+':
		rz_core_analysis_fcn_list_size(core);
		break;
	case '=': { // afl=
		rz_list_sort(fcns, fcn_cmpaddr);
		RzList *flist = rz_list_newf((RzListFree)rz_listinfo_free);
		if (!flist) {
			rz_list_free(fcns);
			return -1;
		}
		ls_foreach (fcns, iter, fcn) {
			RzInterval inter = { rz_analysis_function_min_addr(fcn), rz_analysis_function_linear_size(fcn) };
			RzListInfo *info = rz_listinfo_new(rz_core_analysis_fcn_name(core, fcn), inter, inter, -1, sdb_itoa(fcn->bits, temp, 10));
			if (!info) {
				break;
			}
			rz_list_append(flist, info);
		}
		RzTable *table = rz_core_table(core);
		rz_table_visual_list(table, flist, core->offset, core->blocksize,
			rz_cons_get_size(NULL), rz_config_get_i(core->config, "scr.color"));
		rz_cons_printf("\n%s\n", rz_table_tostring(table));
		rz_table_free(table);
		rz_list_free(flist);
		break;
	}
	case 't': // "aflt" "afltj"
		if (rad[1] == 'j') {
			fcn_list_table(core, rz_str_trim_head_ro(rad + 2), 'j');
		} else {
			fcn_list_table(core, rz_str_trim_head_ro(rad + 1), rad[1]);
		}
		break;
	case 'l': // "afll" "afllj"
		if (rad[1] == 'j') {
			fcn_list_verbose_json(core, fcns);
		} else {
			char *sp = strchr(rad, ' ');
			fcn_list_verbose(core, fcns, sp ? sp + 1 : NULL);
		}
		break;
	case 'q':
		if (rad[1] == 'j') {
			fcn_list_json(core, fcns, true);
		} else {
			fcn_list_default(core, fcns, true);
		}
		break;
	case 'j':
		fcn_list_json(core, fcns, false);
		break;
	case '*':
		fcn_list_detail(core, fcns);
		break;
	case 'm': // "aflm"
	{
		char mode = 'm';
		if (rad[1] != 0) {
			if (rad[1] == 'j') { // "aflmj"
				mode = 'j';
			} else if (rad[1] == 'q') { // "aflmq"
				mode = 'q';
			}
		}
		fcn_print_makestyle(core, fcns, mode);
		break;
	}
	case 1:
		fcn_list_legacy(core, fcns);
		break;
	default:
		fcn_list_default(core, fcns, false);
		break;
	}
	rz_list_free(fcns);
	return 0;
}

static RzList *recurse_bb(RzCore *core, ut64 addr, RzAnalysisBlock *dest);

static RzList *recurse(RzCore *core, RzAnalysisBlock *from, RzAnalysisBlock *dest) {
	recurse_bb(core, from->jump, dest);
	recurse_bb(core, from->fail, dest);

	/* same for all calls */
	// TODO: RzAnalysisBlock must contain a linked list of calls
	return NULL;
}

static RzList *recurse_bb(RzCore *core, ut64 addr, RzAnalysisBlock *dest) {
	RzAnalysisBlock *bb = rz_analysis_find_most_relevant_block_in(core->analysis, addr);
	if (bb == dest) {
		eprintf("path found!");
		return NULL;
	}
	return recurse(core, bb, dest);
}

#define REG_SET_SIZE (RZ_ANALYSIS_CC_MAXARG + 2)

typedef struct {
	int count;
	RzPVector reg_set;
	bool argonly;
	RzAnalysisFunction *fcn;
	RzCore *core;
} BlockRecurseCtx;

static bool analysis_block_on_exit(RzAnalysisBlock *bb, BlockRecurseCtx *ctx) {
	int *cur_regset = rz_pvector_pop(&ctx->reg_set);
	int *prev_regset = rz_pvector_at(&ctx->reg_set, rz_pvector_len(&ctx->reg_set) - 1);
	size_t i;
	for (i = 0; i < REG_SET_SIZE; i++) {
		if (!prev_regset[i] && cur_regset[i] == 1) {
			prev_regset[i] = 1;
		}
	}
	free(cur_regset);
	return true;
}

static bool analysis_block_cb(RzAnalysisBlock *bb, BlockRecurseCtx *ctx) {
	if (rz_cons_is_breaked()) {
		return false;
	}
	if (bb->size < 1) {
		return true;
	}
	if (bb->size > ctx->core->analysis->opt.bb_max_size) {
		return true;
	}
	int *parent_reg_set = rz_pvector_at(&ctx->reg_set, rz_pvector_len(&ctx->reg_set) - 1);
	int *reg_set = RZ_NEWS(int, REG_SET_SIZE);
	memcpy(reg_set, parent_reg_set, REG_SET_SIZE * sizeof(int));
	rz_pvector_push(&ctx->reg_set, reg_set);
	RzCore *core = ctx->core;
	RzAnalysisFunction *fcn = ctx->fcn;
	fcn->stack = bb->parent_stackptr;
	ut64 pos = bb->addr;
	while (pos < bb->addr + bb->size) {
		if (rz_cons_is_breaked()) {
			break;
		}
		RzAnalysisOp *op = rz_core_analysis_op(core, pos, RZ_ANALYSIS_OP_MASK_ESIL | RZ_ANALYSIS_OP_MASK_VAL | RZ_ANALYSIS_OP_MASK_HINT);
		if (!op) {
			//eprintf ("Cannot get op\n");
			break;
		}
		rz_analysis_extract_rarg(core->analysis, op, fcn, reg_set, &ctx->count);
		if (!ctx->argonly) {
			if (op->stackop == RZ_ANALYSIS_STACK_INC) {
				fcn->stack += op->stackptr;
			} else if (op->stackop == RZ_ANALYSIS_STACK_RESET) {
				fcn->stack = 0;
			}
			rz_analysis_extract_vars(core->analysis, fcn, op);
		}
		int opsize = op->size;
		int optype = op->type;
		rz_analysis_op_free(op);
		if (opsize < 1) {
			break;
		}
		if (optype == RZ_ANALYSIS_OP_TYPE_CALL) {
			size_t i;
			int max_count = fcn->cc ? rz_analysis_cc_max_arg(core->analysis, fcn->cc) : 0;
			for (i = 0; i < max_count; i++) {
				reg_set[i] = 2;
			}
		}
		pos += opsize;
	}
	return true;
}

// TODO: move this logic into the main analysis loop
RZ_API void rz_core_recover_vars(RzCore *core, RzAnalysisFunction *fcn, bool argonly) {
	rz_return_if_fail(core && core->analysis && fcn);
	if (core->analysis->opt.bb_max_size < 1) {
		return;
	}
	BlockRecurseCtx ctx = { 0, { { 0 } }, argonly, fcn, core };
	rz_pvector_init(&ctx.reg_set, free);
	int *reg_set = RZ_NEWS0(int, REG_SET_SIZE);
	rz_pvector_push(&ctx.reg_set, reg_set);
	int saved_stack = fcn->stack;
	RzAnalysisBlock *first_bb = rz_analysis_get_block_at(fcn->analysis, fcn->addr);
	rz_analysis_block_recurse_depth_first(first_bb, (RzAnalysisBlockCb)analysis_block_cb, (RzAnalysisBlockCb)analysis_block_on_exit, &ctx);
	rz_pvector_fini(&ctx.reg_set);
	fcn->stack = saved_stack;
}

static bool analysis_path_exists(RzCore *core, ut64 from, ut64 to, RzList *bbs, int depth, HtUP *state, HtUP *avoid) {
	rz_return_val_if_fail(bbs, false);
	RzAnalysisBlock *bb = rz_analysis_find_most_relevant_block_in(core->analysis, from);
	RzListIter *iter = NULL;
	RzAnalysisXRef *xrefi;

	if (depth < 1) {
		eprintf("going too deep\n");
		return false;
	}

	if (!bb) {
		return false;
	}

	ht_up_update(state, from, bb);

	// try to find the target in the current function
	if (rz_analysis_block_contains(bb, to) ||
		((!ht_up_find(avoid, bb->jump, NULL) &&
			!ht_up_find(state, bb->jump, NULL) &&
			analysis_path_exists(core, bb->jump, to, bbs, depth - 1, state, avoid))) ||
		((!ht_up_find(avoid, bb->fail, NULL) &&
			!ht_up_find(state, bb->fail, NULL) &&
			analysis_path_exists(core, bb->fail, to, bbs, depth - 1, state, avoid)))) {
		rz_list_prepend(bbs, bb);
		return true;
	}

	// find our current function
	RzAnalysisFunction *cur_fcn = rz_analysis_get_fcn_in(core->analysis, from, 0);

	// get call refs from current basic block and find a path from them
	if (cur_fcn) {
		RzList *xrefs = rz_analysis_function_get_xrefs_from(cur_fcn);
		if (xrefs) {
			rz_list_foreach (xrefs, iter, xrefi) {
				if (xrefi->type == RZ_ANALYSIS_REF_TYPE_CALL) {
					if (rz_analysis_block_contains(bb, xrefi->from)) {
						if ((xrefi->from != xrefi->to) && !ht_up_find(state, xrefi->to, NULL) && analysis_path_exists(core, xrefi->to, to, bbs, depth - 1, state, avoid)) {
							rz_list_prepend(bbs, bb);
							rz_list_free(xrefs);
							return true;
						}
					}
				}
			}
		}
		rz_list_free(xrefs);
	}

	return false;
}

static RzList *analysis_graph_to(RzCore *core, ut64 addr, int depth, HtUP *avoid) {
	RzAnalysisFunction *cur_fcn = rz_analysis_get_fcn_in(core->analysis, core->offset, 0);
	RzList *list = rz_list_new();
	HtUP *state = ht_up_new0();

	if (!list || !state || !cur_fcn) {
		rz_list_free(list);
		ht_up_free(state);
		return NULL;
	}

	// forward search
	if (analysis_path_exists(core, core->offset, addr, list, depth - 1, state, avoid)) {
		ht_up_free(state);
		return list;
	}

	// backward search
	RzList *xrefs = rz_analysis_xrefs_get_to(core->analysis, cur_fcn->addr);
	if (xrefs) {
		RzListIter *iter;
		RzAnalysisXRef *xref = NULL;
		rz_list_foreach (xrefs, iter, xref) {
			if (xref->type == RZ_ANALYSIS_REF_TYPE_CALL) {
				ut64 offset = core->offset;
				core->offset = xref->from;
				rz_list_free(list);
				list = analysis_graph_to(core, addr, depth - 1, avoid);
				core->offset = offset;
				if (list && rz_list_length(list)) {
					rz_list_free(xrefs);
					ht_up_free(state);
					return list;
				}
			}
		}
	}

	rz_list_free(xrefs);
	ht_up_free(state);
	rz_list_free(list);
	return NULL;
}

RZ_API RzList *rz_core_analysis_graph_to(RzCore *core, ut64 addr, int n) {
	int depth = rz_config_get_i(core->config, "analysis.graph_depth");
	RzList *path, *paths = rz_list_new();
	HtUP *avoid = ht_up_new0();
	while (n) {
		path = analysis_graph_to(core, addr, depth, avoid);
		if (path) {
			rz_list_append(paths, path);
			if (rz_list_length(path) >= 2) {
				RzAnalysisBlock *last = rz_list_get_n(path, rz_list_length(path) - 2);
				ht_up_update(avoid, last->addr, last);
				n--;
				continue;
			}
		}
		// no more path found
		break;
	}
	ht_up_free(avoid);
	return paths;
}

RZ_API int rz_core_analysis_graph(RzCore *core, ut64 addr, int opts) {
	ut64 from = rz_config_get_i(core->config, "graph.from");
	ut64 to = rz_config_get_i(core->config, "graph.to");
	const char *font = rz_config_get(core->config, "graph.font");
	int is_html = rz_cons_singleton()->is_html;
	int is_json = opts & RZ_CORE_ANALYSIS_JSON;
	int is_json_format_disasm = opts & RZ_CORE_ANALYSIS_JSON_FORMAT_DISASM;
	int is_keva = opts & RZ_CORE_ANALYSIS_KEYVALUE;
	int is_star = opts & RZ_CORE_ANALYSIS_STAR;
	RzConfigHold *hc;
	RzAnalysisFunction *fcni;
	RzListIter *iter;
	int nodes = 0;
	PJ *pj = NULL;

	if (!addr) {
		addr = core->offset;
	}
	if (rz_list_empty(core->analysis->fcns)) {
		return false;
	}
	hc = rz_config_hold_new(core->config);
	if (!hc) {
		return false;
	}

	rz_config_hold_i(hc, "asm.lines", "asm.bytes", "asm.dwarf", NULL);
	//opts |= RZ_CORE_ANALYSIS_GRAPHBODY;
	rz_config_set_i(core->config, "asm.lines", 0);
	rz_config_set_i(core->config, "asm.dwarf", 0);
	if (!is_json_format_disasm) {
		rz_config_hold_i(hc, "asm.bytes", NULL);
		rz_config_set_i(core->config, "asm.bytes", 0);
	}
	if (!is_html && !is_json && !is_keva && !is_star) {
		const char *gv_edge = rz_config_get(core->config, "graph.gv.edge");
		const char *gv_node = rz_config_get(core->config, "graph.gv.node");
		const char *gv_spline = rz_config_get(core->config, "graph.gv.spline");
		if (!gv_edge || !*gv_edge) {
			gv_edge = "arrowhead=\"normal\"";
		}
		if (!gv_node || !*gv_node) {
			gv_node = "fillcolor=gray style=filled shape=box";
		}
		if (!gv_spline || !*gv_spline) {
			gv_spline = "splines=\"ortho\"";
		}
		rz_cons_printf("digraph code {\n"
			       "\tgraph [bgcolor=azure fontsize=8 fontname=\"%s\" %s];\n"
			       "\tnode [%s];\n"
			       "\tedge [%s];\n",
			font, gv_spline, gv_node, gv_edge);
	}
	if (is_json) {
		pj = rz_core_pj_new(core);
		if (!pj) {
			rz_config_hold_restore(hc);
			rz_config_hold_free(hc);
			return false;
		}
		pj_a(pj);
	}
	rz_list_foreach (core->analysis->fcns, iter, fcni) {
		if (fcni->type & (RZ_ANALYSIS_FCN_TYPE_SYM | RZ_ANALYSIS_FCN_TYPE_FCN | RZ_ANALYSIS_FCN_TYPE_LOC) &&
			(addr == UT64_MAX || rz_analysis_get_fcn_in(core->analysis, addr, 0) == fcni)) {
			if (addr == UT64_MAX && (from != UT64_MAX && to != UT64_MAX)) {
				if (fcni->addr < from || fcni->addr > to) {
					continue;
				}
			}
			nodes += core_analysis_graph_nodes(core, fcni, opts, pj);
			if (addr != UT64_MAX) {
				break;
			}
		}
	}
	if (!nodes) {
		if (!is_html && !is_json && !is_keva) {
			RzAnalysisFunction *fcn = rz_analysis_get_fcn_in(core->analysis, addr, 0);
			if (is_star) {
				char *name = get_title(fcn ? fcn->addr : addr);
				rz_cons_printf("agn %s;", name);
			} else {
				rz_cons_printf("\t\"0x%08" PFMT64x "\";\n", fcn ? fcn->addr : addr);
			}
		}
	}
	if (!is_keva && !is_html && !is_json && !is_star && !is_json_format_disasm) {
		rz_cons_printf("}\n");
	}
	if (is_json) {
		pj_end(pj);
		rz_cons_printf("%s\n", pj_string(pj));
		pj_free(pj);
	}
	rz_config_hold_restore(hc);
	rz_config_hold_free(hc);
	return true;
}

static int core_analysis_followptr(RzCore *core, int type, ut64 at, ut64 ptr, ut64 ref, int code, int depth) {
	// SLOW Operation try to reduce as much as possible
	if (!ptr) {
		return false;
	}
	if (ref == UT64_MAX || ptr == ref) {
		const RzAnalysisXRefType t = code ? type ? type : RZ_ANALYSIS_REF_TYPE_CODE : RZ_ANALYSIS_REF_TYPE_DATA;
		rz_analysis_xrefs_set(core->analysis, at, ptr, t);
		return true;
	}
	if (depth < 1) {
		return false;
	}
	int wordsize = (int)(core->analysis->bits / 8);
	ut64 dataptr;
	if (!rz_io_read_i(core->io, ptr, &dataptr, wordsize, false)) {
		// eprintf ("core_analysis_followptr: Cannot read word at destination\n");
		return false;
	}
	return core_analysis_followptr(core, type, at, dataptr, ref, code, depth - 1);
}

static bool opiscall(RzCore *core, RzAnalysisOp *aop, ut64 addr, const ut8 *buf, int len, int arch) {
	switch (arch) {
	case RZ_ARCH_ARM64:
		aop->size = 4;
		//addr should be aligned by 4 in aarch64
		if (addr % 4) {
			char diff = addr % 4;
			addr = addr - diff;
			buf = buf - diff;
		}
		//if is not bl do not analyze
		if (buf[3] == 0x94) {
			if (rz_analysis_op(core->analysis, aop, addr, buf, len, RZ_ANALYSIS_OP_MASK_BASIC)) {
				return true;
			}
		}
		break;
	default:
		aop->size = 1;
		if (rz_analysis_op(core->analysis, aop, addr, buf, len, RZ_ANALYSIS_OP_MASK_BASIC)) {
			switch (aop->type & RZ_ANALYSIS_OP_TYPE_MASK) {
			case RZ_ANALYSIS_OP_TYPE_CALL:
			case RZ_ANALYSIS_OP_TYPE_CCALL:
				return true;
			}
		}
		break;
	}
	return false;
}

#define OPSZ 8
RZ_API int rz_core_analysis_search(RzCore *core, ut64 from, ut64 to, ut64 ref, RzOutputMode mode) {
	ut8 *buf = (ut8 *)malloc(core->blocksize);
	if (!buf) {
		return -1;
	}
	int ptrdepth = rz_config_get_i(core->config, "analysis.ptrdepth");
	int i, count = 0;
	RzAnalysisOp op = RZ_EMPTY;
	ut64 at;
	char bckwrds, do_bckwrd_srch;
	int arch = -1;
	if (core->rasm->bits == 64) {
		// speedup search
		if (!strncmp(core->rasm->cur->name, "arm", 3)) {
			arch = RZ_ARCH_ARM64;
		}
	}
	// TODO: get current section range here
	// ???
	// XXX must read bytes correctly
	do_bckwrd_srch = bckwrds = core->search->bckwrds;
	if (core->file) {
		rz_io_use_fd(core->io, core->file->fd);
	}
	if (!ref) {
		eprintf("Null reference search is not supported\n");
		free(buf);
		return -1;
	}
	rz_cons_break_push(NULL, NULL);
	if (core->blocksize > OPSZ) {
		if (bckwrds) {
			if (from + core->blocksize > to) {
				at = from;
				do_bckwrd_srch = false;
			} else {
				at = to - core->blocksize;
			}
		} else {
			at = from;
		}
		while ((!bckwrds && at < to) || bckwrds) {
			eprintf("\r[0x%08" PFMT64x "-0x%08" PFMT64x "] ", at, to);
			if (rz_cons_is_breaked()) {
				break;
			}
			// TODO: this can be probably enhanced
			if (!rz_io_read_at(core->io, at, buf, core->blocksize)) {
				eprintf("Failed to read at 0x%08" PFMT64x "\n", at);
				break;
			}
			for (i = bckwrds ? (core->blocksize - OPSZ - 1) : 0;
				(!bckwrds && i < core->blocksize - OPSZ) ||
				(bckwrds && i > 0);
				bckwrds ? i-- : i++) {
				// TODO: honor analysis.align
				if (rz_cons_is_breaked()) {
					break;
				}
				switch (mode) {
				case 'c':
					(void)opiscall(core, &op, at + i, buf + i, core->blocksize - i, arch);
					if (op.size < 1) {
						op.size = 1;
					}
					break;
				case RZ_OUTPUT_MODE_RIZIN:
				case 'w':
				case 'x': {
					rz_analysis_op(core->analysis, &op, at + i, buf + i, core->blocksize - i, RZ_ANALYSIS_OP_MASK_BASIC);
					int mask = mode == RZ_OUTPUT_MODE_RIZIN ? 1 : mode == 'w' ? 2
						: mode == 'x'                    ? 4
										 : 0;
					if (op.direction == mask) {
						i += op.size;
					}
					rz_analysis_op_fini(&op);
					continue;
				} break;
				default:
					if (!rz_analysis_op(core->analysis, &op, at + i, buf + i, core->blocksize - i, RZ_ANALYSIS_OP_MASK_BASIC)) {
						rz_analysis_op_fini(&op);
						continue;
					}
				}
				switch (op.type) {
				case RZ_ANALYSIS_OP_TYPE_JMP:
				case RZ_ANALYSIS_OP_TYPE_CJMP:
				case RZ_ANALYSIS_OP_TYPE_CALL:
				case RZ_ANALYSIS_OP_TYPE_CCALL:
					if (op.jump != UT64_MAX &&
						core_analysis_followptr(core, 'C', at + i, op.jump, ref, true, 0)) {
						count++;
					}
					break;
				case RZ_ANALYSIS_OP_TYPE_UCJMP:
				case RZ_ANALYSIS_OP_TYPE_UJMP:
				case RZ_ANALYSIS_OP_TYPE_IJMP:
				case RZ_ANALYSIS_OP_TYPE_RJMP:
				case RZ_ANALYSIS_OP_TYPE_IRJMP:
				case RZ_ANALYSIS_OP_TYPE_MJMP:
					if (op.ptr != UT64_MAX &&
						core_analysis_followptr(core, 'c', at + i, op.ptr, ref, true, 1)) {
						count++;
					}
					break;
				case RZ_ANALYSIS_OP_TYPE_UCALL:
				case RZ_ANALYSIS_OP_TYPE_ICALL:
				case RZ_ANALYSIS_OP_TYPE_RCALL:
				case RZ_ANALYSIS_OP_TYPE_IRCALL:
				case RZ_ANALYSIS_OP_TYPE_UCCALL:
					if (op.ptr != UT64_MAX &&
						core_analysis_followptr(core, 'C', at + i, op.ptr, ref, true, 1)) {
						count++;
					}
					break;
				default: {
					if (!rz_analysis_op(core->analysis, &op, at + i, buf + i, core->blocksize - i, RZ_ANALYSIS_OP_MASK_BASIC)) {
						rz_analysis_op_fini(&op);
						continue;
					}
				}
					if (op.ptr != UT64_MAX &&
						core_analysis_followptr(core, 'd', at + i, op.ptr, ref, false, ptrdepth)) {
						count++;
					}
					break;
				}
				if (op.size < 1) {
					op.size = 1;
				}
				i += op.size - 1;
				rz_analysis_op_fini(&op);
			}
			if (bckwrds) {
				if (!do_bckwrd_srch) {
					break;
				}
				if (at > from + core->blocksize - OPSZ) {
					at -= core->blocksize;
				} else {
					do_bckwrd_srch = false;
					at = from;
				}
			} else {
				at += core->blocksize - OPSZ;
			}
		}
	} else {
		eprintf("error: block size too small\n");
	}
	rz_cons_break_pop();
	free(buf);
	rz_analysis_op_fini(&op);
	return count;
}

static bool found_xref(RzCore *core, ut64 at, ut64 xref_to, RzAnalysisXRefType type, PJ *pj, int rad, int cfg_debug, bool cfg_analysis_strings) {
	// Validate the reference. If virtual addressing is enabled, we
	// allow only references to virtual addresses in order to reduce
	// the number of false positives. In debugger mode, the reference
	// must point to a mapped memory region.
	if (type == RZ_ANALYSIS_REF_TYPE_NULL) {
		return false;
	}
	if (cfg_debug) {
		if (!rz_debug_map_get(core->dbg, xref_to)) {
			return false;
		}
	} else if (core->io->va) {
		if (!rz_io_is_valid_offset(core->io, xref_to, 0)) {
			return false;
		}
	}
	if (!rad) {
		if (cfg_analysis_strings && type == RZ_ANALYSIS_REF_TYPE_DATA) {
			int len = 0;
			char *str_string = is_string_at(core, xref_to, &len);
			if (str_string) {
				rz_name_filter(str_string, -1, true);
				char *str_flagname = rz_str_newf("str.%s", str_string);
				rz_flag_space_push(core->flags, RZ_FLAGS_FS_STRINGS);
				(void)rz_flag_set(core->flags, str_flagname, xref_to, 1);
				rz_flag_space_pop(core->flags);
				free(str_flagname);
				if (len > 0) {
					rz_meta_set(core->analysis, RZ_META_TYPE_STRING, xref_to,
						len, (const char *)str_string);
				}
				free(str_string);
			}
		}
		// Add to SDB
		if (xref_to) {
			rz_analysis_xrefs_set(core->analysis, at, xref_to, type);
		}
	} else if (rad == 'j') {
		char *key = sdb_fmt("0x%" PFMT64x, xref_to);
		char *value = sdb_fmt("0x%" PFMT64x, at);
		pj_ks(pj, key, value);
	} else {
		int len = 0;
		// Display in rizin commands format
		char *cmd;
		switch (type) {
		case RZ_ANALYSIS_REF_TYPE_CODE: cmd = "axc"; break;
		case RZ_ANALYSIS_REF_TYPE_CALL: cmd = "axC"; break;
		case RZ_ANALYSIS_REF_TYPE_DATA: cmd = "axd"; break;
		default: cmd = "ax"; break;
		}
		rz_cons_printf("%s 0x%08" PFMT64x " 0x%08" PFMT64x "\n", cmd, xref_to, at);
		if (cfg_analysis_strings && type == RZ_ANALYSIS_REF_TYPE_DATA) {
			char *str_flagname = is_string_at(core, xref_to, &len);
			if (str_flagname) {
				ut64 str_addr = xref_to;
				rz_name_filter(str_flagname, -1, true);
				rz_cons_printf("f str.%s=0x%" PFMT64x "\n", str_flagname, str_addr);
				rz_cons_printf("Cs %d @ 0x%" PFMT64x "\n", len, str_addr);
				free(str_flagname);
			}
		}
	}
	return true;
}

RZ_API int rz_core_analysis_search_xrefs(RzCore *core, ut64 from, ut64 to, PJ *pj, int rad) {
	bool cfg_debug = rz_config_get_b(core->config, "cfg.debug");
	bool cfg_analysis_strings = rz_config_get_i(core->config, "analysis.strings");
	ut64 at;
	int count = 0;
	const int bsz = 8096;
	RzAnalysisOp op = { 0 };

	if (from == to) {
		return -1;
	}
	if (from > to) {
		eprintf("Invalid range (0x%" PFMT64x
			" >= 0x%" PFMT64x ")\n",
			from, to);
		return -1;
	}

	if (core->blocksize <= OPSZ) {
		eprintf("Error: block size too small\n");
		return -1;
	}
	ut8 *buf = malloc(bsz);
	if (!buf) {
		eprintf("Error: cannot allocate a block\n");
		return -1;
	}
	ut8 *block = malloc(bsz);
	if (!block) {
		eprintf("Error: cannot allocate a temp block\n");
		free(buf);
		return -1;
	}
	rz_cons_break_push(NULL, NULL);
	at = from;
	st64 asm_sub_varmin = rz_config_get_i(core->config, "asm.sub.varmin");
	while (at < to && !rz_cons_is_breaked()) {
		int i = 0, ret = bsz;
		if (!rz_io_is_valid_offset(core->io, at, RZ_PERM_X)) {
			break;
		}
		(void)rz_io_read_at(core->io, at, buf, bsz);
		memset(block, -1, bsz);
		if (!memcmp(buf, block, bsz)) {
			//	eprintf ("Error: skipping uninitialized block \n");
			at += ret;
			continue;
		}
		memset(block, 0, bsz);
		if (!memcmp(buf, block, bsz)) {
			//	eprintf ("Error: skipping uninitialized block \n");
			at += ret;
			continue;
		}
		while (i < bsz && !rz_cons_is_breaked()) {
			ret = rz_analysis_op(core->analysis, &op, at + i, buf + i, bsz - i, RZ_ANALYSIS_OP_MASK_BASIC | RZ_ANALYSIS_OP_MASK_HINT);
			ret = ret > 0 ? ret : 1;
			i += ret;
			if (ret <= 0 || i > bsz) {
				break;
			}
			// find references
			if ((st64)op.val > asm_sub_varmin && op.val != UT64_MAX && op.val != UT32_MAX) {
				if (found_xref(core, op.addr, op.val, RZ_ANALYSIS_REF_TYPE_DATA, pj, rad, cfg_debug, cfg_analysis_strings)) {
					count++;
				}
			}
			// find references
			if (op.ptr && op.ptr != UT64_MAX && op.ptr != UT32_MAX) {
				if (found_xref(core, op.addr, op.ptr, RZ_ANALYSIS_REF_TYPE_DATA, pj, rad, cfg_debug, cfg_analysis_strings)) {
					count++;
				}
			}
			// find references
			if (op.addr > 512 && op.disp > 512 && op.disp && op.disp != UT64_MAX) {
				if (found_xref(core, op.addr, op.disp, RZ_ANALYSIS_REF_TYPE_DATA, pj, rad, cfg_debug, cfg_analysis_strings)) {
					count++;
				}
			}
			switch (op.type) {
			case RZ_ANALYSIS_OP_TYPE_JMP:
			case RZ_ANALYSIS_OP_TYPE_CJMP:
				if (found_xref(core, op.addr, op.jump, RZ_ANALYSIS_REF_TYPE_CODE, pj, rad, cfg_debug, cfg_analysis_strings)) {
					count++;
				}
				break;
			case RZ_ANALYSIS_OP_TYPE_CALL:
			case RZ_ANALYSIS_OP_TYPE_CCALL:
				if (found_xref(core, op.addr, op.jump, RZ_ANALYSIS_REF_TYPE_CALL, pj, rad, cfg_debug, cfg_analysis_strings)) {
					count++;
				}
				break;
			case RZ_ANALYSIS_OP_TYPE_UJMP:
			case RZ_ANALYSIS_OP_TYPE_IJMP:
			case RZ_ANALYSIS_OP_TYPE_RJMP:
			case RZ_ANALYSIS_OP_TYPE_IRJMP:
			case RZ_ANALYSIS_OP_TYPE_MJMP:
			case RZ_ANALYSIS_OP_TYPE_UCJMP:
				count++;
				if (found_xref(core, op.addr, op.ptr, RZ_ANALYSIS_REF_TYPE_CODE, pj, rad, cfg_debug, cfg_analysis_strings)) {
					count++;
				}
				break;
			case RZ_ANALYSIS_OP_TYPE_UCALL:
			case RZ_ANALYSIS_OP_TYPE_ICALL:
			case RZ_ANALYSIS_OP_TYPE_RCALL:
			case RZ_ANALYSIS_OP_TYPE_IRCALL:
			case RZ_ANALYSIS_OP_TYPE_UCCALL:
				if (found_xref(core, op.addr, op.ptr, RZ_ANALYSIS_REF_TYPE_CALL, pj, rad, cfg_debug, cfg_analysis_strings)) {
					count++;
				}
				break;
			default:
				break;
			}
			rz_analysis_op_fini(&op);
		}
		at += bsz;
		rz_analysis_op_fini(&op);
	}
	rz_cons_break_pop();
	free(buf);
	free(block);
	return count;
}

static bool isValidSymbol(RzBinSymbol *symbol) {
	if (symbol && symbol->type) {
		const char *type = symbol->type;
		return (symbol->paddr != UT64_MAX) && (!strcmp(type, RZ_BIN_TYPE_FUNC_STR) || !strcmp(type, RZ_BIN_TYPE_HIOS_STR) || !strcmp(type, RZ_BIN_TYPE_LOOS_STR) || !strcmp(type, RZ_BIN_TYPE_METH_STR) || !strcmp(type, RZ_BIN_TYPE_STATIC_STR));
	}
	return false;
}

static bool isSkippable(RzBinSymbol *s) {
	if (s && s->name && s->bind) {
		if (rz_str_startswith(s->name, "radr://")) {
			return true;
		}
		if (!strcmp(s->name, "__mh_execute_header")) {
			return true;
		}
		if (!strcmp(s->bind, "NONE")) {
			if (s->is_imported && s->libname && strstr(s->libname, ".dll")) {
				return true;
			}
		}
	}
	return false;
}

RZ_API int rz_core_analysis_all(RzCore *core) {
	RzList *list;
	RzListIter *iter;
	RzFlagItem *item;
	RzAnalysisFunction *fcni;
	RzBinAddr *binmain;
	RzBinAddr *entry;
	RzBinSymbol *symbol;
	int depth = core->analysis->opt.depth;
	bool analysis_vars = rz_config_get_i(core->config, "analysis.vars");

	/* Analyze Functions */
	/* Entries */
	item = rz_flag_get(core->flags, "entry0");
	if (item) {
		rz_core_analysis_fcn(core, item->offset, -1, RZ_ANALYSIS_REF_TYPE_NULL, depth - 1);
		rz_core_analysis_function_rename(core, item->offset, "entry0");
	} else {
		rz_core_analysis_function_add(core, NULL, core->offset, false);
	}

	rz_core_task_yield(&core->tasks);

	rz_cons_break_push(NULL, NULL);
	/* Symbols (Imports are already analyzed by rz_bin on init) */
	if ((list = rz_bin_get_symbols(core->bin)) != NULL) {
		rz_list_foreach (list, iter, symbol) {
			if (rz_cons_is_breaked()) {
				break;
			}
			// Stop analyzing PE imports further
			if (isSkippable(symbol)) {
				continue;
			}
			if (isValidSymbol(symbol)) {
				ut64 addr = rz_bin_get_vaddr(core->bin, symbol->paddr,
					symbol->vaddr);
				rz_core_analysis_fcn(core, addr, -1, RZ_ANALYSIS_REF_TYPE_NULL, depth - 1);
			}
		}
	}
	rz_core_task_yield(&core->tasks);
	/* Main */
	if ((binmain = rz_bin_get_sym(core->bin, RZ_BIN_SYM_MAIN))) {
		if (binmain->paddr != UT64_MAX) {
			ut64 addr = rz_bin_get_vaddr(core->bin, binmain->paddr, binmain->vaddr);
			rz_core_analysis_fcn(core, addr, -1, RZ_ANALYSIS_REF_TYPE_NULL, depth - 1);
		}
	}
	rz_core_task_yield(&core->tasks);
	if ((list = rz_bin_get_entries(core->bin))) {
		rz_list_foreach (list, iter, entry) {
			if (entry->paddr == UT64_MAX) {
				continue;
			}
			ut64 addr = rz_bin_get_vaddr(core->bin, entry->paddr, entry->vaddr);
			rz_core_analysis_fcn(core, addr, -1, RZ_ANALYSIS_REF_TYPE_NULL, depth - 1);
		}
	}
	rz_core_task_yield(&core->tasks);
	if (analysis_vars) {
		/* Set fcn type to RZ_ANALYSIS_FCN_TYPE_SYM for symbols */
		rz_list_foreach_prev(core->analysis->fcns, iter, fcni) {
			if (rz_cons_is_breaked()) {
				break;
			}
			rz_core_recover_vars(core, fcni, true);
			if (!strncmp(fcni->name, "sym.", 4) || !strncmp(fcni->name, "main", 4)) {
				fcni->type = RZ_ANALYSIS_FCN_TYPE_SYM;
			}
		}
	}
	rz_cons_break_pop();
	return true;
}

RZ_API int rz_core_analysis_data(RzCore *core, ut64 addr, int count, int depth, int wordsize) {
	RzAnalysisData *d;
	ut64 dstaddr = 0LL;
	ut8 *buf = core->block;
	int len = core->blocksize;
	int word = wordsize ? wordsize : core->rasm->bits / 8;
	char *str;
	int i, j;

	count = RZ_MIN(count, len);
	buf = malloc(len + 1);
	if (!buf) {
		return false;
	}
	memset(buf, 0xff, len);
	rz_io_read_at(core->io, addr, buf, len);
	buf[len - 1] = 0;

	RzConsPrintablePalette *pal = rz_config_get_i(core->config, "scr.color") ? &rz_cons_singleton()->context->pal : NULL;
	for (i = j = 0; j < count; j++) {
		if (i >= len) {
			rz_io_read_at(core->io, addr + i, buf, len);
			buf[len] = 0;
			addr += i;
			i = 0;
			continue;
		}
		/* rz_analysis_data requires null-terminated buffer according to coverity */
		/* but it should not.. so this must be fixed in analysis/data.c instead of */
		/* null terminating here */
		d = rz_analysis_data(core->analysis, addr + i, buf + i, len - i, wordsize);
		str = rz_analysis_data_to_string(d, pal);
		rz_cons_println(str);

		if (d) {
			switch (d->type) {
			case RZ_ANALYSIS_DATA_TYPE_POINTER:
				rz_cons_printf("`- ");
				dstaddr = rz_mem_get_num(buf + i, word);
				if (depth > 0) {
					rz_core_analysis_data(core, dstaddr, 1, depth - 1, wordsize);
				}
				i += word;
				break;
			case RZ_ANALYSIS_DATA_TYPE_STRING:
				buf[len - 1] = 0;
				i += strlen((const char *)buf + i) + 1;
				break;
			default:
				i += (d->len > 3) ? d->len : word;
				break;
			}
		} else {
			i += word;
		}
		free(str);
		rz_analysis_data_free(d);
	}
	free(buf);
	return true;
}

struct block_flags_stat_t {
	ut64 step;
	ut64 from;
	RzCoreAnalStats *as;
};

static bool block_flags_stat(RzFlagItem *fi, void *user) {
	struct block_flags_stat_t *u = (struct block_flags_stat_t *)user;
	int piece = (fi->offset - u->from) / u->step;
	u->as->block[piece].flags++;
	return true;
}

/* core analysis stats */
/* stats --- colorful bar */
RZ_API RzCoreAnalStats *rz_core_analysis_get_stats(RzCore *core, ut64 from, ut64 to, ut64 step) {
	RzAnalysisFunction *F;
	RzAnalysisBlock *B;
	RzBinSymbol *S;
	RzListIter *iter, *iter2;
	RzCoreAnalStats *as = NULL;
	int piece, as_size, blocks;
	ut64 at;

	if (from == to || from == UT64_MAX || to == UT64_MAX) {
		eprintf("Cannot alloc for this range\n");
		return NULL;
	}
	as = RZ_NEW0(RzCoreAnalStats);
	if (!as) {
		return NULL;
	}
	if (step < 1) {
		step = 1;
	}
	blocks = (to - from) / step;
	as_size = (1 + blocks) * sizeof(RzCoreAnalStatsItem);
	as->block = malloc(as_size);
	if (!as->block) {
		free(as);
		return NULL;
	}
	memset(as->block, 0, as_size);
	for (at = from; at < to; at += step) {
		RzIOMap *map = rz_io_map_get(core->io, at);
		piece = (at - from) / step;
		as->block[piece].perm = map ? map->perm : (core->io->desc ? core->io->desc->perm : 0);
	}
	// iter all flags
	struct block_flags_stat_t u = { .step = step, .from = from, .as = as };
	rz_flag_foreach_range(core->flags, from, to + 1, block_flags_stat, &u);
	// iter all functions
	rz_list_foreach (core->analysis->fcns, iter, F) {
		if (F->addr < from || F->addr > to) {
			continue;
		}
		piece = (F->addr - from) / step;
		as->block[piece].functions++;
		ut64 last_piece = RZ_MIN((F->addr + rz_analysis_function_linear_size(F) - 1) / step, blocks - 1);
		for (; piece <= last_piece; piece++) {
			as->block[piece].in_functions++;
		}
		// iter all basic blocks
		rz_list_foreach (F->bbs, iter2, B) {
			if (B->addr < from || B->addr > to) {
				continue;
			}
			piece = (B->addr - from) / step;
			as->block[piece].blocks++;
		}
	}
	// iter all symbols
	rz_list_foreach (rz_bin_get_symbols(core->bin), iter, S) {
		if (S->vaddr < from || S->vaddr > to) {
			continue;
		}
		piece = (S->vaddr - from) / step;
		as->block[piece].symbols++;
	}
	RzPVector *metas = to > from ? rz_meta_get_all_intersect(core->analysis, from, to - from, RZ_META_TYPE_ANY) : NULL;
	if (metas) {
		void **it;
		rz_pvector_foreach (metas, it) {
			RzIntervalNode *node = *it;
			RzAnalysisMetaItem *mi = node->data;
			if (node->start < from || node->end > to) {
				continue;
			}
			piece = (node->start - from) / step;
			switch (mi->type) {
			case RZ_META_TYPE_STRING:
				as->block[piece].strings++;
				break;
			case RZ_META_TYPE_COMMENT:
				as->block[piece].comments++;
				break;
			default:
				break;
			}
		}
		rz_pvector_free(metas);
	}
	return as;
}

RZ_API void rz_core_analysis_stats_free(RzCoreAnalStats *s) {
	if (s) {
		free(s->block);
	}
	free(s);
}

RZ_API RzList *rz_core_analysis_cycles(RzCore *core, int ccl) {
	ut64 addr = core->offset;
	int depth = 0;
	RzAnalysisOp *op = NULL;
	RzAnalysisCycleFrame *prev = NULL, *cf = NULL;
	RzAnalysisCycleHook *ch;
	RzList *hooks = rz_list_new();
	if (!hooks) {
		return NULL;
	}
	cf = rz_analysis_cycle_frame_new();
	rz_cons_break_push(NULL, NULL);
	while (cf && !rz_cons_is_breaked()) {
		if ((op = rz_core_analysis_op(core, addr, RZ_ANALYSIS_OP_MASK_BASIC)) && (op->cycles) && (ccl > 0)) {
			rz_cons_clear_line(1);
			eprintf("%i -- ", ccl);
			addr += op->size;
			switch (op->type) {
			case RZ_ANALYSIS_OP_TYPE_JMP:
				addr = op->jump;
				ccl -= op->cycles;
				loganalysis(op->addr, addr, depth);
				break;
			case RZ_ANALYSIS_OP_TYPE_UJMP:
			case RZ_ANALYSIS_OP_TYPE_MJMP:
			case RZ_ANALYSIS_OP_TYPE_UCALL:
			case RZ_ANALYSIS_OP_TYPE_ICALL:
			case RZ_ANALYSIS_OP_TYPE_RCALL:
			case RZ_ANALYSIS_OP_TYPE_IRCALL:
				ch = RZ_NEW0(RzAnalysisCycleHook);
				ch->addr = op->addr;
				eprintf("0x%08" PFMT64x " > ?\r", op->addr);
				ch->cycles = ccl;
				rz_list_append(hooks, ch);
				ch = NULL;
				while (!ch && cf) {
					ch = rz_list_pop(cf->hooks);
					if (ch) {
						addr = ch->addr;
						ccl = ch->cycles;
						free(ch);
					} else {
						rz_analysis_cycle_frame_free(cf);
						cf = prev;
						if (cf) {
							prev = cf->prev;
						}
					}
				}
				break;
			case RZ_ANALYSIS_OP_TYPE_CJMP:
				ch = RZ_NEW0(RzAnalysisCycleHook);
				ch->addr = addr;
				ch->cycles = ccl - op->failcycles;
				rz_list_push(cf->hooks, ch);
				ch = NULL;
				addr = op->jump;
				loganalysis(op->addr, addr, depth);
				break;
			case RZ_ANALYSIS_OP_TYPE_UCJMP:
			case RZ_ANALYSIS_OP_TYPE_UCCALL:
				ch = RZ_NEW0(RzAnalysisCycleHook);
				ch->addr = op->addr;
				ch->cycles = ccl;
				rz_list_append(hooks, ch);
				ch = NULL;
				ccl -= op->failcycles;
				eprintf("0x%08" PFMT64x " > ?\r", op->addr);
				break;
			case RZ_ANALYSIS_OP_TYPE_CCALL:
				ch = RZ_NEW0(RzAnalysisCycleHook);
				ch->addr = addr;
				ch->cycles = ccl - op->failcycles;
				rz_list_push(cf->hooks, ch);
				ch = NULL;
			case RZ_ANALYSIS_OP_TYPE_CALL:
				if (op->addr != op->jump) { //no selfies
					cf->naddr = addr;
					prev = cf;
					cf = rz_analysis_cycle_frame_new();
					cf->prev = prev;
				}
				ccl -= op->cycles;
				addr = op->jump;
				loganalysis(op->addr, addr, depth - 1);
				break;
			case RZ_ANALYSIS_OP_TYPE_RET:
				ch = RZ_NEW0(RzAnalysisCycleHook);
				if (prev) {
					ch->addr = prev->naddr;
					ccl -= op->cycles;
					ch->cycles = ccl;
					rz_list_push(prev->hooks, ch);
					eprintf("0x%08" PFMT64x " < 0x%08" PFMT64x "\r", prev->naddr, op->addr);
				} else {
					ch->addr = op->addr;
					ch->cycles = ccl;
					rz_list_append(hooks, ch);
					eprintf("? < 0x%08" PFMT64x "\r", op->addr);
				}
				ch = NULL;
				while (!ch && cf) {
					ch = rz_list_pop(cf->hooks);
					if (ch) {
						addr = ch->addr;
						ccl = ch->cycles;
						free(ch);
					} else {
						rz_analysis_cycle_frame_free(cf);
						cf = prev;
						if (cf) {
							prev = cf->prev;
						}
					}
				}
				break;
			case RZ_ANALYSIS_OP_TYPE_CRET:
				ch = RZ_NEW0(RzAnalysisCycleHook);
				if (prev) {
					ch->addr = prev->naddr;
					ch->cycles = ccl - op->cycles;
					rz_list_push(prev->hooks, ch);
					eprintf("0x%08" PFMT64x " < 0x%08" PFMT64x "\r", prev->naddr, op->addr);
				} else {
					ch->addr = op->addr;
					ch->cycles = ccl - op->cycles;
					rz_list_append(hooks, ch);
					eprintf("? < 0x%08" PFMT64x "\r", op->addr);
				}
				ccl -= op->failcycles;
				break;
			default:
				ccl -= op->cycles;
				eprintf("0x%08" PFMT64x "\r", op->addr);
				break;
			}
		} else {
			ch = RZ_NEW0(RzAnalysisCycleHook);
			if (!ch) {
				rz_analysis_cycle_frame_free(cf);
				rz_list_free(hooks);
				return NULL;
			}
			ch->addr = addr;
			ch->cycles = ccl;
			rz_list_append(hooks, ch);
			ch = NULL;
			while (!ch && cf) {
				ch = rz_list_pop(cf->hooks);
				if (ch) {
					addr = ch->addr;
					ccl = ch->cycles;
					free(ch);
				} else {
					rz_analysis_cycle_frame_free(cf);
					cf = prev;
					if (cf) {
						prev = cf->prev;
					}
				}
			}
		}
		rz_analysis_op_free(op);
	}
	if (rz_cons_is_breaked()) {
		while (cf) {
			ch = rz_list_pop(cf->hooks);
			while (ch) {
				free(ch);
				ch = rz_list_pop(cf->hooks);
			}
			prev = cf->prev;
			rz_analysis_cycle_frame_free(cf);
			cf = prev;
		}
	}
	rz_cons_break_pop();
	return hooks;
}

RZ_API void rz_core_analysis_undefine(RzCore *core, ut64 off) {
	RzAnalysisFunction *f = rz_analysis_get_fcn_in(core->analysis, off, -1);
	if (f) {
		if (!strncmp(f->name, "fcn.", 4)) {
			rz_flag_unset_name(core->flags, f->name);
		}
		rz_meta_del(core->analysis, RZ_META_TYPE_ANY, rz_analysis_function_min_addr(f), rz_analysis_function_linear_size(f));
	}
	rz_analysis_fcn_del_locs(core->analysis, off);
	rz_analysis_fcn_del(core->analysis, off);
}

/* Join function at addr2 into function at addr */
// addr use to be core->offset
RZ_API void rz_core_analysis_fcn_merge(RzCore *core, ut64 addr, ut64 addr2) {
	RzListIter *iter;
	ut64 min = 0;
	ut64 max = 0;
	int first = 1;
	RzAnalysisBlock *bb;
	RzAnalysisFunction *f1 = rz_analysis_get_function_at(core->analysis, addr);
	RzAnalysisFunction *f2 = rz_analysis_get_function_at(core->analysis, addr2);
	if (!f1 || !f2) {
		eprintf("Cannot find function\n");
		return;
	}
	if (f1 == f2) {
		eprintf("Cannot merge the same function\n");
		return;
	}
	// join all basic blocks from f1 into f2 if they are not
	// delete f2
	eprintf("Merge 0x%08" PFMT64x " into 0x%08" PFMT64x "\n", addr, addr2);
	rz_list_foreach (f1->bbs, iter, bb) {
		if (first) {
			min = bb->addr;
			max = bb->addr + bb->size;
			first = 0;
		} else {
			if (bb->addr < min) {
				min = bb->addr;
			}
			if (bb->addr + bb->size > max) {
				max = bb->addr + bb->size;
			}
		}
	}
	rz_list_foreach (f2->bbs, iter, bb) {
		if (first) {
			min = bb->addr;
			max = bb->addr + bb->size;
			first = 0;
		} else {
			if (bb->addr < min) {
				min = bb->addr;
			}
			if (bb->addr + bb->size > max) {
				max = bb->addr + bb->size;
			}
		}
		rz_analysis_function_add_block(f1, bb);
	}
	// TODO: import data/code/refs
	rz_analysis_function_delete(f2);
	// update size
	rz_analysis_function_relocate(f2, RZ_MIN(addr, addr2));
}

static bool esil_analysis_stop = false;
static void cccb(void *u) {
	esil_analysis_stop = true;
	eprintf("^C\n");
}

static void add_string_ref(RzCore *core, ut64 xref_from, ut64 xref_to) {
	int len = 0;
	if (xref_to == UT64_MAX || !xref_to) {
		return;
	}
	if (!xref_from || xref_from == UT64_MAX) {
		xref_from = core->analysis->esil->address;
	}
	char *str_flagname = is_string_at(core, xref_to, &len);
	if (str_flagname) {
		rz_analysis_xrefs_set(core->analysis, xref_from, xref_to, RZ_ANALYSIS_REF_TYPE_DATA);
		rz_name_filter(str_flagname, -1, true);
		char *flagname = sdb_fmt("str.%s", str_flagname);
		rz_flag_space_push(core->flags, RZ_FLAGS_FS_STRINGS);
		rz_flag_set(core->flags, flagname, xref_to, len);
		rz_flag_space_pop(core->flags);
		rz_meta_set(core->analysis, 's', xref_to, len, str_flagname);
		free(str_flagname);
	}
}

// dup with isValidAddress
static bool myvalid(RzIO *io, ut64 addr) {
	if (addr < 0x100) {
		return false;
	}
	if (addr == UT32_MAX || addr == UT64_MAX) { //the best of the best of the best :(
		return false;
	}
	if (!rz_io_is_valid_offset(io, addr, 0)) {
		return false;
	}
	return true;
}

typedef struct {
	RzAnalysisOp *op;
	RzAnalysisFunction *fcn;
	const char *spname;
	ut64 initial_sp;
} EsilBreakCtx;

static const char *reg_name_for_access(RzAnalysisOp *op, RzAnalysisVarAccessType type) {
	if (type == RZ_ANALYSIS_VAR_ACCESS_TYPE_WRITE) {
		if (op->dst && op->dst->reg) {
			return op->dst->reg->name;
		}
	} else {
		if (op->src[0] && op->src[0]->reg) {
			return op->src[0]->reg->name;
		}
	}
	return NULL;
}

static ut64 delta_for_access(RzAnalysisOp *op, RzAnalysisVarAccessType type) {
	if (type == RZ_ANALYSIS_VAR_ACCESS_TYPE_WRITE) {
		if (op->dst) {
			return op->dst->imm + op->dst->delta;
		}
	} else {
		if (op->src[1] && (op->src[1]->imm || op->src[1]->delta)) {
			return op->src[1]->imm + op->src[1]->delta;
		}
		if (op->src[0]) {
			return op->src[0]->imm + op->src[0]->delta;
		}
	}
	return 0;
}

static void handle_var_stack_access(RzAnalysisEsil *esil, ut64 addr, RzAnalysisVarAccessType type, int len) {
	EsilBreakCtx *ctx = esil->user;
	const char *regname = reg_name_for_access(ctx->op, type);
	if (ctx->fcn && regname) {
		ut64 spaddr = rz_reg_getv(esil->analysis->reg, ctx->spname);
		if (addr >= spaddr && addr < ctx->initial_sp) {
			int stack_off = addr - ctx->initial_sp;
			RzAnalysisVar *var = rz_analysis_function_get_var(ctx->fcn, RZ_ANALYSIS_VAR_KIND_SPV, stack_off);
			if (!var) {
				var = rz_analysis_function_get_var(ctx->fcn, RZ_ANALYSIS_VAR_KIND_BPV, stack_off);
			}
			if (!var && stack_off >= -ctx->fcn->maxstack) {
				char *varname;
				varname = ctx->fcn->analysis->opt.varname_stack
					? rz_str_newf("var_%xh", RZ_ABS(stack_off))
					: rz_analysis_function_autoname_var(ctx->fcn, RZ_ANALYSIS_VAR_KIND_SPV, "var", delta_for_access(ctx->op, type));
				var = rz_analysis_function_set_var(ctx->fcn, stack_off, RZ_ANALYSIS_VAR_KIND_SPV, NULL, len, false, varname);
				free(varname);
			}
			if (var) {
				rz_analysis_var_set_access(var, regname, ctx->op->addr, type, delta_for_access(ctx->op, type));
			}
		}
	}
}

static int esilbreak_mem_write(RzAnalysisEsil *esil, ut64 addr, const ut8 *buf, int len) {
	handle_var_stack_access(esil, addr, RZ_ANALYSIS_VAR_ACCESS_TYPE_WRITE, len);
	return 1;
}

/* TODO: move into RzCore? */
static ut64 esilbreak_last_read = UT64_MAX;
static ut64 esilbreak_last_data = UT64_MAX;

static ut64 ntarget = UT64_MAX;

// TODO differentiate endian-aware mem_read with other reads; move ntarget handling to another function
static int esilbreak_mem_read(RzAnalysisEsil *esil, ut64 addr, ut8 *buf, int len) {
	ut8 str[128];
	if (addr != UT64_MAX) {
		esilbreak_last_read = addr;
	}
	handle_var_stack_access(esil, addr, RZ_ANALYSIS_VAR_ACCESS_TYPE_READ, len);
	if (myvalid(mycore->io, addr) && rz_io_read_at(mycore->io, addr, (ut8 *)buf, len)) {
		ut64 refptr;
		bool trace = true;
		switch (len) {
		case 2:
			esilbreak_last_data = refptr = (ut64)rz_read_ble16(buf, esil->analysis->big_endian);
			break;
		case 4:
			esilbreak_last_data = refptr = (ut64)rz_read_ble32(buf, esil->analysis->big_endian);
			break;
		case 8:
			esilbreak_last_data = refptr = rz_read_ble64(buf, esil->analysis->big_endian);
			break;
		default:
			trace = false;
			rz_io_read_at(mycore->io, addr, (ut8 *)buf, len);
			break;
		}
		// TODO incorrect
		bool validRef = false;
		if (trace && myvalid(mycore->io, refptr)) {
			if (ntarget == UT64_MAX || ntarget == refptr) {
				str[0] = 0;
				if (rz_io_read_at(mycore->io, refptr, str, sizeof(str)) < 1) {
					//eprintf ("Invalid read\n");
					str[0] = 0;
					validRef = false;
				} else {
					rz_analysis_xrefs_set(mycore->analysis, esil->address, refptr, RZ_ANALYSIS_REF_TYPE_DATA);
					str[sizeof(str) - 1] = 0;
					add_string_ref(mycore, esil->address, refptr);
					esilbreak_last_data = UT64_MAX;
					validRef = true;
				}
			}
		}

		/** resolve ptr */
		if (ntarget == UT64_MAX || ntarget == addr || (ntarget == UT64_MAX && !validRef)) {
			rz_analysis_xrefs_set(mycore->analysis, esil->address, addr, RZ_ANALYSIS_REF_TYPE_DATA);
		}
	}
	return 0; // fallback
}

static int esilbreak_reg_write(RzAnalysisEsil *esil, const char *name, ut64 *val) {
	if (!esil) {
		return 0;
	}
	RzAnalysis *analysis = esil->analysis;
	EsilBreakCtx *ctx = esil->user;
	RzAnalysisOp *op = ctx->op;
	RzCore *core = analysis->coreb.core;
	handle_var_stack_access(esil, *val, RZ_ANALYSIS_VAR_ACCESS_TYPE_PTR, esil->analysis->bits / 8);
	//specific case to handle blx/bx cases in arm through emulation
	// XXX this thing creates a lot of false positives
	ut64 at = *val;
	if (analysis && analysis->opt.armthumb) {
		if (analysis->cur && analysis->cur->arch && analysis->bits < 33 &&
			strstr(analysis->cur->arch, "arm") && !strcmp(name, "pc") && op) {
			switch (op->type) {
			case RZ_ANALYSIS_OP_TYPE_UCALL: // BLX
			case RZ_ANALYSIS_OP_TYPE_UJMP: // BX
				// maybe UJMP/UCALL is enough here
				if (!(*val & 1)) {
					rz_analysis_hint_set_bits(analysis, *val, 32);
				} else {
					ut64 snv = rz_reg_getv(analysis->reg, "pc");
					if (snv != UT32_MAX && snv != UT64_MAX) {
						if (rz_io_is_valid_offset(analysis->iob.io, *val, 1)) {
							rz_analysis_hint_set_bits(analysis, *val - 1, 16);
						}
					}
				}
				break;
			default:
				break;
			}
		}
	}
	if (core->rasm->bits == 32 && strstr(core->rasm->cur->name, "arm")) {
		if ((!(at & 1)) && rz_io_is_valid_offset(analysis->iob.io, at, 0)) { //  !core->analysis->opt.noncode)) {
			add_string_ref(analysis->coreb.core, esil->address, at);
		}
	}
	return 0;
}

static void getpcfromstack(RzCore *core, RzAnalysisEsil *esil) {
	ut64 cur;
	ut64 addr;
	ut64 size;
	int idx;
	RzAnalysisEsil esil_cpy;
	RzAnalysisOp op = RZ_EMPTY;
	RzAnalysisFunction *fcn = NULL;
	ut8 *buf = NULL;
	char *tmp_esil_str = NULL;
	int tmp_esil_str_len;
	const char *esilstr;
	const int maxaddrlen = 20;
	const char *spname = NULL;
	if (!esil) {
		return;
	}

	memcpy(&esil_cpy, esil, sizeof(esil_cpy));
	addr = cur = esil_cpy.cur;
	fcn = rz_analysis_get_fcn_in(core->analysis, addr, 0);
	if (!fcn) {
		return;
	}

	size = rz_analysis_function_linear_size(fcn);
	if (size <= 0) {
		return;
	}

	buf = malloc(size + 2);
	if (!buf) {
		perror("malloc");
		return;
	}

	rz_io_read_at(core->io, addr, buf, size + 1);

	// TODO Hardcoding for 2 instructions (mov e_p,[esp];ret). More work needed
	idx = 0;
	if (rz_analysis_op(core->analysis, &op, cur, buf + idx, size - idx, RZ_ANALYSIS_OP_MASK_ESIL) <= 0 ||
		op.size <= 0 ||
		(op.type != RZ_ANALYSIS_OP_TYPE_MOV && op.type != RZ_ANALYSIS_OP_TYPE_CMOV)) {
		goto err_analysis_op;
	}

	rz_asm_set_pc(core->rasm, cur);
	esilstr = RZ_STRBUF_SAFEGET(&op.esil);
	if (!esilstr) {
		goto err_analysis_op;
	}
	// Ugly code
	// This is a hack, since ESIL doesn't always preserve values pushed on the stack. That probably needs to be rectified
	spname = rz_reg_get_name(core->analysis->reg, RZ_REG_NAME_SP);
	if (!spname || !*spname) {
		goto err_analysis_op;
	}
	tmp_esil_str_len = strlen(esilstr) + strlen(spname) + maxaddrlen;
	tmp_esil_str = (char *)malloc(tmp_esil_str_len);
	if (!tmp_esil_str) {
		goto err_analysis_op;
	}
	tmp_esil_str[tmp_esil_str_len - 1] = '\0';
	snprintf(tmp_esil_str, tmp_esil_str_len - 1, "%s,[", spname);
	if (!*esilstr || (strncmp(esilstr, tmp_esil_str, strlen(tmp_esil_str)))) {
		free(tmp_esil_str);
		goto err_analysis_op;
	}

	snprintf(tmp_esil_str, tmp_esil_str_len - 1, "%20" PFMT64u "%s", esil_cpy.old, &esilstr[strlen(spname) + 4]);
	rz_str_trim(tmp_esil_str);
	idx += op.size;
	rz_analysis_esil_set_pc(&esil_cpy, cur);
	rz_analysis_esil_parse(&esil_cpy, tmp_esil_str);
	rz_analysis_esil_stack_free(&esil_cpy);
	free(tmp_esil_str);

	cur = addr + idx;
	rz_analysis_op_fini(&op);
	if (rz_analysis_op(core->analysis, &op, cur, buf + idx, size - idx, RZ_ANALYSIS_OP_MASK_ESIL) <= 0 ||
		op.size <= 0 ||
		(op.type != RZ_ANALYSIS_OP_TYPE_RET && op.type != RZ_ANALYSIS_OP_TYPE_CRET)) {
		goto err_analysis_op;
	}
	rz_asm_set_pc(core->rasm, cur);

	esilstr = RZ_STRBUF_SAFEGET(&op.esil);
	rz_analysis_esil_set_pc(&esil_cpy, cur);
	if (!esilstr || !*esilstr) {
		goto err_analysis_op;
	}
	rz_analysis_esil_parse(&esil_cpy, esilstr);
	rz_analysis_esil_stack_free(&esil_cpy);

	memcpy(esil, &esil_cpy, sizeof(esil_cpy));

err_analysis_op:
	rz_analysis_op_fini(&op);
	free(buf);
}

typedef struct {
	ut64 start_addr;
	ut64 end_addr;
	RzAnalysisFunction *fcn;
	RzAnalysisBlock *cur_bb;
	RzList *bbl, *path, *switch_path;
} IterCtx;

static int find_bb(ut64 *addr, RzAnalysisBlock *bb) {
	return *addr != bb->addr;
}

static inline bool get_next_i(IterCtx *ctx, size_t *next_i) {
	(*next_i)++;
	ut64 cur_addr = *next_i + ctx->start_addr;
	if (ctx->fcn) {
		if (!ctx->cur_bb) {
			ctx->path = rz_list_new();
			ctx->switch_path = rz_list_new();
			ctx->bbl = rz_list_clone(ctx->fcn->bbs);
			ctx->cur_bb = rz_analysis_get_block_at(ctx->fcn->analysis, ctx->fcn->addr);
			rz_list_push(ctx->path, ctx->cur_bb);
		}
		RzAnalysisBlock *bb = ctx->cur_bb;
		if (cur_addr >= bb->addr + bb->size) {
			rz_reg_arena_push(ctx->fcn->analysis->reg);
			RzListIter *bbit = NULL;
			if (bb->switch_op) {
				RzAnalysisCaseOp *cop = rz_list_first(bb->switch_op->cases);
				bbit = rz_list_find(ctx->bbl, &cop->jump, (RzListComparator)find_bb);
				if (bbit) {
					rz_list_push(ctx->switch_path, bb->switch_op->cases->head);
				}
			} else {
				bbit = rz_list_find(ctx->bbl, &bb->jump, (RzListComparator)find_bb);
				if (!bbit && bb->fail != UT64_MAX) {
					bbit = rz_list_find(ctx->bbl, &bb->fail, (RzListComparator)find_bb);
				}
			}
			if (!bbit) {
				RzListIter *cop_it = rz_list_last(ctx->switch_path);
				RzAnalysisBlock *prev_bb = NULL;
				do {
					rz_reg_arena_pop(ctx->fcn->analysis->reg);
					prev_bb = rz_list_pop(ctx->path);
					if (prev_bb->fail != UT64_MAX) {
						bbit = rz_list_find(ctx->bbl, &prev_bb->fail, (RzListComparator)find_bb);
						if (bbit) {
							rz_reg_arena_push(ctx->fcn->analysis->reg);
							rz_list_push(ctx->path, prev_bb);
						}
					}
					if (!bbit && cop_it) {
						RzAnalysisCaseOp *cop = cop_it->data;
						if (cop->jump == prev_bb->addr && cop_it->n) {
							cop = cop_it->n->data;
							rz_list_pop(ctx->switch_path);
							rz_list_push(ctx->switch_path, cop_it->n);
							cop_it = cop_it->n;
							bbit = rz_list_find(ctx->bbl, &cop->jump, (RzListComparator)find_bb);
						}
					}
					if (cop_it && !cop_it->n) {
						rz_list_pop(ctx->switch_path);
						cop_it = rz_list_last(ctx->switch_path);
					}
				} while (!bbit && !rz_list_empty(ctx->path));
			}
			if (!bbit) {
				rz_list_free(ctx->path);
				rz_list_free(ctx->switch_path);
				rz_list_free(ctx->bbl);
				return false;
			}
			ctx->cur_bb = bbit->data;
			rz_list_push(ctx->path, ctx->cur_bb);
			rz_list_delete(ctx->bbl, bbit);
			*next_i = ctx->cur_bb->addr - ctx->start_addr;
		}
	} else if (cur_addr >= ctx->end_addr) {
		return false;
	}
	return true;
}

RZ_API void rz_core_analysis_esil(RzCore *core, const char *str, const char *target) {
	bool cfg_analysis_strings = rz_config_get_i(core->config, "analysis.strings");
	bool emu_lazy = rz_config_get_i(core->config, "emu.lazy");
	bool gp_fixed = rz_config_get_i(core->config, "analysis.gpfixed");
	RzAnalysisEsil *ESIL = core->analysis->esil;
	ut64 refptr = 0LL;
	const char *pcname;
	RzAnalysisOp op = RZ_EMPTY;
	ut8 *buf = NULL;
	bool end_address_set = false;
	int iend;
	int minopsize = 4; // XXX this depends on asm->mininstrsize
	bool archIsArm = false;
	ut64 addr = core->offset;
	ut64 start = addr;
	ut64 end = 0LL;
	ut64 cur;

	mycore = core;
	if (!strcmp(str, "?")) {
		eprintf("Usage: aae[f] [len] [addr] - analyze refs in function, section or len bytes with esil\n");
		eprintf("  aae $SS @ $S             - analyze the whole section\n");
		eprintf("  aae $SS str.Hello @ $S   - find references for str.Hellow\n");
		eprintf("  aaef                     - analyze functions discovered with esil\n");
		return;
	}
#define CHECKREF(x) ((refptr && (x) == refptr) || !refptr)
	if (target) {
		const char *expr = rz_str_trim_head_ro(target);
		if (*expr) {
			refptr = ntarget = rz_num_math(core->num, expr);
			if (!refptr) {
				ntarget = refptr = addr;
			}
		} else {
			ntarget = UT64_MAX;
			refptr = 0LL;
		}
	} else {
		ntarget = UT64_MAX;
		refptr = 0LL;
	}
	RzAnalysisFunction *fcn = NULL;
	if (!strcmp(str, "f")) {
		fcn = rz_analysis_get_fcn_in(core->analysis, core->offset, 0);
		if (fcn) {
			start = rz_analysis_function_min_addr(fcn);
			addr = fcn->addr;
			end = rz_analysis_function_max_addr(fcn);
			end_address_set = true;
		}
	}

	if (!end_address_set) {
		if (str[0] == ' ') {
			end = addr + rz_num_math(core->num, str + 1);
		} else {
			RzIOMap *map = rz_io_map_get(core->io, addr);
			if (map) {
				end = map->itv.addr + map->itv.size;
			} else {
				end = addr + core->blocksize;
			}
		}
	}

	iend = end - start;
	if (iend < 0) {
		return;
	}
	if (iend > MAX_SCAN_SIZE) {
		eprintf("Warning: Not going to analyze 0x%08" PFMT64x " bytes.\n", (ut64)iend);
		return;
	}
	buf = malloc((size_t)iend + 2);
	if (!buf) {
		perror("malloc");
		return;
	}
	esilbreak_last_read = UT64_MAX;
	rz_io_read_at(core->io, start, buf, iend + 1);
	if (!ESIL) {
		rz_core_analysis_esil_reinit(core);
		ESIL = core->analysis->esil;
		if (!ESIL) {
			eprintf("ESIL not initialized\n");
			return;
		}
		rz_core_analysis_esil_init_mem(core, NULL, UT64_MAX, UT32_MAX);
	}
	const char *spname = rz_reg_get_name(core->analysis->reg, RZ_REG_NAME_SP);
	EsilBreakCtx ctx = {
		&op,
		fcn,
		spname,
		rz_reg_getv(core->analysis->reg, spname)
	};
	ESIL->cb.hook_reg_write = &esilbreak_reg_write;
	//this is necessary for the hook to read the id of analop
	ESIL->user = &ctx;
	ESIL->cb.hook_mem_read = &esilbreak_mem_read;
	ESIL->cb.hook_mem_write = &esilbreak_mem_write;

	if (fcn && fcn->reg_save_area) {
		rz_reg_setv(core->analysis->reg, ctx.spname, ctx.initial_sp - fcn->reg_save_area);
	}
	//eprintf ("Analyzing ESIL refs from 0x%"PFMT64x" - 0x%"PFMT64x"\n", addr, end);
	// TODO: backup/restore register state before/after analysis
	pcname = rz_reg_get_name(core->analysis->reg, RZ_REG_NAME_PC);
	if (!pcname || !*pcname) {
		eprintf("Cannot find program counter register in the current profile.\n");
		return;
	}
	esil_analysis_stop = false;
	rz_cons_break_push(cccb, core);

	int arch = -1;
	if (!strcmp(core->analysis->cur->arch, "arm")) {
		switch (core->analysis->cur->bits) {
		case 64: arch = RZ_ARCH_ARM64; break;
		case 32: arch = RZ_ARCH_ARM32; break;
		case 16: arch = RZ_ARCH_THUMB; break;
		}
		archIsArm = true;
	}

	ut64 gp = rz_config_get_i(core->config, "analysis.gp");
	const char *gp_reg = NULL;
	if (!strcmp(core->analysis->cur->arch, "mips")) {
		gp_reg = "gp";
		arch = RZ_ARCH_MIPS;
	}

	const char *sn = rz_reg_get_name(core->analysis->reg, RZ_REG_NAME_SN);
	if (!sn) {
		eprintf("Warning: No SN reg alias for current architecture.\n");
	}
	rz_reg_arena_push(core->analysis->reg);

	IterCtx ictx = { start, end, fcn, NULL };
	size_t i = addr - start;
	do {
		if (esil_analysis_stop || rz_cons_is_breaked()) {
			break;
		}
		size_t i_old = i;
		cur = start + i;
		if (!rz_io_is_valid_offset(core->io, cur, 0)) {
			break;
		}
		{
			RzPVector *list = rz_meta_get_all_in(core->analysis, cur, RZ_META_TYPE_ANY);
			void **it;
			rz_pvector_foreach (list, it) {
				RzIntervalNode *node = *it;
				RzAnalysisMetaItem *meta = node->data;
				switch (meta->type) {
				case RZ_META_TYPE_DATA:
				case RZ_META_TYPE_STRING:
				case RZ_META_TYPE_FORMAT:
					i += 4;
					rz_pvector_free(list);
					goto repeat;
				default:
					break;
				}
			}
			rz_pvector_free(list);
		}

		/* realign address if needed */
		rz_core_seek_arch_bits(core, cur);
		int opalign = core->analysis->pcalign;
		if (opalign > 0) {
			cur -= (cur % opalign);
		}

		rz_analysis_op_fini(&op);
		rz_asm_set_pc(core->rasm, cur);
		if (!rz_analysis_op(core->analysis, &op, cur, buf + i, iend - i, RZ_ANALYSIS_OP_MASK_ESIL | RZ_ANALYSIS_OP_MASK_VAL | RZ_ANALYSIS_OP_MASK_HINT)) {
			i += minopsize - 1; //   XXX dupe in op.size below
		}
		// if (op.type & 0x80000000 || op.type == 0) {
		if (op.type == RZ_ANALYSIS_OP_TYPE_ILL || op.type == RZ_ANALYSIS_OP_TYPE_UNK) {
			// i += 2
			rz_analysis_op_fini(&op);
			goto repeat;
		}
		//we need to check again i because buf+i may goes beyond its boundaries
		//because of i+= minopsize - 1
		if (i > iend) {
			goto repeat;
		}
		if (op.size < 1) {
			i += minopsize - 1;
			goto repeat;
		}
		if (emu_lazy) {
			if (op.type & RZ_ANALYSIS_OP_TYPE_REP) {
				i += op.size - 1;
				goto repeat;
			}
			switch (op.type & RZ_ANALYSIS_OP_TYPE_MASK) {
			case RZ_ANALYSIS_OP_TYPE_JMP:
			case RZ_ANALYSIS_OP_TYPE_CJMP:
			case RZ_ANALYSIS_OP_TYPE_CALL:
			case RZ_ANALYSIS_OP_TYPE_RET:
			case RZ_ANALYSIS_OP_TYPE_ILL:
			case RZ_ANALYSIS_OP_TYPE_NOP:
			case RZ_ANALYSIS_OP_TYPE_UJMP:
			case RZ_ANALYSIS_OP_TYPE_IO:
			case RZ_ANALYSIS_OP_TYPE_LEAVE:
			case RZ_ANALYSIS_OP_TYPE_CRYPTO:
			case RZ_ANALYSIS_OP_TYPE_CPL:
			case RZ_ANALYSIS_OP_TYPE_SYNC:
			case RZ_ANALYSIS_OP_TYPE_SWI:
			case RZ_ANALYSIS_OP_TYPE_CMP:
			case RZ_ANALYSIS_OP_TYPE_ACMP:
			case RZ_ANALYSIS_OP_TYPE_NULL:
			case RZ_ANALYSIS_OP_TYPE_CSWI:
			case RZ_ANALYSIS_OP_TYPE_TRAP:
				i += op.size - 1;
				goto repeat;
			//  those require write support
			case RZ_ANALYSIS_OP_TYPE_PUSH:
			case RZ_ANALYSIS_OP_TYPE_POP:
				i += op.size - 1;
				goto repeat;
			}
		}
		if (sn && op.type == RZ_ANALYSIS_OP_TYPE_SWI) {
			rz_flag_space_set(core->flags, RZ_FLAGS_FS_SYSCALLS);
			int snv = (arch == RZ_ARCH_THUMB) ? op.val : (int)rz_reg_getv(core->analysis->reg, sn);
			RzSyscallItem *si = rz_syscall_get(core->analysis->syscall, snv, -1);
			if (si) {
				//	eprintf ("0x%08"PFMT64x" SYSCALL %-4d %s\n", cur, snv, si->name);
				rz_flag_set_next(core->flags, sdb_fmt("syscall.%s", si->name), cur, 1);
				rz_syscall_item_free(si);
			} else {
				//todo were doing less filtering up top because we can't match against 80 on all platforms
				// might get too many of this path now..
				//	eprintf ("0x%08"PFMT64x" SYSCALL %d\n", cur, snv);
				rz_flag_set_next(core->flags, sdb_fmt("syscall.%d", snv), cur, 1);
			}
			rz_flag_space_set(core->flags, NULL);
		}
		const char *esilstr = RZ_STRBUF_SAFEGET(&op.esil);
		i += op.size - 1;
		if (!esilstr || !*esilstr) {
			goto repeat;
		}
		rz_analysis_esil_set_pc(ESIL, cur);
		rz_reg_setv(core->analysis->reg, pcname, cur + op.size);
		if (gp_fixed && gp_reg) {
			rz_reg_setv(core->analysis->reg, gp_reg, gp);
		}
		(void)rz_analysis_esil_parse(ESIL, esilstr);
		// looks like ^C is handled by esil_parse !!!!
		//rz_analysis_esil_dumpstack (ESIL);
		//rz_analysis_esil_stack_free (ESIL);
		switch (op.type) {
		case RZ_ANALYSIS_OP_TYPE_LEA:
			// arm64
			if (core->analysis->cur && arch == RZ_ARCH_ARM64) {
				if (CHECKREF(ESIL->cur)) {
					rz_analysis_xrefs_set(core->analysis, cur, ESIL->cur, RZ_ANALYSIS_REF_TYPE_STRING);
				}
			} else if ((target && op.ptr == ntarget) || !target) {
				if (CHECKREF(ESIL->cur)) {
					if (op.ptr && rz_io_is_valid_offset(core->io, op.ptr, !core->analysis->opt.noncode)) {
						rz_analysis_xrefs_set(core->analysis, cur, op.ptr, RZ_ANALYSIS_REF_TYPE_STRING);
					} else {
						rz_analysis_xrefs_set(core->analysis, cur, ESIL->cur, RZ_ANALYSIS_REF_TYPE_STRING);
					}
				}
			}
			if (cfg_analysis_strings) {
				add_string_ref(core, op.addr, op.ptr);
			}
			break;
		case RZ_ANALYSIS_OP_TYPE_ADD:
			/* TODO: test if this is valid for other archs too */
			if (core->analysis->cur && archIsArm) {
				/* This code is known to work on Thumb, ARM and ARM64 */
				ut64 dst = ESIL->cur;
				if ((target && dst == ntarget) || !target) {
					if (CHECKREF(dst)) {
						rz_analysis_xrefs_set(core->analysis, cur, dst, RZ_ANALYSIS_REF_TYPE_DATA);
					}
				}
				if (cfg_analysis_strings) {
					add_string_ref(core, op.addr, dst);
				}
			} else if ((core->analysis->bits == 32 && core->analysis->cur && arch == RZ_ARCH_MIPS)) {
				ut64 dst = ESIL->cur;
				if (!op.src[0] || !op.src[0]->reg || !op.src[0]->reg->name) {
					break;
				}
				if (!strcmp(op.src[0]->reg->name, "sp")) {
					break;
				}
				if (!strcmp(op.src[0]->reg->name, "zero")) {
					break;
				}
				if ((target && dst == ntarget) || !target) {
					if (dst > 0xffff && op.src[1] && (dst & 0xffff) == (op.src[1]->imm & 0xffff) && myvalid(mycore->io, dst)) {
						RzFlagItem *f;
						char *str;
						if (CHECKREF(dst) || CHECKREF(cur)) {
							rz_analysis_xrefs_set(core->analysis, cur, dst, RZ_ANALYSIS_REF_TYPE_DATA);
							if (cfg_analysis_strings) {
								add_string_ref(core, op.addr, dst);
							}
							if ((f = rz_core_flag_get_by_spaces(core->flags, dst))) {
								rz_meta_set_string(core->analysis, RZ_META_TYPE_COMMENT, cur, f->name);
							} else if ((str = is_string_at(mycore, dst, NULL))) {
								char *str2 = sdb_fmt("esilref: '%s'", str);
								// HACK avoid format string inside string used later as format
								// string crashes disasm inside agf under some conditions.
								// https://github.com/rizinorg/rizin/issues/6937
								rz_str_replace_char(str2, '%', '&');
								rz_meta_set_string(core->analysis, RZ_META_TYPE_COMMENT, cur, str2);
								free(str);
							}
						}
					}
				}
			}
			break;
		case RZ_ANALYSIS_OP_TYPE_LOAD: {
			ut64 dst = esilbreak_last_read;
			if (dst != UT64_MAX && CHECKREF(dst)) {
				if (myvalid(mycore->io, dst)) {
					rz_analysis_xrefs_set(core->analysis, cur, dst, RZ_ANALYSIS_REF_TYPE_DATA);
					if (cfg_analysis_strings) {
						add_string_ref(core, op.addr, dst);
					}
				}
			}
			dst = esilbreak_last_data;
			if (dst != UT64_MAX && CHECKREF(dst)) {
				if (myvalid(mycore->io, dst)) {
					rz_analysis_xrefs_set(core->analysis, cur, dst, RZ_ANALYSIS_REF_TYPE_DATA);
					if (cfg_analysis_strings) {
						add_string_ref(core, op.addr, dst);
					}
				}
			}
		} break;
		case RZ_ANALYSIS_OP_TYPE_JMP: {
			ut64 dst = op.jump;
			if (CHECKREF(dst)) {
				if (myvalid(core->io, dst)) {
					rz_analysis_xrefs_set(core->analysis, cur, dst, RZ_ANALYSIS_REF_TYPE_CODE);
				}
			}
		} break;
		case RZ_ANALYSIS_OP_TYPE_CALL: {
			ut64 dst = op.jump;
			if (CHECKREF(dst)) {
				if (myvalid(core->io, dst)) {
					rz_analysis_xrefs_set(core->analysis, cur, dst, RZ_ANALYSIS_REF_TYPE_CALL);
				}
				ESIL->old = cur + op.size;
				getpcfromstack(core, ESIL);
			}
		} break;
		case RZ_ANALYSIS_OP_TYPE_UJMP:
		case RZ_ANALYSIS_OP_TYPE_UCALL:
		case RZ_ANALYSIS_OP_TYPE_ICALL:
		case RZ_ANALYSIS_OP_TYPE_RCALL:
		case RZ_ANALYSIS_OP_TYPE_IRCALL:
		case RZ_ANALYSIS_OP_TYPE_MJMP: {
			ut64 dst = core->analysis->esil->jump_target;
			if (dst == 0 || dst == UT64_MAX) {
				dst = rz_reg_getv(core->analysis->reg, pcname);
			}
			if (CHECKREF(dst)) {
				if (myvalid(core->io, dst)) {
					RzAnalysisXRefType ref =
						(op.type & RZ_ANALYSIS_OP_TYPE_MASK) == RZ_ANALYSIS_OP_TYPE_UCALL
						? RZ_ANALYSIS_REF_TYPE_CALL
						: RZ_ANALYSIS_REF_TYPE_CODE;
					rz_analysis_xrefs_set(core->analysis, cur, dst, ref);
					rz_core_analysis_fcn(core, dst, UT64_MAX, RZ_ANALYSIS_REF_TYPE_NULL, 1);
// analyze function here
#if 0
						if (op.type == RZ_ANALYSIS_OP_TYPE_UCALL || op.type == RZ_ANALYSIS_OP_TYPE_RCALL) {
							eprintf ("0x%08"PFMT64x"  RCALL TO %llx\n", cur, dst);
						}
#endif
				}
			}
		} break;
		default:
			break;
		}
		rz_analysis_esil_stack_free(ESIL);
	repeat:
		if (!rz_analysis_get_block_at(core->analysis, cur)) {
			for (size_t bb_i = i_old + 1; bb_i <= i; bb_i++) {
				if (rz_analysis_get_block_at(core->analysis, start + bb_i)) {
					i = bb_i - 1;
					break;
				}
			}
		}
		if (i > iend) {
			break;
		}
	} while (get_next_i(&ictx, &i));
	free(buf);
	ESIL->cb.hook_mem_read = NULL;
	ESIL->cb.hook_mem_write = NULL;
	ESIL->cb.hook_reg_write = NULL;
	ESIL->user = NULL;
	rz_analysis_op_fini(&op);
	rz_cons_break_pop();
	// restore register
	rz_reg_arena_pop(core->analysis->reg);
}

RZ_IPI void rz_core_analysis_esil_default(RzCore *core) {
	ut64 at = core->offset;
	RzIOMap *map;
	RzListIter *iter;
	RzList *list = rz_core_get_boundaries_prot(core, -1, NULL, "analysis");
	if (!list) {
		return;
	}
	if (!strcmp("range", rz_config_get(core->config, "analysis.in"))) {
		ut64 from = rz_config_get_i(core->config, "analysis.from");
		ut64 to = rz_config_get_i(core->config, "analysis.to");
		if (to > from) {
			char *len = rz_str_newf(" 0x%" PFMT64x, to - from);
			rz_core_seek(core, from, true);
			rz_core_analysis_esil(core, len, NULL);
			free(len);
		} else {
			eprintf("Assert: analysis.from > analysis.to\n");
		}
	} else {
		rz_list_foreach (list, iter, map) {
			if (map->perm & RZ_PERM_X) {
				char *ss = rz_str_newf(" 0x%" PFMT64x, map->itv.size);
				rz_core_seek(core, map->itv.addr, true);
				rz_core_analysis_esil(core, ss, NULL);
				free(ss);
			}
		}
		rz_list_free(list);
	}
	rz_core_seek(core, at, true);
}

static bool isValidAddress(RzCore *core, ut64 addr) {
	// check if address is mapped
	RzIOMap *map = rz_io_map_get(core->io, addr);
	if (!map) {
		return false;
	}
	st64 fdsz = (st64)rz_io_fd_size(core->io, map->fd);
	if (fdsz > 0 && map->delta > fdsz) {
		return false;
	}
	// check if associated file is opened
	RzIODesc *desc = rz_io_desc_get(core->io, map->fd);
	if (!desc) {
		return false;
	}
	// check if current map->fd is null://
	if (!strncmp(desc->name, "null://", 7)) {
		return false;
	}
	return true;
}

static bool stringAt(RzCore *core, ut64 addr) {
	ut8 buf[32];
	rz_io_read_at(core->io, addr - 1, buf, sizeof(buf));
	// check if previous byte is a null byte, all strings, except pascal ones should be like this
	if (buf[0] != 0) {
		return false;
	}
	return is_string(buf + 1, 31, NULL);
}

RZ_API int rz_core_search_value_in_range(RzCore *core, RzInterval search_itv, ut64 vmin,
	ut64 vmax, int vsize, inRangeCb cb, void *cb_user) {
	int i, align = core->search->align, hitctr = 0;
	bool vinfun = rz_config_get_b(core->config, "analysis.vinfun");
	bool vinfunr = rz_config_get_b(core->config, "analysis.vinfunrange");
	bool analyze_strings = rz_config_get_b(core->config, "analysis.strings");
	mycore = core;
	ut8 buf[4096];
	ut64 v64, value = 0, size;
	ut64 from = search_itv.addr, to = rz_itv_end(search_itv);
	ut32 v32;
	ut16 v16;
	if (from >= to) {
		eprintf("Error: from must be lower than to\n");
		return -1;
	}
	bool maybeThumb = false;
	if (align && core->analysis->cur && core->analysis->cur->arch) {
		if (!strcmp(core->analysis->cur->arch, "arm") && core->analysis->bits != 64) {
			maybeThumb = true;
		}
	}

	if (vmin >= vmax) {
		eprintf("Error: vmin must be lower than vmax\n");
		return -1;
	}
	if (to == UT64_MAX) {
		eprintf("Error: Invalid destination boundary\n");
		return -1;
	}
	rz_cons_break_push(NULL, NULL);

	if (!rz_io_is_valid_offset(core->io, from, 0)) {
		return -1;
	}
	while (from < to) {
		size = RZ_MIN(to - from, sizeof(buf));
		memset(buf, 0xff, sizeof(buf)); // probably unnecessary
		if (rz_cons_is_breaked()) {
			goto beach;
		}
		bool res = rz_io_read_at_mapped(core->io, from, buf, size);
		if (!res || !memcmp(buf, "\xff\xff\xff\xff", 4) || !memcmp(buf, "\x00\x00\x00\x00", 4)) {
			if (!isValidAddress(core, from)) {
				ut64 next = rz_io_map_next_address(core->io, from);
				if (next == UT64_MAX) {
					from += sizeof(buf);
				} else {
					from += (next - from);
				}
				continue;
			}
		}
		for (i = 0; i <= (size - vsize); i++) {
			void *v = (buf + i);
			ut64 addr = from + i;
			if (rz_cons_is_breaked()) {
				goto beach;
			}
			if (align && (addr) % align) {
				continue;
			}
			int match = false;
			int left = size - i;
			if (vsize > left) {
				break;
			}
			switch (vsize) {
			case 1:
				value = *(ut8 *)v;
				match = (buf[i] >= vmin && buf[i] <= vmax);
				break;
			case 2:
				v16 = *(uut16 *)v;
				match = (v16 >= vmin && v16 <= vmax);
				value = v16;
				break;
			case 4:
				v32 = *(uut32 *)v;
				match = (v32 >= vmin && v32 <= vmax);
				value = v32;
				break;
			case 8:
				v64 = *(uut64 *)v;
				match = (v64 >= vmin && v64 <= vmax);
				value = v64;
				break;
			default: eprintf("Unknown vsize %d\n", vsize); return -1;
			}
			if (match && !vinfun) {
				if (vinfunr) {
					if (rz_analysis_get_fcn_in_bounds(core->analysis, addr, RZ_ANALYSIS_FCN_TYPE_NULL)) {
						match = false;
					}
				} else {
					if (rz_analysis_get_fcn_in(core->analysis, addr, RZ_ANALYSIS_FCN_TYPE_NULL)) {
						match = false;
					}
				}
			}
			if (match && value) {
				bool isValidMatch = true;
				if (align && (value % align)) {
					// ignored .. unless we are analyzing arm/thumb and lower bit is 1
					isValidMatch = false;
					if (maybeThumb && (value & 1)) {
						isValidMatch = true;
					}
				}
				if (isValidMatch) {
					cb(core, addr, value, vsize, cb_user);
					if (analyze_strings && stringAt(core, addr)) {
						add_string_ref(mycore, addr, value);
					}
					hitctr++;
				}
			}
		}
		if (size == to - from) {
			break;
		}
		from += size - vsize + 1;
	}
beach:
	rz_cons_break_pop();
	return hitctr;
}

typedef struct {
	HtUU *visited;
	RzList *path;
	RzCore *core;
	ut64 from;
	RzAnalysisBlock *fromBB;
	ut64 to;
	RzAnalysisBlock *toBB;
	RzAnalysisBlock *cur;
	bool followCalls;
	int followDepth;
	int count; // max number of results
} RzCoreAnalPaths;

static bool printAnalPaths(RzCoreAnalPaths *p, PJ *pj) {
	RzListIter *iter;
	RzAnalysisBlock *path;
	if (pj) {
		pj_a(pj);
	} else {
		rz_cons_printf("pdb @@= ");
	}

	rz_list_foreach (p->path, iter, path) {
		if (pj) {
			pj_n(pj, path->addr);
		} else {
			rz_cons_printf("0x%08" PFMT64x " ", path->addr);
		}
	}

	if (pj) {
		pj_end(pj);
	} else {
		rz_cons_printf("\n");
	}
	return (p->count < 1 || --p->count > 0);
}
static void analPaths(RzCoreAnalPaths *p, PJ *pj);

static void analPathFollow(RzCoreAnalPaths *p, ut64 addr, PJ *pj) {
	if (addr == UT64_MAX) {
		return;
	}
	bool found;
	ht_uu_find(p->visited, addr, &found);
	if (!found) {
		p->cur = rz_analysis_find_most_relevant_block_in(p->core->analysis, addr);
		analPaths(p, pj);
	}
}

static void analPaths(RzCoreAnalPaths *p, PJ *pj) {
	RzAnalysisBlock *cur = p->cur;
	if (!cur) {
		// eprintf ("eof\n");
		return;
	}
	/* handle ^C */
	if (rz_cons_is_breaked()) {
		return;
	}
	ht_uu_insert(p->visited, cur->addr, 1);
	rz_list_append(p->path, cur);
	if (p->followDepth && --p->followDepth == 0) {
		return;
	}
	if (p->toBB && cur->addr == p->toBB->addr) {
		if (!printAnalPaths(p, pj)) {
			return;
		}
	} else {
		RzAnalysisBlock *c = cur;
		ut64 j = cur->jump;
		ut64 f = cur->fail;
		analPathFollow(p, j, pj);
		cur = c;
		analPathFollow(p, f, pj);
		if (p->followCalls) {
			int i;
			for (i = 0; i < cur->op_pos_size; i++) {
				ut64 addr = cur->addr + cur->op_pos[i];
				RzAnalysisOp *op = rz_core_analysis_op(p->core, addr, RZ_ANALYSIS_OP_MASK_BASIC);
				if (op && op->type == RZ_ANALYSIS_OP_TYPE_CALL) {
					analPathFollow(p, op->jump, pj);
				}
				cur = c;
				rz_analysis_op_free(op);
			}
		}
	}
	p->cur = rz_list_pop(p->path);
	ht_uu_delete(p->visited, cur->addr);
	if (p->followDepth) {
		p->followDepth++;
	}
}

RZ_API void rz_core_analysis_paths(RzCore *core, ut64 from, ut64 to, bool followCalls, int followDepth, bool is_json) {
	RzAnalysisBlock *b0 = rz_analysis_find_most_relevant_block_in(core->analysis, from);
	RzAnalysisBlock *b1 = rz_analysis_find_most_relevant_block_in(core->analysis, to);
	PJ *pj = NULL;
	if (!b0) {
		eprintf("Cannot find basic block for 0x%08" PFMT64x "\n", from);
		return;
	}
	if (!b1) {
		eprintf("Cannot find basic block for 0x%08" PFMT64x "\n", to);
		return;
	}
	RzCoreAnalPaths rcap = { 0 };
	rcap.visited = ht_uu_new0();
	rcap.path = rz_list_new();
	rcap.core = core;
	rcap.from = from;
	rcap.fromBB = b0;
	rcap.to = to;
	rcap.toBB = b1;
	rcap.cur = b0;
	rcap.count = rz_config_get_i(core->config, "search.maxhits");
	;
	rcap.followCalls = followCalls;
	rcap.followDepth = followDepth;

	// Initialize a PJ object for json mode
	if (is_json) {
		pj = rz_core_pj_new(core);
		pj_a(pj);
	}

	analPaths(&rcap, pj);

	if (is_json) {
		pj_end(pj);
		rz_cons_printf("%s", pj_string(pj));
	}

	if (pj) {
		pj_free(pj);
	}

	ht_uu_free(rcap.visited);
	rz_list_free(rcap.path);
}

static bool analyze_noreturn_function(RzCore *core, RzAnalysisFunction *f) {
	RzListIter *iter;
	RzAnalysisBlock *bb;
	rz_list_foreach (f->bbs, iter, bb) {
		ut64 opaddr = rz_analysis_block_get_op_addr(bb, bb->ninstr - 1);
		if (opaddr == UT64_MAX) {
			return false;
		}

		// get last opcode
		RzAnalysisOp *op = rz_core_op_analysis(core, opaddr, RZ_ANALYSIS_OP_MASK_HINT);
		if (!op) {
			eprintf("Cannot analyze opcode at 0x%08" PFMT64x "\n", opaddr);
			return false;
		}

		switch (op->type & RZ_ANALYSIS_OP_TYPE_MASK) {
		case RZ_ANALYSIS_OP_TYPE_ILL:
		case RZ_ANALYSIS_OP_TYPE_RET:
			rz_analysis_op_free(op);
			return false;
		case RZ_ANALYSIS_OP_TYPE_JMP:
			if (!rz_analysis_function_contains(f, op->jump)) {
				rz_analysis_op_free(op);
				return false;
			}
			break;
		}
		rz_analysis_op_free(op);
	}
	return true;
}

/* set flags for every function */
RZ_API void rz_core_analysis_flag_every_function(RzCore *core) {
	RzListIter *iter;
	RzAnalysisFunction *fcn;
	rz_flag_space_push(core->flags, RZ_FLAGS_FS_FUNCTIONS);
	rz_list_foreach (core->analysis->fcns, iter, fcn) {
		rz_flag_set(core->flags, fcn->name,
			fcn->addr, rz_analysis_function_size_from_entry(fcn));
	}
	rz_flag_space_pop(core->flags);
}

/* TODO: move into rz_analysis_function_rename (); */
RZ_API bool rz_core_analysis_function_rename(RzCore *core, ut64 addr, const char *_name) {
	rz_return_val_if_fail(core && _name, false);
	_name = rz_str_trim_head_ro(_name);
	char *name = getFunctionNamePrefix(core, addr, _name);
	// RzAnalysisFunction *fcn = rz_analysis_get_fcn_in (core->analysis, addr, RZ_ANALYSIS_FCN_TYPE_ANY);
	RzAnalysisFunction *fcn = rz_analysis_get_function_at(core->analysis, addr);
	if (fcn) {
		RzFlagItem *flag = rz_flag_get(core->flags, fcn->name);
		if (flag && flag->space && strcmp(flag->space->name, RZ_FLAGS_FS_FUNCTIONS) == 0) {
			// Only flags in the functions fs should be renamed, e.g. we don't want to rename symbol flags.
			rz_flag_rename(core->flags, flag, name);
		} else {
			// No flag or not specific to the function, create a new one.
			rz_flag_space_push(core->flags, RZ_FLAGS_FS_FUNCTIONS);
			rz_flag_set(core->flags, name, fcn->addr, rz_analysis_function_size_from_entry(fcn));
			rz_flag_space_pop(core->flags);
		}
		rz_analysis_function_rename(fcn, name);
		if (core->analysis->cb.on_fcn_rename) {
			core->analysis->cb.on_fcn_rename(core->analysis, core, fcn, name);
		}
		free(name);
		return true;
	}
	free(name);
	return false;
}

RZ_API bool rz_core_analysis_function_add(RzCore *core, const char *name, ut64 addr, bool analyze_recursively) {
	int depth = rz_config_get_i(core->config, "analysis.depth");
	RzAnalysisFunction *fcn = NULL;

	//rz_core_analysis_undefine (core, core->offset);
	rz_core_analysis_fcn(core, addr, UT64_MAX, RZ_ANALYSIS_REF_TYPE_NULL, depth);
	fcn = rz_analysis_get_fcn_in(core->analysis, addr, 0);
	if (fcn) {
		/* ensure we use a proper name */
		rz_core_analysis_function_rename(core, addr, fcn->name);
		if (core->analysis->opt.vars) {
			rz_core_recover_vars(core, fcn, true);
		}
		rz_analysis_fcn_vars_add_types(core->analysis, fcn);
	} else {
		if (core->analysis->verbose) {
			eprintf("Warning: Unable to analyze function at 0x%08" PFMT64x "\n", addr);
			return false;
		}
	}
	if (analyze_recursively) {
		fcn = rz_analysis_get_fcn_in(core->analysis, addr, 0); /// XXX wrong in case of nopskip
		if (fcn) {
			RzAnalysisXRef *xref;
			RzListIter *iter;
			RzList *xrefs = rz_analysis_function_get_xrefs_from(fcn);
			rz_list_foreach (xrefs, iter, xref) {
				if (xref->to == UT64_MAX) {
					//eprintf ("Warning: ignore 0x%08"PFMT64x" call 0x%08"PFMT64x"\n", ref->at, ref->addr);
					continue;
				}
				if (xref->type != RZ_ANALYSIS_REF_TYPE_CODE && xref->type != RZ_ANALYSIS_REF_TYPE_CALL) {
					/* only follow code/call references */
					continue;
				}
				if (!rz_io_is_valid_offset(core->io, xref->to, !core->analysis->opt.noncode)) {
					continue;
				}
				rz_core_analysis_fcn(core, xref->to, fcn->addr, RZ_ANALYSIS_REF_TYPE_CALL, depth);
				/* use recursivity here */
				RzAnalysisFunction *f = rz_analysis_get_function_at(core->analysis, xref->to);
				if (f) {
					RzListIter *iter;
					RzAnalysisXRef *xref1;
					RzList *xrefs1 = rz_analysis_function_get_xrefs_from(f);
					rz_list_foreach (xrefs1, iter, xref1) {
						if (!rz_io_is_valid_offset(core->io, xref1->to, !core->analysis->opt.noncode)) {
							continue;
						}
						if (xref1->type != 'c' && xref1->type != 'C') {
							continue;
						}
						rz_core_analysis_fcn(core, xref1->to, f->addr, RZ_ANALYSIS_REF_TYPE_CALL, depth);
						// recursively follow fcn->refs again and again
					}
					rz_list_free(xrefs1);
				} else {
					f = rz_analysis_get_fcn_in(core->analysis, fcn->addr, 0);
					if (f) {
						/* cut function */
						rz_analysis_function_resize(f, addr - fcn->addr);
						rz_core_analysis_fcn(core, xref->to, fcn->addr,
							RZ_ANALYSIS_REF_TYPE_CALL, depth);
						f = rz_analysis_get_function_at(core->analysis, fcn->addr);
					}
					if (!f) {
						eprintf("af: Cannot find function at 0x%08" PFMT64x "\n", fcn->addr);
						rz_list_free(xrefs);
						return false;
					}
				}
			}
			rz_list_free(xrefs);
			if (core->analysis->opt.vars) {
				rz_core_recover_vars(core, fcn, true);
			}
		}
	}
	if (name) {
		if (*name && !rz_core_analysis_function_rename(core, addr, name)) {
			eprintf("af: Cannot find function at 0x%08" PFMT64x "\n", addr);
			return false;
		}
	}
	rz_core_analysis_propagate_noreturn(core, addr);
	rz_core_analysis_flag_every_function(core);
	return true;
}

RZ_IPI char *rz_core_analysis_function_signature(RzCore *core, RzOutputMode mode, char *fcn_name) {
	RzListIter *iter;
	RzAnalysisFuncArg *arg;
	RzAnalysisFunction *fcn;
	if (fcn_name) {
		fcn = rz_analysis_get_function_byname(core->analysis, fcn_name);
	} else {
		fcn = rz_analysis_get_fcn_in(core->analysis, core->offset, 0);
		if (fcn) {
			fcn_name = fcn->name;
		}
	}
	if (!fcn) {
		return NULL;
	}

	char *signature = NULL;

	if (mode == RZ_OUTPUT_MODE_JSON) {
		PJ *j = pj_new();
		if (!j) {
			return NULL;
		}
		pj_a(j);

		char *key = NULL;
		if (fcn_name) {
			key = resolve_fcn_name(core->analysis, fcn_name);
		}

		if (key) {
			const char *fcn_type = rz_type_func_ret(core->analysis->sdb_types, key);
			int nargs = rz_type_func_args_count(core->analysis->sdb_types, key);
			if (fcn_type) {
				pj_o(j);
				pj_ks(j, "name", rz_str_get_null(key));
				pj_ks(j, "return", rz_str_get_null(fcn_type));
				pj_k(j, "args");
				pj_a(j);
				if (nargs) {
					RzList *list = rz_core_get_func_args(core, fcn_name);
					rz_list_foreach (list, iter, arg) {
						char *type = arg->orig_c_type;
						pj_o(j);
						pj_ks(j, "name", arg->name);
						pj_ks(j, "type", type);
						pj_end(j);
					}
					rz_list_free(list);
				}
				pj_end(j);
				pj_ki(j, "count", nargs);
				pj_end(j);
			}
			free(key);
		} else {
			pj_o(j);
			pj_ks(j, "name", rz_str_get_null(fcn_name));
			pj_k(j, "args");
			pj_a(j);

			RzAnalysisFcnVarsCache cache;
			rz_analysis_fcn_vars_cache_init(core->analysis, &cache, fcn);
			int nargs = 0;
			RzAnalysisVar *var;
			rz_list_foreach (cache.rvars, iter, var) {
				nargs++;
				pj_o(j);
				pj_ks(j, "name", var->name);
				pj_ks(j, "type", var->type);
				pj_end(j);
			}
			rz_list_foreach (cache.bvars, iter, var) {
				if (var->delta <= 0) {
					continue;
				}
				nargs++;
				pj_o(j);
				pj_ks(j, "name", var->name);
				pj_ks(j, "type", var->type);
				pj_end(j);
			}
			rz_list_foreach (cache.svars, iter, var) {
				if (!var->isarg) {
					continue;
				}
				nargs++;
				pj_o(j);
				pj_ks(j, "name", var->name);
				pj_ks(j, "type", var->type);
				pj_end(j);
			}
			rz_analysis_fcn_vars_cache_fini(&cache);

			pj_end(j);
			pj_ki(j, "count", nargs);
			pj_end(j);
		}
		pj_end(j);
		signature = strdup(pj_string(j));
		pj_free(j);
	} else {
		signature = rz_analysis_fcn_format_sig(core->analysis, fcn, fcn_name, NULL, NULL, NULL);
	}
	return signature;
}

static RzAnalysisBlock *find_block_at_xref_addr(RzCore *core, ut64 addr) {
	RzList *blocks = rz_analysis_get_blocks_in(core->analysis, addr);
	if (!blocks) {
		return NULL;
	}
	RzAnalysisBlock *block = NULL;
	RzListIter *bit;
	RzAnalysisBlock *block_cur;
	rz_list_foreach (blocks, bit, block_cur) {
		if (rz_analysis_block_op_starts_at(block_cur, addr)) {
			block = block_cur;
			break;
		}
	}
	if (block) {
		rz_analysis_block_ref(block);
	}
	rz_list_free(blocks);
	return block;
}

static void relocation_function_process_noreturn(RzCore *core, RzAnalysisBlock *b, SetU *todo, ut64 opsize, ut64 reladdr, ut64 addr) {
	rz_analysis_noreturn_add(core->analysis, NULL, reladdr);

	// Add all functions that might have become noreturn by this to the todo list to reanalyze them later.
	// This must be done before chopping because b might get freed.
	RzListIter *it;
	RzAnalysisFunction *fcn;
	rz_list_foreach (b->fcns, it, fcn) {
		set_u_add(todo, (ut64)(size_t)fcn);
	}

	// Chop the block
	rz_analysis_block_chop_noreturn(b, addr + opsize);
}

static void relocation_noreturn_process(RzCore *core, RzList *noretl, SetU *todo, RzAnalysisBlock *b, RzBinReloc *rel, ut64 opsize, ut64 addr) {
	RzListIter *iter3;
	char *noret;
	if (rel->import) {
		rz_list_foreach (noretl, iter3, noret) {
			if (!strcmp(rel->import->name, noret)) {
				relocation_function_process_noreturn(core, b, todo, opsize, rel->vaddr, addr);
			}
		}
	} else if (rel->symbol) {
		rz_list_foreach (noretl, iter3, noret) {
			if (!strcmp(rel->symbol->name, noret)) {
				relocation_function_process_noreturn(core, b, todo, opsize, rel->symbol->vaddr, addr);
			}
		}
	}
}

#define CALL_BUF_SIZE 32

struct core_noretl {
	RzCore *core;
	RzList *noretl;
	SetU *todo;
};

static bool process_reference_noreturn_cb(void *u, const ut64 k, const void *v) {
	RzCore *core = ((struct core_noretl *)u)->core;
	RzList *noretl = ((struct core_noretl *)u)->noretl;
	SetU *todo = ((struct core_noretl *)u)->todo;
	RzAnalysisXRef *xref = (RzAnalysisXRef *)v;
	if (xref->type == RZ_ANALYSIS_REF_TYPE_CALL || xref->type == RZ_ANALYSIS_REF_TYPE_CODE) {
		// At first we check if there are any relocations that override the call address
		// Note, that the relocation overrides only the part of the instruction
		ut64 addr = k;
		ut8 buf[CALL_BUF_SIZE] = { 0 };
		RzAnalysisOp op = { 0 };
		if (core->analysis->iob.read_at(core->analysis->iob.io, addr, buf, CALL_BUF_SIZE)) {
			if (rz_analysis_op(core->analysis, &op, addr, buf, core->blocksize, 0)) {
				RzBinReloc *rel = rz_core_getreloc(core, addr, op.size);
				if (rel) {
					// Find the block that has an instruction at exactly the reference addr
					RzAnalysisBlock *block = find_block_at_xref_addr(core, addr);
					if (!block) {
						return true;
					}
					relocation_noreturn_process(core, noretl, todo, block, rel, op.size, addr);
				}
			}
		} else {
			eprintf("Fail to load %d bytes of data at 0x%08" PFMT64x "\n", CALL_BUF_SIZE, addr);
		}
	}
	return true;
}

static bool process_refs_cb(void *u, const ut64 k, const void *v) {
	HtUP *ht = (HtUP *)v;
	ht_up_foreach(ht, process_reference_noreturn_cb, u);
	return true;
}

static bool reanalyze_fcns_cb(void *u, const ut64 k, const void *v) {
	RzCore *core = u;
	RzAnalysisFunction *fcn = (RzAnalysisFunction *)(size_t)k;
	if (fcn->addr && analyze_noreturn_function(core, fcn)) {
		fcn->is_noreturn = true;
		rz_analysis_noreturn_add(core->analysis, NULL, fcn->addr);
	}
	return true;
}

RZ_API void rz_core_analysis_propagate_noreturn_relocs(RzCore *core, ut64 addr) {
	// Processing every reference calls rz_analysis_op() which sometimes changes the
	// state of `asm.bits` variable, thus we save it to restore after the processing
	// is finished.
	int bits1 = core->analysis->bits;
	int bits2 = core->rasm->bits;
	// find known noreturn functions to propagate
	RzList *noretl = rz_types_function_noreturn(core->analysis->sdb_types);
	// List of the potentially noreturn functions
	SetU *todo = set_u_new();
	struct core_noretl u = { core, noretl, todo };
	ht_up_foreach(core->analysis->ht_xrefs_to, process_refs_cb, &u);
	rz_list_free(noretl);
	core->analysis->bits = bits1;
	core->rasm->bits = bits2;
	// For every function in todo list analyze if it's potentially become noreturn
	ht_up_foreach(todo, reanalyze_fcns_cb, core);
	set_u_free(todo);
}

RZ_API void rz_core_analysis_propagate_noreturn(RzCore *core, ut64 addr) {
	RzList *todo = rz_list_newf(free);
	if (!todo) {
		return;
	}

	HtUU *done = ht_uu_new0();
	if (!done) {
		rz_list_free(todo);
		return;
	}

	RzAnalysisFunction *request_fcn = NULL;
	if (addr != UT64_MAX) {
		request_fcn = rz_analysis_get_function_at(core->analysis, addr);
		if (!request_fcn) {
			rz_list_free(todo);
			ht_uu_free(done);
			return;
		}
	}

	// At first we propagate all noreturn functions that are imports or symbols
	// via the relocations
	rz_core_analysis_propagate_noreturn_relocs(core, addr);

	// find known noreturn functions to propagate
	RzListIter *iter;
	RzAnalysisFunction *f;
	rz_list_foreach (core->analysis->fcns, iter, f) {
		if (f->is_noreturn) {
			ut64 *n = ut64_new(f->addr);
			rz_list_append(todo, n);
		}
	}
	while (!rz_list_empty(todo)) {
		ut64 *paddr = (ut64 *)rz_list_pop(todo);
		ut64 noret_addr = *paddr;
		free(paddr);
		if (rz_cons_is_breaked()) {
			break;
		}
		RzList *xrefs = rz_analysis_xrefs_get_to(core->analysis, noret_addr);
		RzAnalysisXRef *xref;
		rz_list_foreach (xrefs, iter, xref) {
			RzAnalysisOp *xrefop = rz_core_op_analysis(core, xref->from, RZ_ANALYSIS_OP_MASK_ALL);
			if (!xrefop) {
				eprintf("Cannot analyze opcode at 0x%08" PFMT64x "\n", xref->from);
				continue;
			}
			ut64 call_addr = xref->from;
			ut64 chop_addr = call_addr + xrefop->size;
			rz_analysis_op_free(xrefop);
			if (xref->type != RZ_ANALYSIS_REF_TYPE_CALL) {
				continue;
			}

			// Find the block that has an instruction at exactly the xref addr
			RzAnalysisBlock *block = find_block_at_xref_addr(core, call_addr);
			if (!block) {
				continue;
			}

			RzList *block_fcns = rz_list_clone(block->fcns);
			if (request_fcn) {
				// specific function requested, check if it contains the bb
				if (!rz_list_contains(block->fcns, request_fcn)) {
					goto kontinue;
				}
			} else {
				// rz_analysis_block_chop_noreturn() might free the block!
				block = rz_analysis_block_chop_noreturn(block, chop_addr);
			}

			RzListIter *fit;
			rz_list_foreach (block_fcns, fit, f) {
				bool found = ht_uu_find(done, f->addr, NULL) != 0;
				if (f->addr && !found && analyze_noreturn_function(core, f)) {
					f->is_noreturn = true;
					rz_analysis_noreturn_add(core->analysis, NULL, f->addr);
					ut64 *n = malloc(sizeof(ut64));
					*n = f->addr;
					rz_list_append(todo, n);
					ht_uu_insert(done, *n, 1);
				}
			}
		kontinue:
			if (block) {
				rz_analysis_block_unref(block);
			}
			rz_list_free(block_fcns);
		}
		rz_list_free(xrefs);
	}
	rz_list_free(todo);
	ht_uu_free(done);
}

RZ_API void rz_core_analysis_esil_graph(RzCore *core, const char *expr) {
	RzAnalysisEsilDFG *edf = rz_analysis_esil_dfg_expr(core->analysis, NULL, expr);
	RzListIter *iter, *ator;
	RzGraphNode *node, *edon;
	RzStrBuf *buf = rz_strbuf_new("");
	rz_cons_printf("ag-\n");
	rz_list_foreach (rz_graph_get_nodes(edf->flow), iter, node) {
		const RzAnalysisEsilDFGNode *enode = (RzAnalysisEsilDFGNode *)node->data;
		char *esc_str = rz_str_escape(rz_strbuf_get(enode->content));
		rz_strbuf_set(buf, esc_str);
		if (enode->type == RZ_ANALYSIS_ESIL_DFG_BLOCK_GENERATIVE) {
			rz_strbuf_prepend(buf, "generative:");
		}
		char *b64_buf = rz_base64_encode_dyn((const ut8 *)rz_strbuf_get(buf), buf->len);
		rz_cons_printf("agn %d base64:%s\n", enode->idx, b64_buf);
		free(b64_buf);
		free(esc_str);
	}
	rz_strbuf_free(buf);

	rz_list_foreach (rz_graph_get_nodes(edf->flow), iter, node) {
		const RzAnalysisEsilDFGNode *enode = (RzAnalysisEsilDFGNode *)node->data;
		rz_list_foreach (rz_graph_get_neighbours(edf->flow, node), ator, edon) {
			const RzAnalysisEsilDFGNode *edone = (RzAnalysisEsilDFGNode *)edon->data;
			rz_cons_printf("age %d %d\n", enode->idx, edone->idx);
		}
	}

	rz_analysis_esil_dfg_free(edf);
}

RZ_IPI bool rz_core_analysis_var_rename(RzCore *core, const char *name, const char *newname) {
	RzAnalysisOp *op = rz_core_analysis_op(core, core->offset, RZ_ANALYSIS_OP_MASK_BASIC);
	if (!name) {
		RzAnalysisVar *var = op ? rz_analysis_get_used_function_var(core->analysis, op->addr) : NULL;
		if (var) {
			name = var->name;
		} else {
			eprintf("Cannot find var @ 0x%08" PFMT64x "\n", core->offset);
			rz_analysis_op_free(op);
			return false;
		}
	}
	RzAnalysisFunction *fcn = rz_analysis_get_fcn_in(core->analysis, core->offset, -1);
	if (fcn) {
		RzAnalysisVar *v1 = rz_analysis_function_get_var_byname(fcn, name);
		if (v1) {
			rz_analysis_var_rename(v1, newname, true);
		} else {
			eprintf("Cant find var by name\n");
			return false;
		}
	} else {
		eprintf("afv: Cannot find function in 0x%08" PFMT64x "\n", core->offset);
		rz_analysis_op_free(op);
		return false;
	}
	rz_analysis_op_free(op);
	return true;
}

static bool is_unknown_file(RzCore *core) {
	if (core->bin->cur && core->bin->cur->o) {
		return (rz_list_empty(core->bin->cur->o->sections));
	}
	return true;
}

static bool is_apple_target(RzCore *core) {
	const char *arch = rz_config_get(core->config, "asm.arch");
	if (!strstr(arch, "ppc") && !strstr(arch, "arm") && !strstr(arch, "x86")) {
		return false;
	}
	RzBinObject *bo = rz_bin_cur_object(core->bin);
	rz_return_val_if_fail(!bo || (bo->plugin && bo->plugin->name), false);
	return bo ? strstr(bo->plugin->name, "mach") : false;
}

/**
 * Runs all the steps of the deep analysis.
 *
 * Returns true if all steps were finished and false if it was interrupted.
 *
 * \param core RzCore reference
 * \param experimental Enable more experimental analysis stages ("aaaa" command)
 * \param dh_orig Name of the debug handler, e.g. "esil"
 */
RZ_IPI bool rz_core_analysis_everything(RzCore *core, bool experimental, char *dh_orig) {
	bool didAap = false;
	ut64 curseek = core->offset;
	bool cfg_debug = rz_config_get_b(core->config, "cfg.debug");
	const char *oldstr = NULL;
	if (rz_str_startswith(rz_config_get(core->config, "bin.lang"), "go")) {
		oldstr = rz_print_rowlog(core->print, "Find function and symbol names from golang binaries (aang)");
		rz_print_rowlog_done(core->print, oldstr);
		rz_core_analysis_autoname_all_golang_fcns(core);
		oldstr = rz_print_rowlog(core->print, "Analyze all flags starting with sym.go. (aF @@f:sym.go.*)");
		rz_core_cmd0(core, "aF @@f:sym.go.*");
		rz_print_rowlog_done(core->print, oldstr);
	}
	rz_core_task_yield(&core->tasks);
	if (!cfg_debug) {
		if (dh_orig && strcmp(dh_orig, "esil")) {
			rz_config_set(core->config, "dbg.backend", "esil");
			rz_core_task_yield(&core->tasks);
		}
	}
	int c = rz_config_get_i(core->config, "analysis.calls");
	rz_config_set_i(core->config, "analysis.calls", 1);
	ut64 t = rz_num_math(core->num, "$S");
	rz_core_seek(core, t, true);
	if (rz_cons_is_breaked()) {
		return false;
	}

	oldstr = rz_print_rowlog(core->print, "Analyze function calls (aac)");
	(void)rz_cmd_analysis_calls(core, "", false, false); // "aac"
	rz_core_seek(core, curseek, true);
	rz_print_rowlog_done(core->print, oldstr);
	rz_core_task_yield(&core->tasks);
	if (rz_cons_is_breaked()) {
		return false;
	}

	if (is_unknown_file(core)) {
		oldstr = rz_print_rowlog(core->print, "find and analyze function preludes (aap)");
		(void)rz_core_search_preludes(core, false); // "aap"
		didAap = true;
		rz_print_rowlog_done(core->print, oldstr);
		rz_core_task_yield(&core->tasks);
		if (rz_cons_is_breaked()) {
			return false;
		}
	}

	oldstr = rz_print_rowlog(core->print, "Analyze len bytes of instructions for references (aar)");
	(void)rz_core_analysis_refs(core, ""); // "aar"
	rz_print_rowlog_done(core->print, oldstr);
	rz_core_task_yield(&core->tasks);
	if (rz_cons_is_breaked()) {
		return false;
	}
	if (is_apple_target(core)) {
		oldstr = rz_print_rowlog(core->print, "Check for objc references");
		rz_print_rowlog_done(core->print, oldstr);
		cmd_analysis_objc(core, true);
	}
	rz_core_task_yield(&core->tasks);
	oldstr = rz_print_rowlog(core->print, "Check for classes");
	rz_analysis_class_recover_all(core->analysis);
	rz_print_rowlog_done(core->print, oldstr);
	rz_core_task_yield(&core->tasks);
	rz_config_set_i(core->config, "analysis.calls", c);
	rz_core_task_yield(&core->tasks);
	if (rz_cons_is_breaked()) {
		return false;
	}
	if (!rz_str_startswith(rz_config_get(core->config, "asm.arch"), "x86")) {
		rz_core_analysis_value_pointers(core, RZ_OUTPUT_MODE_STANDARD);
		rz_core_task_yield(&core->tasks);
		bool ioCache = rz_config_get_i(core->config, "io.pcache");
		rz_config_set_i(core->config, "io.pcache", 1);
		oldstr = rz_print_rowlog(core->print, "Emulate functions to find computed references (aaef)");
		rz_core_analysis_esil_references_all_functions(core);
		rz_print_rowlog_done(core->print, oldstr);
		rz_core_task_yield(&core->tasks);
		rz_config_set_i(core->config, "io.pcache", ioCache);
		if (rz_cons_is_breaked()) {
			return false;
		}
	}
	if (rz_config_get_i(core->config, "analysis.autoname")) {
		oldstr = rz_print_rowlog(core->print, "Speculatively constructing a function name "
						      "for fcn.* and sym.func.* functions (aan)");
		rz_core_analysis_autoname_all_fcns(core);
		rz_print_rowlog_done(core->print, oldstr);
		rz_core_task_yield(&core->tasks);
	}
	if (core->analysis->opt.vars) {
		RzAnalysisFunction *fcni;
		RzListIter *iter;
		rz_list_foreach (core->analysis->fcns, iter, fcni) {
			if (rz_cons_is_breaked()) {
				break;
			}
			RzList *list = rz_analysis_var_list(core->analysis, fcni, 'r');
			if (!rz_list_empty(list)) {
				rz_list_free(list);
				continue;
			}
			//extract only reg based var here
			rz_core_recover_vars(core, fcni, true);
			rz_list_free(list);
		}
		rz_core_task_yield(&core->tasks);
	}
	if (!sdb_isempty(core->analysis->sdb_zigns)) {
		oldstr = rz_print_rowlog(core->print, "Check for zignature from zigns folder (z/)");
		rz_core_cmd0(core, "z/");
		rz_print_rowlog_done(core->print, oldstr);
		rz_core_task_yield(&core->tasks);
	}

	oldstr = rz_print_rowlog(core->print, "Type matching analysis for all functions (aaft)");
	rz_core_analysis_types_propagation(core);
	rz_print_rowlog_done(core->print, oldstr);
	rz_core_task_yield(&core->tasks);

	oldstr = rz_print_rowlog(core->print, "Propagate noreturn information");
	rz_core_analysis_propagate_noreturn(core, UT64_MAX);
	rz_print_rowlog_done(core->print, oldstr);
	rz_core_task_yield(&core->tasks);

	// Apply DWARF function information
	Sdb *dwarf_sdb = sdb_ns(core->analysis->sdb, "dwarf", 0);
	if (dwarf_sdb) {
		oldstr = rz_print_rowlog(core->print, "Integrate dwarf function information.");
		rz_analysis_dwarf_integrate_functions(core->analysis, core->flags, dwarf_sdb);
		rz_print_rowlog_done(core->print, oldstr);
	}

	oldstr = rz_print_rowlog(core->print, "Use -AA or aaaa to perform additional experimental analysis.");
	rz_print_rowlog_done(core->print, oldstr);

	if (experimental) {
		if (!didAap) {
			oldstr = rz_print_rowlog(core->print, "Finding function preludes");
			(void)rz_core_search_preludes(core, false); // "aap"
			rz_print_rowlog_done(core->print, oldstr);
			rz_core_task_yield(&core->tasks);
		}

		oldstr = rz_print_rowlog(core->print, "Enable constraint types analysis for variables");
		rz_config_set(core->config, "analysis.types.constraint", "true");
		rz_print_rowlog_done(core->print, oldstr);
	}
	rz_core_seek_undo(core);
	if (dh_orig) {
		rz_config_set(core->config, "dbg.backend", dh_orig);
		rz_core_task_yield(&core->tasks);
	}
	return true;
}

RZ_IPI bool rz_core_analysis_function_delete_var(RzCore *core, RzAnalysisFunction *fcn, RzAnalysisVarKind kind, const char *id) {
	RzAnalysisVar *var = NULL;
	if (IS_DIGIT(*id)) {
		int delta = rz_num_math(core->num, id);
		var = rz_analysis_function_get_var(fcn, kind, delta);
	} else {
		var = rz_analysis_function_get_var_byname(fcn, id);
	}
	if (!var || var->kind != kind) {
		return false;
	}
	rz_analysis_var_delete(var);
	return true;
}

RZ_IPI char *rz_core_analysis_var_display(RzCore *core, RzAnalysisVar *var, bool add_name) {
	RzAnalysis *analysis = core->analysis;
	RzStrBuf *sb = rz_strbuf_new(NULL);
	char *fmt = rz_type_format(analysis->sdb_types, var->type);
	RzRegItem *i;
	if (!fmt) {
		RZ_LOG_DEBUG("type:%s doesn't exist\n", var->type);
		return rz_strbuf_drain(sb);
	}
	bool usePxr = !strcmp(var->type, "int"); // hacky but useful
	if (add_name) {
		rz_strbuf_appendf(sb, "%s %s = ", var->isarg ? "arg" : "var", var->name);
	}
	switch (var->kind) {
	case RZ_ANALYSIS_VAR_KIND_REG:
		i = rz_reg_index_get(analysis->reg, var->delta);
		if (i) {
			char *r;
			if (usePxr) {
				r = rz_core_cmd_strf(core, "pxr $w @r:%s", i->name);
			} else {
				r = rz_core_cmd_strf(core, "pf r (%s)", i->name);
			}
			rz_strbuf_append(sb, r);
			free(r);
		} else {
			RZ_LOG_DEBUG("register not found\n");
		}
		break;
	case RZ_ANALYSIS_VAR_KIND_BPV: {
		const st32 real_delta = var->delta + var->fcn->bp_off;
		const ut32 udelta = RZ_ABS(real_delta);
		const char sign = real_delta >= 0 ? '+' : '-';
		char *r;
		if (usePxr) {
			r = rz_core_cmd_strf(core, "pxr $w @%s%c0x%x", analysis->reg->name[RZ_REG_NAME_BP], sign, udelta);
		} else {
			r = rz_core_cmd_strf(core, "pf %s @%s%c0x%x", fmt, analysis->reg->name[RZ_REG_NAME_BP], sign, udelta);
		}
		rz_strbuf_append(sb, r);
		free(r);
	} break;
	case RZ_ANALYSIS_VAR_KIND_SPV: {
		ut32 udelta = RZ_ABS(var->delta + var->fcn->maxstack);
		char *r;
		if (usePxr) {
			r = rz_core_cmd_strf(core, "pxr $w @%s+0x%x", analysis->reg->name[RZ_REG_NAME_SP], udelta);
		} else {
			r = rz_core_cmd_strf(core, "pf %s @ %s+0x%x", fmt, analysis->reg->name[RZ_REG_NAME_SP], udelta);
		}
		rz_strbuf_append(sb, r);
		free(r);
		break;
	}
	}
	free(fmt);
	return rz_strbuf_drain(sb);
}

RZ_IPI char *rz_core_analysis_all_vars_display(RzCore *core, RzAnalysisFunction *fcn, bool add_name) {
	RzListIter *iter;
	RzAnalysisVar *p;
	RzList *list = rz_analysis_var_all_list(core->analysis, fcn);
	RzStrBuf *sb = rz_strbuf_new(NULL);
	rz_list_foreach (list, iter, p) {
		char *r = rz_core_analysis_var_display(core, p, add_name);
		rz_strbuf_append(sb, r);
		free(r);
	}
	rz_list_free(list);
	return rz_strbuf_drain(sb);
}

RZ_IPI bool rz_core_analysis_types_propagation(RzCore *core) {
	RzListIter *it;
	RzAnalysisFunction *fcn;
	ut64 seek;
	if (rz_config_get_b(core->config, "cfg.debug")) {
		eprintf("TOFIX: aaft can't run in debugger mode.\n");
		return false;
	}
	const char *io_cache_key = "io.pcache.write";
	RzConfigHold *hold = rz_config_hold_new(core->config);
	rz_config_hold_i(hold, "io.va", io_cache_key, NULL);
	bool io_cache = rz_config_get_i(core->config, io_cache_key);
	if (!io_cache) {
		// XXX. we shouldnt need this, but it breaks 'rizin -c aaa -w ls'
		rz_config_set_i(core->config, io_cache_key, true);
	}
	const bool delete_regs = !rz_flag_space_count(core->flags, RZ_FLAGS_FS_REGISTERS);
	seek = core->offset;
	rz_reg_arena_push(core->analysis->reg);
	rz_reg_arena_zero(core->analysis->reg);
	rz_core_analysis_esil_init(core);
	rz_core_analysis_esil_init_mem(core, NULL, UT64_MAX, UT32_MAX);
	ut8 *saved_arena = rz_reg_arena_peek(core->analysis->reg);
	// Iterating Reverse so that we get function in top-bottom call order
	rz_list_foreach_prev(core->analysis->fcns, it, fcn) {
		int ret = rz_core_seek(core, fcn->addr, true);
		if (!ret) {
			continue;
		}
		rz_reg_arena_poke(core->analysis->reg, saved_arena);
		rz_analysis_esil_set_pc(core->analysis->esil, fcn->addr);
		rz_core_analysis_type_match(core, fcn);
		if (rz_cons_is_breaked()) {
			break;
		}
		rz_analysis_fcn_vars_add_types(core->analysis, fcn);
	}
	if (delete_regs) {
		rz_core_debug_clear_register_flags(core);
	}
	rz_core_seek(core, seek, true);
	rz_reg_arena_pop(core->analysis->reg);
	rz_config_hold_restore(hold);
	rz_config_hold_free(hold);
	free(saved_arena);
	return true;
}

RZ_IPI bool rz_core_analysis_function_set_signature(RzCore *core, RzAnalysisFunction *fcn, const char *newsig) {
	bool res = false;
	char *fcnstr = rz_str_newf("%s;", newsig);
	char *fcnstr_copy = strdup(fcnstr);
	char *fcnname_aux = strtok(fcnstr_copy, "(");
	rz_str_trim_tail(fcnname_aux);
	char *fcnname = NULL;
	const char *ls = rz_str_lchr(fcnname_aux, ' ');
	fcnname = strdup(ls ? ls : fcnname_aux);
	if (!fcnname) {
		goto err;
	}
	// TODO: move this into rz_analysis_str_to_fcn()
	if (strcmp(fcn->name, fcnname)) {
		(void)rz_core_analysis_function_rename(core, fcn->addr, fcnname);
		fcn = rz_analysis_get_fcn_in(core->analysis, fcn->addr, -1);
	}
	rz_analysis_str_to_fcn(core->analysis, fcn, fcnstr);
	res = true;
err:
	free(fcnname);
	free(fcnstr_copy);
	free(fcnstr);
	return res;
}

RZ_IPI void rz_core_analysis_function_signature_editor(RzCore *core, ut64 addr) {
	RzAnalysisFunction *f = rz_analysis_get_fcn_in(core->analysis, core->offset, -1);
	if (!f) {
		eprintf("Cannot find function in 0x%08" PFMT64x "\n", core->offset);
		return;
	}

	char *sig = rz_analysis_function_get_signature(f);
	char *data = rz_core_editor(core, NULL, sig);
	if (sig && data) {
		rz_core_analysis_function_set_signature(core, f, data);
	}
	free(sig);
	free(data);
}

RZ_IPI void rz_core_analysis_function_until(RzCore *core, ut64 addr_end) {
	rz_return_if_fail(core->offset <= addr_end);
	ut64 addr = core->offset;
	int depth = 1;
	ut64 a, b;
	const char *c;
	a = rz_config_get_i(core->config, "analysis.from");
	b = rz_config_get_i(core->config, "analysis.to");
	c = rz_config_get(core->config, "analysis.limits");
	rz_config_set_i(core->config, "analysis.from", addr);
	rz_config_set_i(core->config, "analysis.to", addr_end);
	rz_config_set(core->config, "analysis.limits", "true");

	RzAnalysisFunction *fcn = rz_analysis_get_fcn_in(core->analysis, addr, 0);
	if (fcn) {
		rz_analysis_function_resize(fcn, addr_end - addr);
	}
	rz_core_analysis_fcn(core, addr, UT64_MAX,
		RZ_ANALYSIS_REF_TYPE_NULL, depth);
	fcn = rz_analysis_get_fcn_in(core->analysis, addr, 0);
	if (fcn) {
		rz_analysis_function_resize(fcn, addr_end - addr);
	}
	rz_config_set_i(core->config, "analysis.from", a);
	rz_config_set_i(core->config, "analysis.to", b);
	rz_config_set(core->config, "analysis.limits", c ? c : "");
}

static bool archIsThumbable(RzCore *core) {
	RzAsm *as = core ? core->rasm : NULL;
	if (as && as->cur && as->bits <= 32 && as->cur->name) {
		return strstr(as->cur->name, "arm");
	}
	return false;
}

static void _CbInRangeAav(RzCore *core, ut64 from, ut64 to, int vsize, void *user) {
	bool pretend = (user && *(RzOutputMode *)user == RZ_OUTPUT_MODE_RIZIN);
	int arch_align = rz_analysis_archinfo(core->analysis, RZ_ANALYSIS_ARCHINFO_ALIGN);
	bool vinfun = rz_config_get_b(core->config, "analysis.vinfun");
	int searchAlign = rz_config_get_i(core->config, "search.align");
	int align = (searchAlign > 0) ? searchAlign : arch_align;
	if (align > 1) {
		if ((from % align) || (to % align)) {
			bool itsFine = false;
			if (archIsThumbable(core)) {
				if ((from & 1) || (to & 1)) {
					itsFine = true;
				}
			}
			if (!itsFine) {
				return;
			}
			if (core->analysis->verbose) {
				eprintf("Warning: aav: false positive in 0x%08" PFMT64x "\n", from);
			}
		}
	}
	if (!vinfun) {
		RzAnalysisFunction *fcn = rz_analysis_get_fcn_in(core->analysis, from, -1);
		if (fcn) {
			return;
		}
	}
	if (pretend) {
		rz_cons_printf("ax 0x%" PFMT64x " 0x%" PFMT64x "\n", to, from);
		rz_cons_printf("Cd %d @ 0x%" PFMT64x "\n", vsize, from);
		rz_cons_printf("f+ aav.0x%08" PFMT64x "= 0x%08" PFMT64x, to, to);
	} else {
		rz_analysis_xrefs_set(core->analysis, from, to, RZ_ANALYSIS_REF_TYPE_NULL);
		rz_meta_set(core->analysis, RZ_META_TYPE_DATA, from, vsize, NULL);
		if (!rz_flag_get_at(core->flags, to, false)) {
			char *name = rz_str_newf("aav.0x%08" PFMT64x, to);
			rz_flag_set(core->flags, name, to, vsize);
			free(name);
		}
	}
}

RZ_IPI void rz_core_analysis_value_pointers(RzCore *core, RzOutputMode mode) {
	ut64 o_align = rz_config_get_i(core->config, "search.align");
	const char *analysisin = rz_config_get(core->config, "analysis.in");
	char *tmp = strdup(analysisin);
	bool is_debug = rz_config_get_b(core->config, "cfg.debug");
	int archAlign = rz_analysis_archinfo(core->analysis, RZ_ANALYSIS_ARCHINFO_ALIGN);
	rz_config_set_i(core->config, "search.align", archAlign);
	rz_config_set(core->config, "analysis.in", "io.maps.x");
	const char *oldstr = rz_print_rowlog(core->print, "Finding xrefs in noncode section with analysis.in=io.maps");
	rz_print_rowlog_done(core->print, oldstr);

	int vsize = 4; // 32bit dword
	if (core->rasm->bits == 64) {
		vsize = 8;
	}

	// body
	oldstr = rz_print_rowlog(core->print, "Analyze value pointers (aav)");
	rz_print_rowlog_done(core->print, oldstr);
	rz_cons_break_push(NULL, NULL);
	if (is_debug) {
		RzList *list = rz_core_get_boundaries_prot(core, 0, "dbg.map", "analysis");
		RzListIter *iter;
		RzIOMap *map;
		if (!list) {
			goto beach;
		}
		rz_list_foreach (list, iter, map) {
			if (rz_cons_is_breaked()) {
				break;
			}
			oldstr = rz_print_rowlog(core->print, sdb_fmt("from 0x%" PFMT64x " to 0x%" PFMT64x " (aav)", map->itv.addr, rz_itv_end(map->itv)));
			rz_print_rowlog_done(core->print, oldstr);
			(void)rz_core_search_value_in_range(core, map->itv,
				map->itv.addr, rz_itv_end(map->itv), vsize, _CbInRangeAav, (void *)&mode);
		}
		rz_list_free(list);
	} else {
		RzList *list = rz_core_get_boundaries_prot(core, 0, NULL, "analysis");
		if (!list) {
			goto beach;
		}
		RzListIter *iter, *iter2;
		RzIOMap *map, *map2;
		ut64 from = UT64_MAX;
		ut64 to = UT64_MAX;
		// find values pointing to non-executable regions
		rz_list_foreach (list, iter2, map2) {
			if (rz_cons_is_breaked()) {
				break;
			}
			//TODO: Reduce multiple hits for same addr
			from = rz_itv_begin(map2->itv);
			to = rz_itv_end(map2->itv);
			oldstr = rz_print_rowlog(core->print, sdb_fmt("Value from 0x%08" PFMT64x " to 0x%08" PFMT64x " (aav)", from, to));
			if ((to - from) > MAX_SCAN_SIZE) {
				eprintf("Warning: Skipping large region\n");
				continue;
			}
			rz_print_rowlog_done(core->print, oldstr);
			rz_list_foreach (list, iter, map) {
				ut64 begin = map->itv.addr;
				ut64 end = rz_itv_end(map->itv);
				if (rz_cons_is_breaked()) {
					break;
				}
				if (end - begin > UT32_MAX) {
					oldstr = rz_print_rowlog(core->print, "Skipping huge range");
					rz_print_rowlog_done(core->print, oldstr);
					continue;
				}
				oldstr = rz_print_rowlog(core->print, sdb_fmt("0x%08" PFMT64x "-0x%08" PFMT64x " in 0x%" PFMT64x "-0x%" PFMT64x " (aav)", from, to, begin, end));
				rz_print_rowlog_done(core->print, oldstr);
				(void)rz_core_search_value_in_range(core, map->itv, from, to, vsize, _CbInRangeAav, (void *)&mode);
			}
		}
		rz_list_free(list);
	}
beach:
	rz_cons_break_pop();
	// end
	rz_config_set(core->config, "analysis.in", tmp);
	free(tmp);
	rz_config_set_i(core->config, "search.align", o_align);
}

RZ_API int rz_core_get_stacksz(RzCore *core, ut64 from, ut64 to) {
	int stack = 0, maxstack = 0;
	ut64 at = from;

	if (from >= to) {
		return 0;
	}
	const int mininstrsz = rz_analysis_archinfo(core->analysis, RZ_ANALYSIS_ARCHINFO_MIN_OP_SIZE);
	const int minopcode = RZ_MAX(1, mininstrsz);
	while (at < to) {
		RzAnalysisOp *op = rz_core_analysis_op(core, at, RZ_ANALYSIS_OP_MASK_BASIC);
		if (!op || op->size <= 0) {
			at += minopcode;
			rz_analysis_op_free(op);
			continue;
		}
		if ((op->stackop == RZ_ANALYSIS_STACK_INC) && RZ_ABS(op->stackptr) < 8096) {
			stack += op->stackptr;
			if (stack > maxstack) {
				maxstack = stack;
			}
		}
		at += op->size;
		rz_analysis_op_free(op);
	}
	return maxstack;
}<|MERGE_RESOLUTION|>--- conflicted
+++ resolved
@@ -996,13 +996,8 @@
 	char *do_call = NULL;
 	RzAnalysisXRef *xref;
 	RzListIter *iter;
-<<<<<<< HEAD
-	RzList *refs = rz_analysis_function_get_refs(fcn);
-	if (mode == RZ_OUTPUT_MODE_JSON) {
-=======
 	RzList *xrefs = rz_analysis_function_get_xrefs_from(fcn);
 	if (mode == 'j') {
->>>>>>> db04bed5
 		// start a new JSON object
 		pj = rz_core_pj_new(core);
 		pj_a(pj);
