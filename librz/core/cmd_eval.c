--- conflicted
+++ resolved
@@ -235,11 +235,7 @@
 						rz_list_free(files);
 						return;
 					}
-<<<<<<< HEAD
-					eprintf("%s %s %s\n", nfn ? nfn : "(null)", curtheme, fn);
-=======
 					eprintf("%s %s %s\n", rz_str_get_null(nfn), curtheme, fn);
->>>>>>> db04bed5
 					if (nfn && !strcmp(nfn, curtheme)) {
 						rz_list_free(files);
 						files = NULL;
@@ -274,11 +270,7 @@
 						rz_list_free(files);
 						return;
 					}
-<<<<<<< HEAD
-					eprintf("%s %s %s\n", nfn ? nfn : "(null)", curtheme, fn);
-=======
 					eprintf("%s %s %s\n", rz_str_get_null(nfn), curtheme, fn);
->>>>>>> db04bed5
 					if (nfn && !strcmp(nfn, curtheme)) {
 						free(curtheme);
 						curtheme = strdup(fn);
