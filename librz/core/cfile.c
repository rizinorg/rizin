// SPDX-FileCopyrightText: 2009-2021 pancake <pancake@nopcode.org>
// SPDX-License-Identifier: LGPL-3.0-only

#include <rz_core.h>
#include <stdlib.h>
#include <string.h>
#include "core_private.h"
#include "core_private_base.h"

static bool core_file_do_load_for_debug(RzCore *r, ut64 baseaddr, const char *filenameuri);
static bool core_file_do_load_for_io_plugin(RzCore *r, ut64 baseaddr, ut64 loadaddr);

static RzCoreFile *core_file_new(RzCore *core, int fd) {
	RzCoreFile *r = RZ_NEW0(RzCoreFile);
	if (!r) {
		return NULL;
	}
	r->core = core;
	r->fd = fd;
	rz_pvector_init(&r->binfiles, NULL);
	rz_pvector_init(&r->extra_files, NULL);
	rz_pvector_init(&r->maps, NULL);
	return r;
}

RZ_IPI void rz_core_file_free(RzCoreFile *cf) {
	if (!cf) {
		return;
	}
	rz_pvector_fini(&cf->binfiles);
	rz_pvector_fini(&cf->extra_files);
	rz_pvector_fini(&cf->maps);
	free(cf);
}

static bool __isMips(RzAsm *a) {
	return a && a->cur && a->cur->arch && strstr(a->cur->arch, "mips");
}

static void loadGP(RzCore *core) {
	if (__isMips(core->rasm)) {
		ut64 gp = rz_num_math(core->num, "loc._gp");
		if (!gp || gp == UT64_MAX) {
			rz_config_set(core->config, "analysis.roregs", "zero");
			ut64 addr = rz_num_math(core->num, "entry");
			rz_core_seek_opt(core, addr, true, false);
			rz_core_debug_step_one(core, 10);
			rz_config_set(core->config, "analysis.roregs", "zero,gp");
			gp = rz_reg_getv(core->analysis->reg, "gp");
		}
		// RZ_LOG_DEBUG("[mips] gp: 0x%08"PFMT64x"\n", gp);
		rz_config_set_i(core->config, "analysis.gp", gp);
	}
}

static RZ_OWN RzPVector /*<RzBinSection *>*/ *__save_old_sections(RzCore *core) {
	RzBinObject *obj = rz_bin_cur_object(core->bin);
	const RzPVector *sections = obj ? rz_bin_object_get_sections_all(obj) : NULL;
	void **it;
	RzBinSection *sec;
	RzPVector *old_sections = rz_pvector_new(NULL);

	// Return an empty list
	if (!sections) {
		RZ_LOG_WARN("No sections found, functions and flags won't be rebased\n");
		return old_sections;
	}

	old_sections->v.free_user = sections->v.free_user;
	rz_pvector_foreach (sections, it) {
		sec = *it;
		RzBinSection *old_sec = RZ_NEW0(RzBinSection);
		if (!old_sec) {
			break;
		}
		*old_sec = *sec;
		old_sec->name = strdup(sec->name);
		old_sec->format = NULL;
		rz_pvector_push(old_sections, old_sec);
	}
	return old_sections;
}

struct __rebase_struct {
	RzCore *core;
	RzPVector /*<RzBinSection *>*/ *old_sections;
	ut64 old_base;
	ut64 diff;
	int type;
};

#define __is_inside_section(item_addr, section) \
	(item_addr >= old_base + section->vaddr && item_addr <= old_base + section->vaddr + section->vsize)

static bool __rebase_flags(RzFlagItem *flag, void *user) {
	struct __rebase_struct *reb = user;
	ut64 old_base = reb->old_base;
	void **it;
	RzBinSection *sec;
	// Only rebase flags that were in the rebased sections, otherwise it will take too long
	rz_pvector_foreach (reb->old_sections, it) {
		sec = *it;
		if (__is_inside_section(flag->offset, sec)) {
			rz_flag_set(reb->core->flags, flag->name, flag->offset + reb->diff, flag->size);
			break;
		}
	}
	return true;
}

static bool __rebase_xrefs_i(void *user, const ut64 k, const void *v) {
	struct __rebase_struct *reb = (void *)user;
	RzAnalysisXRef *xref = (RzAnalysisXRef *)v;
	xref->from += reb->diff;
	xref->to += reb->diff;
	rz_analysis_xrefs_set(reb->core->analysis, xref->from, xref->to, xref->type);
	return true;
}

static bool __rebase_xrefs(void *user, const ut64 k, const void *v) {
	HtUP *ht = (HtUP *)v;
	ht_up_foreach(ht, __rebase_xrefs_i, user);
	return true;
}

<<<<<<< HEAD
static void __rebase_everything(RzCore *core, RzList /*<RzBinSection *>*/ *old_sections, ut64 old_base) {
	RzListIter *it, *itit;
	void **it3;
=======
static void __rebase_everything(RzCore *core, RzPVector /*<RzBinSection *>*/ *old_sections, ut64 old_base) {
	RzListIter *it, *ititit;
>>>>>>> cc696d3c
	RzAnalysisFunction *fcn;
	ut64 new_base = core->bin->cur->o->baddr_shift;
	RzBinSection *old_section;
	ut64 diff = new_base - old_base;
	if (!diff) {
		return;
	}
	// FUNCTIONS
	rz_list_foreach (core->analysis->fcns, it, fcn) {
		void **iter;
		rz_pvector_foreach (old_sections, iter) {
			old_section = *iter;
			if (!__is_inside_section(fcn->addr, old_section)) {
				continue;
			}
			rz_analysis_function_relocate(fcn, fcn->addr + diff);
			RzAnalysisBlock *bb;
			ut64 new_sec_addr = new_base + old_section->vaddr;
			rz_pvector_foreach (fcn->bbs, it3) {
				bb = *it3;
				if (bb->addr >= new_sec_addr && bb->addr <= new_sec_addr + old_section->vsize) {
					// Todo: Find better way to check if bb was already rebased
					continue;
				}
				rz_analysis_block_relocate(bb, bb->addr + diff, bb->size);
				if (bb->jump != UT64_MAX) {
					bb->jump += diff;
				}
				if (bb->fail != UT64_MAX) {
					bb->fail += diff;
				}
			}
			break;
		}
	}

	// FLAGS
	struct __rebase_struct reb = {
		core,
		old_sections,
		old_base,
		diff
	};
	rz_flag_foreach(core->flags, __rebase_flags, &reb);

	// META
	rz_meta_rebase(core->analysis, diff);

	// XREFS
	HtUP *xrefs_from = core->analysis->ht_xrefs_from;
	HtUP *xrefs_to = core->analysis->ht_xrefs_to;
	core->analysis->ht_xrefs_from = NULL;
	core->analysis->ht_xrefs_to = NULL;
	rz_analysis_xrefs_init(core->analysis);
	ht_up_foreach(xrefs_from, __rebase_xrefs, &reb);
	ht_up_free(xrefs_from);
	ht_up_free(xrefs_to);

	// BREAKPOINTS
	rz_debug_bp_rebase(core->dbg, old_base, new_base);
}

/**
 * \brief Tries to open the file, load binary info and make RzIOMap
 * \return Success?
 */
RZ_API bool rz_core_file_open_load(RZ_NONNULL RzCore *core, RZ_NONNULL const char *filepath, ut64 addr, int perms, bool write_mode) {
	rz_return_val_if_fail(core && filepath, false);
	RzCoreFile *cfile = rz_core_file_open(core, filepath, perms, addr);
	if (!cfile) {
		RZ_LOG_ERROR("Cannot open file '%s'\n", filepath);
		return false;
	}

	core->num->value = cfile->fd;
	if (addr == 0) { // if no baddr defined, use the one provided by the file
		addr = UT64_MAX;
	}
	if (!rz_core_bin_load(core, filepath, addr)) {
		RZ_LOG_ERROR("Cannot load binary info of '%s'.\n", filepath);
		return false;
	}
	if (write_mode) {
		RzIODesc *desc = rz_io_desc_get(core->io, cfile->fd);
		if (!desc || !(desc->perm & RZ_PERM_W)) {
			RZ_LOG_WARN("Cannot make maps for %s writable.\n", filepath);
			return false;
		}
		void **it;
		rz_pvector_foreach (&cfile->maps, it) {
			RzIOMap *map = *it;
			map->perm |= RZ_PERM_WX;
		}
	}

	rz_core_block_read(core);
	return true;
}

RZ_API void rz_core_file_reopen_remote_debug(RzCore *core, const char *uri, ut64 addr) {
	RzCoreFile *ofile = core->file;
	RzIODesc *desc;
	RzCoreFile *file;
	int fd;

	if (!ofile || !(desc = rz_io_desc_get(core->io, ofile->fd)) || !desc->uri) {
		RZ_LOG_ERROR("No file open?\n");
		return;
	}

	core->dbg->main_arena_resolved = false;
	RzPVector *old_sections = __save_old_sections(core);
	ut64 old_base = core->bin->cur->o->baddr_shift;
	int bits = core->rasm->bits;
	rz_config_set_i(core->config, "asm.bits", bits);
	rz_config_set_b(core->config, "cfg.debug", true);
	// Set referer as the original uri so we could return to it with `oo`
	desc->referer = desc->uri;
	desc->uri = strdup(uri);

	if ((file = rz_core_file_open(core, uri, RZ_PERM_R | RZ_PERM_W, addr))) {
		fd = file->fd;
		core->num->value = fd;
		// if no baddr is defined, use the one provided by the file
		if (addr == 0) {
			desc = rz_io_desc_get(core->io, file->fd);
			if (desc->plugin->isdbg) {
				addr = rz_debug_get_baddr(core->dbg, desc->name);
			} else {
				addr = rz_bin_get_baddr(core->bin);
			}
		}
		rz_core_bin_load(core, uri, addr);
	} else {
		RZ_LOG_ERROR("Cannot open file '%s'\n", uri);
		rz_pvector_free(old_sections);
		return;
	}
	rz_core_block_read(core);
	if (rz_config_get_i(core->config, "dbg.rebase")) {
		__rebase_everything(core, old_sections, old_base);
	}
	rz_pvector_free(old_sections);
	rz_core_seek_to_register(core, "PC", false);
}

RZ_API void rz_core_file_reopen_debug(RzCore *core, const char *args) {
	RzCoreFile *ofile = core->file;
	RzIODesc *desc;

	if (!ofile || !(desc = rz_io_desc_get(core->io, ofile->fd)) || !desc->uri) {
		RZ_LOG_ERROR("No file open?\n");
		return;
	}

	// Reopen the original file as read only since we can't open native debug while the
	// file is open with write permissions
	if (!(desc->plugin && desc->plugin->isdbg) && (desc->perm & RZ_PERM_W)) {
		RZ_LOG_ERROR("Cannot debug file (%s) with permissions set to 0x%x.\n"
			     "Reopening the original file in read-only mode.\n",
			desc->name, desc->perm);
		rz_io_reopen(core->io, ofile->fd, RZ_PERM_R, 644);
		desc = rz_io_desc_get(core->io, ofile->fd);
	}

	RzBinFile *bf = rz_bin_file_find_by_fd(core->bin, ofile->fd);
	char *binpath = (bf && bf->file) ? strdup(bf->file) : NULL;
	if (!binpath) {
		if (rz_file_exists(desc->name)) {
			binpath = strdup(desc->name);
		}
	}
	if (!binpath) {
		/* fallback to oo */
		rz_core_io_file_open(core, core->io->desc->fd);
		return;
	}
	core->dbg->main_arena_resolved = false;
	RzPVector *old_sections = __save_old_sections(core);
	ut64 old_base = core->bin->cur->o->baddr_shift;
	int bits = core->rasm->bits;
	char *bin_abspath = rz_file_abspath(binpath);
	char *escaped_path = rz_str_arg_escape(bin_abspath);
	char *newfile = RZ_STR_ISEMPTY(args) ? rz_str_newf("dbg://%s", escaped_path)
					     : rz_str_newf("dbg://%s %s", escaped_path, args);
	desc->uri = newfile;
	desc->referer = NULL;
	rz_config_set_i(core->config, "asm.bits", bits);
	rz_config_set_b(core->config, "cfg.debug", true);
	rz_core_file_reopen(core, newfile, 0, 2);
	if (rz_config_get_i(core->config, "dbg.rebase")) {
		__rebase_everything(core, old_sections, old_base);
	}
	rz_pvector_free(old_sections);
	rz_core_seek_to_register(core, "PC", false);
	free(bin_abspath);
	free(escaped_path);
	free(binpath);
}

RZ_API bool rz_core_file_reopen(RzCore *core, const char *args, int perm, int loadbin) {
	int isdebug = rz_config_get_b(core->config, "cfg.debug");
	char *path;
	ut64 laddr = rz_config_get_i(core->config, "bin.laddr");
	RzCoreFile *file = NULL;
	RzCoreFile *ofile = core->file;
	RzBinFile *bf = ofile ? rz_bin_file_find_by_fd(core->bin, ofile->fd)
			      : NULL;
	RzIODesc *odesc = (core->io && ofile) ? rz_io_desc_get(core->io, ofile->fd) : NULL;
	char *ofilepath = NULL, *obinfilepath = (bf && bf->file) ? strdup(bf->file) : NULL;
	int ret = false;
	ut64 origoff = core->offset;
	if (odesc) {
		if (odesc->referer) {
			ofilepath = odesc->referer;
		} else if (odesc->uri) {
			ofilepath = odesc->uri;
		}
	}

	ut64 new_baddr = UT64_MAX;
	if (args) {
		new_baddr = rz_num_math(core->num, args);
		if (new_baddr && new_baddr != UT64_MAX) {
			rz_config_set_i(core->config, "bin.baddr", new_baddr);
		} else {
			new_baddr = UT64_MAX;
		}
	}
	if (new_baddr == UT64_MAX) {
		new_baddr = rz_config_get_i(core->config, "bin.baddr");
	}

	if (!core->file) {
		RZ_LOG_ERROR("No file opened to reopen\n");
		free(ofilepath);
		free(obinfilepath);
		return false;
	}
	int newpid = odesc ? odesc->fd : -1;

	if (isdebug) {
		rz_debug_kill(core->dbg, core->dbg->pid, core->dbg->tid, 9); // SIGKILL
		do {
			rz_debug_continue(core->dbg);
		} while (!rz_debug_is_dead(core->dbg));
		rz_debug_detach(core->dbg, core->dbg->pid);
		perm = 7;
	} else {
		if (!perm) {
			perm = 4; // RZ_PERM_R;
		}
	}
	if (!ofilepath) {
		RZ_LOG_ERROR("Unknown file path");
		free(obinfilepath);
		return false;
	}

	// HACK: move last mapped address to higher place
	// XXX - why does this hack work?
	// when the new memory maps are created.
	path = strdup(ofilepath);
	free(obinfilepath);
	obinfilepath = strdup(ofilepath);

	// rz_str_trim (path);
	file = rz_core_file_open(core, path, perm, laddr);

	if (isdebug) {
		int newtid = newpid;
		// XXX - select the right backend
		if (core->file) {
			newpid = rz_io_fd_get_pid(core->io, core->file->fd);
#if __linux__
			core->dbg->main_pid = newpid;
			newtid = newpid;
#else
			newtid = rz_io_fd_get_tid(core->io, core->file->fd);
#endif
		}

		// Reset previous pid and tid
		core->dbg->pid = -1;
		core->dbg->tid = -1;
		core->dbg->recoil_mode = RZ_DBG_RECOIL_NONE;
		memset(&core->dbg->reason, 0, sizeof(core->dbg->reason));
		// Reopen and attach
		rz_core_setup_debugger(core, "native", true);
		rz_debug_select(core->dbg, newpid, newtid);
	}

	if (file) {
		bool had_rbin_info = false;

		if (ofile && bf) {
			if (rz_bin_file_delete(core->bin, bf)) {
				had_rbin_info = true;
			}
		}
		rz_core_file_close(ofile);
		rz_core_file_set_by_file(core, file);
		ofile = NULL;
		odesc = NULL;
		RZ_LOG_WARN("File %s reopened in %s mode\n", path,
			(perm & RZ_PERM_W) ? "read-write" : "read-only");

		if (loadbin && (loadbin == 2 || had_rbin_info)) {
			ut64 baddr;
			if (isdebug) {
				baddr = rz_debug_get_baddr(core->dbg, path);
			} else if (new_baddr != UT64_MAX) {
				baddr = new_baddr;
			} else {
				baddr = rz_config_get_i(core->config, "bin.baddr");
			}
			ret = rz_core_bin_load(core, obinfilepath, baddr);
			rz_core_bin_update_arch_bits(core);
			if (!ret) {
				RZ_LOG_ERROR("Error: Failed to reload rbin for: '%s'", path);
			}
			origoff = rz_num_math(core->num, "entry0");
		}

		if (core->bin->cur && core->io && rz_io_desc_get(core->io, file->fd) && !loadbin) {
			// force here NULL because is causing uaf look this better in future XXX @alvarofe
			core->bin->cur = NULL;
		}
		// close old file
	} else if (ofile) {
		RZ_LOG_ERROR("rz_core_file_reopen: Cannot reopen file: '%s' with perms 0x%x,"
			     " attempting to open read-only.\n",
			path, perm);
		// lower it down back
		// ofile = rz_core_file_open (core, path, RZ_PERM_R, addr);
		rz_core_file_set_by_file(core, ofile);
	} else {
		RZ_LOG_ERROR("Cannot reopen '%s'\n", path);
	}
	if (core->file) {
		rz_io_use_fd(core->io, core->file->fd);
		rz_core_block_read(core);
	}
	rz_core_seek(core, origoff, true);
	if (isdebug) {
		rz_core_debug_map_update_flags(core);
		rz_core_reg_update_flags(core);
		rz_core_seek_to_register(core, "PC", false);
	} else {
		loadGP(core);
	}
	// update analysis io bind
	rz_io_bind(core->io, &(core->analysis->iob));
	if (core->file && core->file->fd >= 0) {
		rz_core_file_close_all_but(core);
	}
	rz_core_file_close_all_but(core);
	// This is done to ensure that the file is correctly
	// loaded into the view
	free(obinfilepath);
	// free (ofilepath);
	free(path);
	return ret;
}

static bool file_resize(RzCore *core, ut64 newsize, st64 delta) {
	int ret;
	ut64 oldsize = (core->file) ? rz_io_fd_size(core->io, core->file->fd) : 0;
	if (delta) {
		newsize = oldsize + delta;
	}
	bool grow = (newsize > oldsize);
	if (grow) {
		ret = rz_io_resize(core->io, newsize);
		if (ret < 1) {
			RZ_LOG_ERROR("rz_io_resize: cannot resize\n");
			return false;
		}
	}
	if (delta && core->offset < newsize) {
		rz_io_shift(core->io, core->offset, grow ? newsize : oldsize, delta);
	}
	if (!grow) {
		ret = rz_io_resize(core->io, newsize);
		if (ret < 1) {
			RZ_LOG_ERROR("rz_io_resize: cannot resize\n");
			return false;
		}
	}
	if (newsize < core->offset + core->blocksize || oldsize < core->offset + core->blocksize) {
		rz_core_block_read(core);
	}
	return true;
}

RZ_API bool rz_core_file_resize(RzCore *core, ut64 newsize) {
	return file_resize(core, newsize, 0);
}

RZ_API bool rz_core_file_resize_delta(RzCore *core, st64 delta) {
	return file_resize(core, 0, delta);
}

RZ_API void rz_core_sysenv_end(RzCore *core) {
	// This will be deprecated when moving the . commands to newshell
	rz_sys_setenv("RZ_FILE", NULL);
	rz_sys_setenv("RZ_OFFSET", NULL);

	// remove temporary RZ_CONFIG file
	char *rz_config = rz_sys_getenv("RZ_CONFIG");
	if (rz_config) {
		rz_file_rm(rz_config);
		rz_sys_setenv("RZ_CONFIG", NULL);
		free(rz_config);
	}
}

RZ_API void rz_core_sysenv_begin(RzCore *core) {
	// This will be deprecated when moving the . commands to newshell
	RzIODesc *desc = core->file ? rz_io_desc_get(core->io, core->file->fd) : NULL;
	rz_sys_setenv("RZ_BIN_PDBSERVER", rz_config_get(core->config, "pdb.server"));
	if (desc && desc->name) {
		rz_sys_setenv("RZ_FILE", desc->name);
		rz_sys_setenv("RZ_SIZE", sdb_fmt("%" PFMT64d, rz_io_desc_size(desc)));
	}
	rz_sys_setenv("RZ_OFFSET", sdb_fmt("%" PFMT64d, core->offset));
	rz_sys_setenv("RZ_XOFFSET", sdb_fmt("0x%08" PFMT64x, core->offset));
	rz_sys_setenv("RZ_ENDIAN", core->rasm->big_endian ? "big" : "little");
	rz_sys_setenv("RZ_BSIZE", sdb_fmt("%d", core->blocksize));

	// dump current config file so other r2 tools can use the same options
	char *config_sdb_path = NULL;
	int config_sdb_fd = rz_file_mkstemp(NULL, &config_sdb_path);
	if (config_sdb_fd >= 0) {
		close(config_sdb_fd);
	}

	Sdb *config_sdb = sdb_new(NULL, config_sdb_path, 0);
	rz_config_serialize(core->config, config_sdb);
	sdb_sync(config_sdb);
	sdb_free(config_sdb);
	rz_sys_setenv("RZ_CONFIG", config_sdb_path);
	rz_sys_setenv("RZ_BIN_LANG", rz_config_get(core->config, "bin.lang"));
	rz_sys_setenv("RZ_BIN_DEMANGLE", rz_config_get(core->config, "bin.demangle"));
	rz_sys_setenv("RZ_ARCH", rz_config_get(core->config, "asm.arch"));
	rz_sys_setenv("RZ_BITS", rz_config_get(core->config, "asm.bits"));
	rz_sys_setenv("RZ_COLOR", rz_config_get_i(core->config, "scr.color") ? "1" : "0");
	rz_sys_setenv("RZ_DEBUG", rz_config_get_b(core->config, "cfg.debug") ? "1" : "0");
	rz_sys_setenv("RZ_IOVA", rz_config_get_i(core->config, "io.va") ? "1" : "0");
	free(config_sdb_path);
}

#if !__linux__ && !__WINDOWS__
static ut64 get_base_from_maps(RzCore *core, const char *file) {
	RzDebugMap *map;
	RzListIter *iter;
	ut64 b = 0LL;

	rz_debug_map_sync(core->dbg); // update process memory maps
	rz_list_foreach (core->dbg->maps, iter, map) {
		if ((map->perm & 5) == 5) {
			// TODO: make this more flexible
			// XXX - why "copy/" here?
			if (map->name && strstr(map->name, "copy/")) {
				return map->addr;
			}
			if (map->file && !strcmp(map->file, file)) {
				return map->addr;
			}
			if (map->name && !strcmp(map->name, file)) {
				return map->addr;
			}
			// XXX - Commented out, as this could unexpected results
			// b = map->addr;
		}
	}
	// fallback resolution copied from cmd_debug.c:rz_debug_get_baddr
	rz_list_foreach (core->dbg->maps, iter, map) {
		if (map->perm == 5) { // r-x
			return map->addr;
		}
	}

	return b;
}
#endif

#if __linux__ || __APPLE__
static bool setbpint(RzCore *r, const char *mode, const char *sym) {
	RzBreakpointItem *bp;
	RzFlagItem *fi = rz_flag_get(r->flags, sym);
	if (!fi) {
		return false;
	}
	bp = rz_bp_add_sw(r->dbg->bp, fi->offset, 1, RZ_PERM_X);
	if (bp) {
		bp->internal = true;
#if __linux__
		bp->data = rz_str_newf("echo %s: %s", mode, sym);
#else
		bp->data = rz_str_newf("echo %s: %s;ps@rdi", mode, sym);
#endif
		return true;
	}
	RZ_LOG_ERROR("Cannot set breakpoint at %s\n", sym);
	return false;
}
#endif

// XXX - need to handle index selection during debugging
static bool core_file_do_load_for_debug(RzCore *r, ut64 baseaddr, const char *filenameuri) {
	RzCoreFile *cf = rz_core_file_cur(r);
	RzIODesc *desc = cf ? rz_io_desc_get(r->io, cf->fd) : NULL;
	RzBinPlugin *plugin;
	int xtr_idx = 0; // if 0, load all if xtr is used

	// TODO : Honor file.path eval var too?
	if (!strncmp("dbg://", filenameuri, 6)) {
		filenameuri += 6;
	}
	if (!desc) {
		return false;
	}
	if (cf) {
		rz_debug_select(r->dbg, rz_io_fd_get_pid(r->io, cf->fd),
			rz_io_fd_get_tid(r->io, cf->fd));
	}
#if !__linux__
#if !__WINDOWS__
	baseaddr = get_base_from_maps(r, filenameuri);
#endif
	if (baseaddr != UT64_MAX) {
		rz_config_set_i(r->config, "bin.baddr", baseaddr);
	} else if (desc) {
		ut64 base;
		if (rz_io_desc_get_base(desc, &base) && base != UT64_MAX) {
			baseaddr = base;
			rz_config_set_i(r->config, "bin.baddr", baseaddr);
		}
	}
#endif
	int fd = cf ? cf->fd : -1;

	RzBinOptions opt;
	rz_bin_options_init(&opt, fd, baseaddr, UT64_MAX, false);
	opt.obj_opts.elf_load_sections = rz_config_get_b(r->config, "elf.load.sections");
	opt.obj_opts.elf_checks_sections = rz_config_get_b(r->config, "elf.checks.sections");
	opt.obj_opts.elf_checks_segments = rz_config_get_b(r->config, "elf.checks.segments");
	opt.obj_opts.big_endian = rz_config_get_b(r->config, "cfg.bigendian");
	opt.xtr_idx = xtr_idx;
	RzBinFile *binfile = rz_bin_open(r->bin, filenameuri, &opt);
	if (!binfile) {
		RZ_LOG_ERROR("bin: debug: Cannot open '%s'\n", filenameuri);
		return false;
	}

	if (binfile && cf) {
		rz_pvector_push(&cf->binfiles, binfile);
	}

	if (*rz_config_get(r->config, "dbg.libs")) {
		rz_core_cmd0(r, ".dmm*");
#if __linux__
		setbpint(r, "dbg.libs", "sym.imp.dlopen");
		setbpint(r, "dbg.libs", "sym.imp.dlmopen");
		setbpint(r, "dbg.unlibs", "sym.imp.dlclose");
#elif __APPLE__
		setbpint(r, "dbg.libs", "sym._dlopen");
		setbpint(r, "dbg.libs", "sym._dlclose");
#endif
	}
	rz_core_bin_apply_all_info(r, binfile);
	rz_debug_reg_profile_sync(r->dbg);
	plugin = rz_bin_file_cur_plugin(binfile);
	if (plugin && !strcmp(plugin->name, "any")) {
		// set use of raw strings
		// rz_config_set_i (r->config, "io.va", false);
		// get bin.minstr
		r->bin->minstrlen = rz_config_get_i(r->config, "bin.minstr");
		r->bin->maxstrbuf = rz_config_get_i(r->config, "bin.maxstrbuf");
	} else if (binfile) {
		RzBinObject *obj = rz_bin_cur_object(r->bin);
		RzBinInfo *info = obj ? obj->info : NULL;
		if (plugin && info) {
			rz_core_bin_set_arch_bits(r, binfile->file, info->arch, info->bits);
		}
	}

	return true;
}

static bool core_file_do_load_for_io_plugin(RzCore *r, ut64 baseaddr, ut64 loadaddr) {
	RzCoreFile *cf = rz_core_file_cur(r);
	int fd = cf ? cf->fd : -1;
	int xtr_idx = 0; // if 0, load all if xtr is used
	RzBinPlugin *plugin;

	if (fd < 0) {
		return false;
	}
	rz_io_use_fd(r->io, fd);
	RzBinOptions opt;
	rz_core_bin_options_init(r, &opt, fd, baseaddr, loadaddr);
	opt.xtr_idx = xtr_idx;
	RzBinFile *binfile = rz_bin_open_io(r->bin, &opt);
	if (!binfile) {
		// RZ_LOG_ERROR("Failed to load the bin with an IO Plugin.\n");
		return false;
	}
	if (cf) {
		rz_pvector_push(&cf->binfiles, binfile);
	}
	rz_core_bin_apply_all_info(r, binfile);
	plugin = rz_bin_file_cur_plugin(binfile);
	if (plugin && !strcmp(plugin->name, "any")) {
		RzBinObject *obj = rz_bin_cur_object(r->bin);
		RzBinInfo *info = obj ? obj->info : NULL;
		if (!info) {
			return false;
		}
		info->bits = r->rasm->bits;
		// set use of raw strings
		rz_core_bin_set_arch_bits(r, binfile->file, info->arch, info->bits);
		// rz_config_set_i (r->config, "io.va", false);
		// get bin.minstr
		r->bin->minstrlen = rz_config_get_i(r->config, "bin.minstr");
		r->bin->maxstrbuf = rz_config_get_i(r->config, "bin.maxstrbuf");
	} else if (binfile) {
		RzBinObject *obj = rz_bin_cur_object(r->bin);
		RzBinInfo *info = obj ? obj->info : NULL;
		if (!info) {
			return false;
		}
		if (plugin && info) {
			rz_core_bin_set_arch_bits(r, binfile->file,
				info->arch, info->bits);
		}
	}

	return true;
}

static bool try_loadlib(RzCore *core, const char *lib, ut64 addr) {
	if (rz_core_file_open(core, lib, 0, addr) != NULL) {
		rz_core_bin_load(core, lib, addr);
		return true;
	}
	return false;
}

RZ_API bool rz_core_file_loadlib(RzCore *core, const char *lib, ut64 libaddr) {
	const char *dirlibs = rz_config_get(core->config, "dir.libs");
	char *libdir = rz_path_libdir();
	if (!dirlibs || !*dirlibs) {
		dirlibs = "." RZ_SYS_DIR;
	}
	const char *ldlibrarypath[] = {
		dirlibs,
		libdir,
#ifndef __WINDOWS__
		"/usr/local/lib",
		"/usr/lib",
		"/lib",
#endif
		"." RZ_SYS_DIR,
		NULL
	};
	const char **libpath = (const char **)&ldlibrarypath;

	bool ret = false;
#ifdef __WINDOWS__
	if (strlen(lib) >= 3 && lib[1] == ':' && lib[2] == '\\') {
#else
	if (*lib == '/') {
#endif
		if (try_loadlib(core, lib, libaddr)) {
			ret = true;
		}
	} else {
		while (*libpath) {
			char *s = rz_str_newf("%s" RZ_SYS_DIR "%s", *libpath, lib);
			if (try_loadlib(core, s, libaddr)) {
				ret = true;
			}
			free(s);
			if (ret) {
				break;
			}
			libpath++;
		}
	}
	free(libdir);
	return ret;
}

/**
 * \brief      Rebase the current RzBinFile and its RzBinObject
 *
 * \param[in]  RzCore  The RzCore structure to use
 * \param[in]  baddr   The new base address
 *
 * \return     On success returns true, otherwise false.
 */
RZ_API bool rz_core_bin_rebase(RZ_NONNULL RzCore *core, ut64 baddr) {
	rz_return_val_if_fail(core && core->bin && core->bin->cur, false);
	if (baddr == UT64_MAX) {
		return false;
	}
	RzBinFile *bf = core->bin->cur;
	bf->o->opts.baseaddr = baddr;
	bf->o->opts.loadaddr = baddr;
	return rz_bin_object_process_plugin_data(bf, bf->o);
}

static void load_scripts_for(RzCore *core, const char *name) {
	char *file;
	RzListIter *iter;
	char *binrc = rz_path_home_prefix(RZ_BINRC);
	char tmp[50];
	char *hdir = rz_file_path_join(binrc, rz_strf(tmp, "bin-%s", name));
	free(binrc);
	RzList *files = rz_sys_dir(hdir);
	if (!rz_list_empty(files)) {
		RZ_LOG_INFO("[binrc] path: '%s'\n", hdir);
	}
	rz_list_foreach (files, iter, file) {
		if (*file && *file != '.') {
			RZ_LOG_INFO("[binrc] loading '%s'\n", file);
			char *fullpath = rz_file_path_join(hdir, file);
			rz_core_run_script(core, fullpath);
			free(fullpath);
		}
	}
	rz_list_free(files);
	free(hdir);
}

typedef struct {
	const char *name;
	bool found;
} RzCoreFileData;

static bool filecb(void *user, void *data, ut32 id) {
	RzCoreFileData *filedata = user;
	RzIODesc *desc = (RzIODesc *)data;
	if (!strcmp(desc->name, filedata->name)) {
		filedata->found = true;
	}
	return true;
}

static bool file_is_loaded(RzCore *core, const char *lib) {
	RzCoreFileData filedata = { lib, false };
	rz_id_storage_foreach(core->io->files, filecb, &filedata);
	return filedata.found;
}

typedef struct {
	const char *name;
	ut64 addr;
	RzBin *bin;
} RzCoreLinkData;

static bool resolve_import_cb(RzCoreLinkData *ld, RzIODesc *desc, ut32 id) {
	rz_return_val_if_fail(ld && desc, false);
	RzBinFile *bf = rz_bin_file_find_by_fd(ld->bin, desc->fd);
	if (!bf) {
		return true;
	}
	void **iter;
	RzBinSymbol *sym;
	RzPVector *symbols = rz_bin_file_get_symbols(bf);
	rz_pvector_foreach (symbols, iter) {
		sym = *iter;
		if (!strcmp(sym->name, ld->name)) {
			ld->addr = sym->vaddr;
			return false;
		}
	}
	return true;
}

static bool map_multi_dex(RzCore *core, RzIODesc *desc, ut32 id) {
	rz_return_val_if_fail(core && desc, false);
	if (!rz_str_endswith(desc->name, ".dex")) {
		return true;
	}
	RzCoreFile *cf = rz_core_file_cur(core);

	// adds the current size and aligns next address
	ut64 base_address = RZ_CORE_BASE_ADDRESS_DEX;
	RzBinFile *cur = rz_pvector_empty(&cf->binfiles) ? NULL : rz_pvector_tail(&cf->binfiles);
	if (cur) {
		RzIODesc *iod = rz_io_desc_get(core->io, cur->fd);
		if (iod) {
			base_address = cur->loadaddr;
			base_address += rz_io_desc_size(iod);
			rz_core_align_base_address(base_address);
		}
	}

	ut64 size = rz_io_desc_size(desc);
	RZ_LOG_INFO("Mapping at 0x%08" PFMT64x " with size 0x08%" PFMT64x " %s\n", base_address, size, desc->name);

	rz_io_use_fd(core->io, desc->fd);
	RzBinOptions opt;
	rz_core_bin_options_init(core, &opt, desc->fd, base_address, 0);
	opt.xtr_idx = 0;
	RzBinFile *binfile = rz_bin_open_io(core->bin, &opt);
	if (!binfile) {
		RZ_LOG_ERROR("Cannot load bin file %s.\n", desc->name);
		return true;
	}
	binfile->loadaddr = base_address;

	rz_pvector_push(&cf->binfiles, binfile);
	rz_core_bin_apply_all_info(core, binfile);

	return true;
}

RZ_API bool rz_core_bin_load(RZ_NONNULL RzCore *r, RZ_NULLABLE const char *filenameuri, ut64 baddr) {
	rz_return_val_if_fail(r, false);

	RzCoreFile *cf = rz_core_file_cur(r);
	RzIODesc *desc = cf ? rz_io_desc_get(r->io, cf->fd) : NULL;
	ut64 laddr = rz_config_get_i(r->config, "bin.laddr");
	RzBinFile *binfile = NULL;
	RzBinPlugin *plugin = NULL;
	bool is_io_load = false;
	const char *cmd_load;
	if (!cf) {
		return false;
	}

	is_io_load = desc && desc->plugin;
	if (desc && RZ_STR_ISEMPTY(filenameuri)) {
		filenameuri = desc->name;
	}

	if (RZ_STR_ISEMPTY(filenameuri)) {
		RZ_LOG_ERROR("rz_core_bin_load: no file specified\n");
		return false;
	}

	r->bin->minstrlen = rz_config_get_i(r->config, "bin.minstr");
	r->bin->maxstrbuf = rz_config_get_i(r->config, "bin.maxstrbuf");
	if (is_io_load) {
		// TODO? necessary to restore the desc back?
		// Fix to select pid before trying to load the binary
		if ((desc->plugin && desc->plugin->isdbg) || rz_config_get_b(r->config, "cfg.debug")) {
			core_file_do_load_for_debug(r, baddr, filenameuri);
		} else {
			core_file_do_load_for_io_plugin(r, baddr, 0LL);
			if (!strncmp(filenameuri, "apk://", 6) && r->io->files->size > 1) {
				RZ_LOG_INFO("Found multidex APK, mapping extra files\n");
				rz_id_storage_foreach(r->io->files, (RzIDStorageForeachCb)map_multi_dex, r);
				// forbid loading libraries even when set.
				rz_config_set_b(r->config, "bin.libs", false);
			}
		}
		// Restore original desc
		rz_io_use_fd(r->io, desc->fd);
	}
	binfile = rz_bin_cur(r->bin);
	if (cf && binfile && desc) {
		binfile->fd = desc->fd;
	}
	// rz_core_bin_apply_all_info (r, binfile);
	plugin = rz_bin_file_cur_plugin(binfile);
	if (plugin) {
		if (plugin->strfilter) {
			char msg[2];
			msg[0] = plugin->strfilter;
			msg[1] = 0;
			rz_config_set(r->config, "bin.str.filter", msg);
		}
		if (plugin->name) {
			load_scripts_for(r, plugin->name);
		}
	}

	cmd_load = rz_config_get(r->config, "cmd.load");
	if (cmd_load && *cmd_load) {
		rz_core_cmd(r, cmd_load, 0);
	}

	if (plugin && plugin->name) {
		if (!strcmp(plugin->name, "any")) {
			if (rz_str_startswith(desc->name, "rap") && strstr(desc->name, "://")) {
				rz_io_map_new(r->io, desc->fd, desc->perm, 0, laddr, UT64_MAX);
			} else {
				rz_io_map_new(r->io, desc->fd, desc->perm, 0, laddr, rz_io_desc_size(desc));
			}
			// set use of raw strings
			// rz_config_set_i (r->config, "io.va", false);
			// get bin.minstr
			r->bin->minstrlen = rz_config_get_i(r->config, "bin.minstr");
			r->bin->maxstrbuf = rz_config_get_i(r->config, "bin.maxstrbuf");
		} else if (binfile) {
			RzBinObject *obj = rz_bin_cur_object(r->bin);
			if (obj) {
				bool va = obj->info ? obj->info->has_va : 0;
				if (!va) {
					rz_config_set_i(r->config, "io.va", 0);
				}
				// workaround to map correctly malloc:// and raw binaries
				if (rz_io_desc_is_dbg(desc) || (rz_pvector_empty(obj->maps) || !va)) {
					rz_io_map_new(r->io, desc->fd, desc->perm, 0, laddr, rz_io_desc_size(desc));
				}
				RzBinInfo *info = obj->info;
				if (info) {
					rz_core_bin_set_arch_bits(r, binfile->file, info->arch, info->bits);
				} else {
					rz_core_bin_set_arch_bits(r, binfile->file,
						rz_config_get(r->config, "asm.arch"),
						rz_config_get_i(r->config, "asm.bits"));
				}
			}
		}
	} else {
		if (desc) {
			rz_io_map_new(r->io, desc->fd, desc->perm, 0, laddr, rz_io_desc_size(desc));
		}
		if (binfile) {
			ut16 bits = rz_config_get_i(r->config, "asm.bits");
			const char *arch = rz_config_get(r->config, "asm.arch");
			rz_core_bin_set_arch_bits(r, binfile->file, arch, bits);
		}
	}
	if (desc && rz_config_get_i(r->config, "io.exec")) {
		desc->perm |= RZ_PERM_X;
	}
	if (!rz_config_get_b(r->config, "cfg.debug")) {
		loadGP(r);
	}
	if (rz_config_get_b(r->config, "bin.libs")) {
		const char *lib;
		void **iter;

		RzBinObject *o = rz_bin_cur_object(r->bin);
		const RzPVector *libs = rz_bin_object_get_libs(o);
		if (libs) {
			rz_pvector_foreach (libs, iter) {
				lib = *iter;
				if (file_is_loaded(r, lib)) {
					continue;
				}
				RZ_LOG_INFO("Opening library %s\n", lib);
				ut64 baddr = rz_io_map_location(r->io, 0x200000);
				if (baddr != UT64_MAX) {
					rz_core_file_loadlib(r, lib, baddr);
				}
			}
		}

		rz_core_bin_raise(r, 0);
		ut64 ocurr = r->offset;
		ut64 entry0addr = rz_num_math(r->num, "entry0");
		rz_core_seek(r, entry0addr, true);

		rz_config_set_b(r->config, "bin.at", true);
		RZ_LOG_INFO("Linking imports...\n");
		RzBinImport *imp;
		RzBinObject *bin_obj = rz_bin_cur_object(r->bin);
		const RzPVector *imports = rz_bin_object_get_imports(bin_obj);
		void **vec_iter;
		rz_pvector_foreach (imports, vec_iter) {
			imp = *vec_iter;
			char *name = rz_str_newf("sym.imp.%s", imp->name);
			rz_name_filter(name + 8, strlen(name + 8) + 1, true);

			RzFlagItem *flag = rz_flag_get(r->flags, name);
			if (!flag) {
				// RZ_LOG_DEBUG("Cannot find flag %s\n", name);
				free(name);
				continue;
			}
			ut64 imp_addr = flag->offset;
			RzCoreLinkData linkdata = { imp->name, UT64_MAX, r->bin };
			rz_id_storage_foreach(r->io->files, (RzIDStorageForeachCb)resolve_import_cb, &linkdata);
			if (linkdata.addr != UT64_MAX) {
				RZ_LOG_INFO("Resolved %s with address 0x%08" PFMT64x "\n", name, linkdata.addr);
				ut64 a = linkdata.addr;
				ut64 b = imp_addr;
				rz_analysis_xrefs_set(r->analysis, b, a, RZ_ANALYSIS_XREF_TYPE_NULL);
			} else {
				RZ_LOG_ERROR("Cannot resolve %s\n", name);
			}
			free(name);
		}
		rz_core_seek(r, ocurr, true);
	}

	// If type == RZ_BIN_TYPE_CORE, we need to create all the maps
	if (plugin && binfile && plugin->file_type && plugin->file_type(binfile) == RZ_BIN_TYPE_CORE) {
		// Setting the right arch and bits, so regstate will be shown correctly
		if (plugin->info) {
			RzBinInfo *inf = plugin->info(binfile);
			RZ_LOG_INFO("Setting up coredump arch-bits to: %s-%d\n", inf->arch, inf->bits);
			rz_config_set(r->config, "asm.arch", inf->arch);
			rz_config_set_i(r->config, "asm.bits", inf->bits);
			rz_bin_info_free(inf);
		}
		if (binfile->o->regstate) {
			if (rz_reg_arena_set_bytes(r->analysis->reg, binfile->o->regstate)) {
				RZ_LOG_WARN("Setting up coredump: Problem while setting the registers\n");
			} else {
				RZ_LOG_INFO("Setting up coredump: Registers have been set\n");
			}
		}
	}
	return true;
}

/**
 * \brief Open the file as a compilation of files
 *
 * Calls rz_io_open_many and maps all the file descriptors to an RzCoreFile
 */
RZ_API RZ_BORROW RzCoreFile *rz_core_file_open_many(RZ_NONNULL RzCore *r, RZ_NULLABLE const char *file, int perm, ut64 base_address) {
	RzList *list_fds = rz_io_open_many(r->io, file, perm, 0644);

	if (rz_list_empty(list_fds)) {
		rz_list_free(list_fds);
		return NULL;
	}

	if (!base_address) {
		base_address = RZ_CORE_BASE_ADDRESS_DEFAULT;
	}

	RzListIter *it = NULL;
	RzIODesc *desc = NULL;
	RzIODesc *first = NULL;
	rz_list_foreach (list_fds, it, desc) {
		if (!rz_io_desc_add(r->io, desc)) {
			rz_io_desc_free(desc);
			continue;
		} else if (!first) {
			first = desc;
		}

		RzCoreFile *fh = core_file_new(r, desc->fd);
		if (!fh) {
			continue;
		}
		r->file = fh;
		rz_list_append(r->files, fh);
		ut64 size = rz_io_desc_size(desc);
		RZ_LOG_INFO("Mapping at 0x%08" PFMT64x " with size 0x08%" PFMT64x " %s\n", base_address, size, desc->name);
		if (!rz_core_bin_load(r, desc->name, base_address)) {
			RZ_LOG_ERROR("failed to load %s\n", desc->name);
		}
		// adds the current size and aligns next address
		base_address += size;
		rz_core_align_base_address(base_address);
	}

	rz_list_free(list_fds);
	return rz_list_first(r->files);
}

/**
 * \brief Tries to open the file as is, otherwise tries as is a compilation of files
 *
 * Calls rz_io_open_nomap but if it fails, then tries with rz_core_file_open_many;
 * Also, loadaddr is rizin -m (mapaddr)
 */
RZ_API RZ_BORROW RzCoreFile *rz_core_file_open(RZ_NONNULL RzCore *r, RZ_NONNULL const char *file, int flags, ut64 loadaddr) {
	rz_return_val_if_fail(r && file, NULL);
	ut64 prev = rz_time_now_mono();
	const bool openmany = rz_config_get_i(r->config, "file.openmany");
	RzCoreFile *fh = NULL;

	if (!strcmp(file, "=")) {
		file = "malloc://512";
	}
	// if not flags was passed open it with -r--
	if (!flags) {
		flags = RZ_PERM_R;
	}
	r->io->bits = r->rasm->bits; // TODO: we need an api for this
	RzIODesc *fd = rz_io_open_nomap(r->io, file, flags, 0644);
	if (rz_cons_is_breaked()) {
		goto beach;
	}
	if (!fd && openmany) {
		if (!(fh = rz_core_file_open_many(r, file, flags, loadaddr))) {
			goto beach;
		}
		fd = rz_io_desc_get(r->io, fh->fd);
	}
	if (!fd) {
		if (flags & RZ_PERM_W) {
			//	flags |= RZ_IO_CREAT;
			if (!(fd = rz_io_open_nomap(r->io, file, flags, 0644))) {
				goto beach;
			}
		} else {
			goto beach;
		}
	}
	if (rz_io_is_listener(r->io)) {
		rz_core_serve(r, fd);
		rz_io_desc_free(fd);
		goto beach;
	}

	if (!fh) {
		fh = core_file_new(r, fd->fd);
		if (!fh) {
			RZ_LOG_ERROR("rz_core_file_open: failed to allocate RzCoreFile.\n");
			goto beach;
		}
	}
	{
		const char *cp = rz_config_get(r->config, "cmd.open");
		if (cp && *cp) {
			rz_core_cmd(r, cp, 0);
		}
		char *absfile = rz_file_abspath(file);
		rz_config_set(r->config, "file.path", absfile);
		free(absfile);
	}

	r->file = fh;
	rz_io_use_fd(r->io, fd->fd);

	if (!rz_list_find_ptr(r->files, fh)) {
		rz_list_append(r->files, fh);
	}
	if (rz_config_get_b(r->config, "cfg.debug")) {
		bool swstep = true;
		if (r->dbg->cur && r->dbg->cur->canstep) {
			swstep = false;
		}
		rz_config_set_i(r->config, "dbg.swstep", swstep);
		// Set the correct debug handle
		if (fd->plugin && fd->plugin->isdbg) {
			char *dh = rz_str_ndup(file, (strstr(file, "://") - file));
			if (dh) {
				rz_debug_use(r->dbg, dh);
				free(dh);
			}
		}
	}
	// used by rz_core_bin_load otherwise won't load correctly
	// this should be argument of rz_core_bin_load <shrug>
	if (loadaddr != UT64_MAX) {
		rz_config_set_i(r->config, "bin.laddr", loadaddr);
	}
	rz_core_cmd0(r, "R!");
beach:
	r->times->file_open_time = rz_time_now_mono() - prev;
	return fh;
}

RZ_IPI void rz_core_file_io_desc_closed(RzCore *core, RzIODesc *desc) {
	// remove all references to the closed desc
	RzListIter *it;
	RzCoreFile *cf;
	rz_list_foreach (core->files, it, cf) {
		rz_pvector_remove_data(&cf->extra_files, desc);
	}
}

RZ_IPI void rz_core_file_io_map_deleted(RzCore *core, RzIOMap *map) {
	// remove all references to the deleted map
	RzListIter *it;
	RzCoreFile *cf;
	rz_list_foreach (core->files, it, cf) {
		rz_pvector_remove_data(&cf->maps, map);
	}
	rz_core_io_map_info_free(map->user);
}

RZ_IPI void rz_core_file_bin_file_deleted(RzCore *core, RzBinFile *bf) {
	// remove all references to the deleted binfile
	RzListIter *it;
	RzCoreFile *cf;
	rz_list_foreach (core->files, it, cf) {
		rz_pvector_remove_data(&cf->binfiles, bf);
	}
}

RZ_API void rz_core_file_close(RzCoreFile *fh) {
	rz_return_if_fail(fh && fh->core);
	RzCore *r = fh->core;
	RzListIter *fh_it = rz_list_find_ptr(r->files, fh);
	rz_return_if_fail(fh_it);
	RzIODesc *desc = rz_io_desc_get(r->io, fh->fd);
	if (desc) {
		rz_io_desc_close(desc);
	}
	while (!rz_pvector_empty(&fh->maps)) {
		// The element will automatically be removed from the vector through events
		// always delete the last to avoid unnecessary copies
		RzIOMap *map = rz_pvector_at(&fh->maps, rz_pvector_len(&fh->maps) - 1);
		rz_io_map_del(r->io, map->id);
	}
	while (!rz_pvector_empty(&fh->extra_files)) {
		// same as for maps above
		rz_io_desc_close(rz_pvector_at(&fh->extra_files, rz_pvector_len(&fh->extra_files) - 1));
	}
	while (!rz_pvector_empty(&fh->binfiles)) {
		// same as for maps above
		rz_bin_file_delete(r->bin, rz_pvector_at(&fh->binfiles, rz_pvector_len(&fh->binfiles) - 1));
	}
	if (r->file == fh) {
		r->file = NULL;
	}
	rz_list_delete(r->files, fh_it);
}

RZ_API RzCoreFile *rz_core_file_get_by_fd(RzCore *core, int fd) {
	RzCoreFile *file;
	RzListIter *iter;
	rz_list_foreach (core->files, iter, file) {
		if (file->fd == fd) {
			return file;
		}
	}
	return NULL;
}

RZ_API bool rz_core_raw_file_print(RzCore *core) {
	RzCoreFile *f;
	RzIODesc *desc;
	RzBinFile *bf;
	RzListIter *it1, *it2, *it3;
	rz_list_foreach (core->files, it1, f) {
		desc = rz_io_desc_get(core->io, f->fd);
		if (!desc) {
			continue;
		}
		bool header_loaded = false;
		rz_list_foreach (core->bin->binfiles, it2, bf) {
			if (bf->fd == f->fd) {
				header_loaded = true;
				break;
			}
		}
		if (!header_loaded) {
			RzList *maps = rz_io_map_get_for_fd(core->io, f->fd);
			RzIOMap *current_map;
			char *absfile = rz_file_abspath(desc->uri);
			rz_list_foreach (maps, it3, current_map) {
				if (current_map) {
					rz_cons_printf("on %s 0x%" PFMT64x "\n", absfile, current_map->itv.addr);
				}
			}
			rz_list_free(maps);
			free(absfile);
		}
	}
	return true;
}

RZ_API bool rz_core_file_print(RzCore *core, RzOutputMode mode) {
	int count = 0;
	RzCoreFile *f;
	RzIODesc *desc;
	ut64 from;
	RzListIter *it;
	RzBinFile *bf;
	RzListIter *iter;
	PJ *pj = NULL;
	if (mode == RZ_OUTPUT_MODE_JSON) {
		pj = pj_new();
		if (!pj) {
			return false;
		}
		pj_a(pj);
	}
	rz_list_foreach (core->files, iter, f) {
		desc = rz_io_desc_get(core->io, f->fd);
		if (!desc) {
			// cannot find desc for this fd, RzCoreFile inconsistency!!!1
			continue;
		}
		from = 0LL;
		switch (mode) {
		case RZ_OUTPUT_MODE_JSON: { // "oij"
			pj_o(pj);
			pj_kb(pj, "raised", core->io->desc->fd == f->fd);
			pj_ki(pj, "fd", f->fd);
			pj_ks(pj, "uri", desc->uri);
			pj_kn(pj, "from", (ut64)from);
			pj_kb(pj, "writable", desc->perm & RZ_PERM_W);
			pj_ki(pj, "size", (int)rz_io_desc_size(desc));
			pj_end(pj);
			break;
		}
		case RZ_OUTPUT_MODE_RIZIN:
			// TODO: use a getter
			{
				bool fileHaveBin = false;
				char *absfile = rz_file_abspath(desc->uri);
				rz_list_foreach (core->bin->binfiles, it, bf) {
					if (bf->fd == f->fd) {
						rz_cons_printf("o %s 0x%" PFMT64x "\n", absfile, (ut64)from);
						fileHaveBin = true;
					}
				}
				if (!fileHaveBin && !strstr(absfile, "://")) {
					rz_cons_printf("o %s 0x%" PFMT64x "\n", absfile, (ut64)from);
				}
				free(absfile);
			}
			break;
		default: {
			ut64 sz = rz_io_desc_size(desc);
			const char *fmt;
			if (sz == UT64_MAX) {
				fmt = "%c %d %d %s @ 0x%" PFMT64x " ; %s size=%" PFMT64d "\n";
			} else {
				fmt = "%c %d %d %s @ 0x%" PFMT64x " ; %s size=%" PFMT64u "\n";
			}
			rz_cons_printf(fmt,
				core->io->desc->fd == f->fd ? '*' : '-',
				count,
				(int)f->fd, desc->uri, (ut64)from,
				desc->perm & RZ_PERM_W ? "rw" : "r",
				rz_io_desc_size(desc));
		} break;
		}
		count++;
	}
	if (mode == RZ_OUTPUT_MODE_JSON) {
		pj_end(pj);
		rz_cons_println(pj_string(pj));
		pj_free(pj);
	}
	return true;
}

// XXX - needs to account for binfile index and bin object index
RZ_API bool rz_core_file_bin_raise(RzCore *core, ut32 bfid) {
	RzBin *bin = core->bin;
	RzBinFile *bf = rz_list_get_n(bin->binfiles, bfid);
	bool res = false;
	if (bf) {
		res = rz_bin_file_set_cur_binfile(bin, bf);
		if (res) {
			rz_io_use_fd(core->io, bf->fd);
		}
		res = res ? rz_core_file_set_by_fd(core, bf->fd) : res;
	}
	return res;
}

RZ_API int rz_core_file_binlist(RzCore *core) {
	int count = 0;
	RzListIter *iter;
	RzCoreFile *cur_cf = core->file, *cf = NULL;
	RzBinFile *binfile = NULL;
	RzIODesc *desc;
	RzBin *bin = core->bin;
	const RzList *binfiles = bin ? bin->binfiles : NULL;

	if (!binfiles) {
		return false;
	}
	rz_list_foreach (binfiles, iter, binfile) {
		int fd = binfile->fd;
		cf = rz_core_file_get_by_fd(core, fd);
		desc = rz_io_desc_get(core->io, fd);
		if (cf) {
			rz_cons_printf("%c %d %s ; %s\n",
				core->io->desc == desc ? '*' : '-',
				fd, desc->uri, desc->perm & RZ_PERM_W ? "rw" : "r");
		}
	}
	rz_core_file_set_by_file(core, cur_cf);
	// rz_core_bin_bind (core, cur_bf);
	return count;
}

static bool close_but_cb(void *user, void *data, ut32 id) {
	RzCore *core = (RzCore *)user;
	RzIODesc *desc = (RzIODesc *)data;
	if (core && desc && core->file) {
		if (desc->fd != core->file->fd) {
			if (!rz_core_file_close_fd(core, desc->fd)) {
				return false;
			}
		}
	}
	return true;
}

RZ_API bool rz_core_file_close_all_but(RzCore *core) {
	rz_id_storage_foreach(core->io->files, close_but_cb, core);
	return true;
}

RZ_API bool rz_core_file_close_fd(RzCore *core, int fd) {
	RzCoreFile *file;
	RzListIter *iter;
	if (fd == -1) {
		while (!rz_list_empty(core->files)) {
			rz_core_file_close(rz_list_first(core->files));
		}
		return true;
	}
	rz_list_foreach (core->files, iter, file) {
		if (file->fd == fd) {
			rz_core_file_close(file);
			return true;
		}
	}
	return rz_io_fd_close(core->io, fd);
}

RZ_API RzCoreFile *rz_core_file_find_by_fd(RzCore *core, ut64 fd) {
	RzListIter *iter;
	RzCoreFile *cf = NULL;
	rz_list_foreach (core->files, iter, cf) {
		if (cf && cf->fd == fd) {
			break;
		}
		cf = NULL;
	}
	return cf;
}

RZ_API RzCoreFile *rz_core_file_find_by_name(RzCore *core, const char *name) {
	RzListIter *iter;
	RzCoreFile *cf = NULL;
	RzIODesc *desc;

	if (!core) {
		return NULL;
	}

	rz_list_foreach (core->files, iter, cf) {
		desc = rz_io_desc_get(core->io, cf->fd);
		if (desc && !strcmp(desc->name, name)) {
			break;
		}
		cf = NULL;
	}
	return cf;
}

RZ_API int rz_core_file_set_by_fd(RzCore *core, ut64 fd) {
	if (core) {
		rz_io_use_fd(core->io, fd);
		rz_core_bin_set_by_fd(core, fd);
		return true;
	}
	return false;
}

RZ_API int rz_core_file_set_by_name(RzCore *core, const char *name) {
	RzCoreFile *cf = rz_core_file_find_by_name(core, name);
	return rz_core_file_set_by_file(core, cf);
}

RZ_API int rz_core_file_set_by_file(RzCore *core, RzCoreFile *cf) {
	if (core && cf) {
		if (!rz_core_file_set_by_fd(core, cf->fd)) {
			return false;
		}
		core->file = cf;
		return true;
	}
	return false;
}

RZ_API ut32 rz_core_file_cur_fd(RzCore *core) {
	if (core && core->file) {
		return core->file->fd;
	}
	return UT32_MAX;
}

RZ_API RzCoreFile *rz_core_file_cur(RzCore *r) {
	// Add any locks here
	return r->file;
}

/**
 * \brief Open file use read-only Permission
 * \param core RzCore instance
 * \param fd File descriptor
 */
RZ_API void rz_core_io_file_open(RZ_NONNULL RzCore *core, int fd) {
	rz_return_if_fail(core && fd >= 0);
	if (!rz_config_get_b(core->config, "cfg.debug")) {
		rz_io_reopen(core->io, fd, RZ_PERM_R, 644);
		return;
	}
	RzBinFile *bf = rz_bin_cur(core->bin);
	if (!(bf && rz_file_exists(bf->file))) {
		RZ_LOG_WARN("Cannot open current RzBinFile.\n");
		return;
	}

	// Escape spaces so that o's argv parse will detect the path properly
	char *file = rz_str_path_escape(bf->file);
	// Backup the baddr and sections that were already rebased to
	// revert the rebase after the debug session is closed
	ut64 orig_baddr = core->bin->cur->o->baddr_shift;
	RzPVector *orig_sections = __save_old_sections(core);

	rz_bin_file_delete_all(core->bin);
	rz_io_close_all(core->io);
	rz_config_set_b(core->config, "cfg.debug", false);

	RzCoreFile *cfile = rz_core_file_open(core, file, RZ_PERM_R, 0);
	if (!cfile) {
		rz_pvector_free(orig_sections);
		RZ_LOG_ERROR("Cannot open file '%s'\n", file);
		return;
	}
	core->num->value = cfile->fd;
	// If no baddr defined, use the one provided by the file
	if (!rz_core_bin_load(core, file, UT64_MAX)) {
		rz_pvector_free(orig_sections);
		RZ_LOG_ERROR("Cannot load binary info of '%s'.\n", file);
		return;
	}
	rz_core_block_read(core);

	__rebase_everything(core, orig_sections, orig_baddr);
	rz_pvector_free(orig_sections);
	free(file);
}

/**
 * \brief Reopen file
 * \param core RzCore instance
 * \param fd File descriptor
 * \param perms Permission \s RZ_PERM_R
 */
RZ_API void rz_core_io_file_reopen(RZ_NONNULL RzCore *core, int fd, int perms) {
	rz_return_if_fail(core && fd >= 0);
	if (rz_io_reopen(core->io, fd, perms, 644)) {
		void **it;
		RzPVector *maps = rz_io_maps(core->io);
		if (!maps) {
			return;
		}
		rz_pvector_foreach_prev(maps, it) {
			RzIOMap *map = *it;
			if (map->fd == fd) {
				map->perm |= RZ_PERM_WX;
			}
		}
	}
}

static bool reopen_in_malloc_cb(void *user, void *data, ut32 id) {
	RzIO *io = (RzIO *)user;
	RzIODesc *desc = (RzIODesc *)data;

	if (rz_io_desc_is_blockdevice(desc) || rz_io_desc_is_dbg(desc)) {
		return true;
	}

	if (strstr(desc->uri, "://")) {
		return true;
	}

	ut64 size = rz_io_desc_size(desc);

	char *uri = rz_str_newf("malloc://%" PFMT64u, size);
	if (!uri) {
		return false;
	}

	ut8 *buf = malloc(size);
	// if malloc fails, we can just abort the loop by returning false
	if (!buf) {
		free(uri);
		return false;
	}

	RzIODesc *ndesc = rz_io_open_nomap(io, uri, RZ_PERM_RW, 0);
	free(uri);
	if (!ndesc) {
		free(buf);
		return false;
	}

	rz_io_desc_read_at(desc, 0LL, buf, (int)size); // that cast o_O
	rz_io_desc_write_at(ndesc, 0LL, buf, (int)size);
	free(buf);
	rz_io_desc_exchange(io, desc->fd, ndesc->fd);

	rz_io_desc_close(desc);
	return true;
}

RZ_API void rz_core_file_reopen_in_malloc(RzCore *core) {
	if (core && core->io && core->io->files) {
		rz_id_storage_foreach(core->io->files, reopen_in_malloc_cb, core->io);
	}
}

/* --------------------------------------------------------------------------------- */

RZ_IPI RzCoreIOMapInfo *rz_core_io_map_info_new(RzCoreFile *cf, int perm_orig) {
	RzCoreIOMapInfo *info = RZ_NEW(RzCoreIOMapInfo);
	if (!info) {
		return NULL;
	}
	info->cf = cf;
	info->perm_orig = perm_orig;
	return info;
}

RZ_IPI void rz_core_io_map_info_free(RzCoreIOMapInfo *info) {
	free(info);
}<|MERGE_RESOLUTION|>--- conflicted
+++ resolved
@@ -123,14 +123,8 @@
 	return true;
 }
 
-<<<<<<< HEAD
-static void __rebase_everything(RzCore *core, RzList /*<RzBinSection *>*/ *old_sections, ut64 old_base) {
-	RzListIter *it, *itit;
-	void **it3;
-=======
 static void __rebase_everything(RzCore *core, RzPVector /*<RzBinSection *>*/ *old_sections, ut64 old_base) {
 	RzListIter *it, *ititit;
->>>>>>> cc696d3c
 	RzAnalysisFunction *fcn;
 	ut64 new_base = core->bin->cur->o->baddr_shift;
 	RzBinSection *old_section;
