/* radare - LGPL - Copyright 2009-2020 - pancake */

#include <rz_core.h>
#include <rz_util.h>
#include <string.h>

#define MAX_FORMAT 3

enum {
	RZ_BYTE_DATA  = 1,
	RZ_WORD_DATA  = 2,
	RZ_DWORD_DATA = 4,
	RZ_QWORD_DATA = 8
};

enum {
	SORT_NONE,
	SORT_NAME,
	SORT_OFFSET
};

typedef struct {
	RzCore *core;
	int t_idx;
	int t_ctr;
	const char *type;
	char *curname;
	char *curfmt;
	const char *optword;
} RzCoreVisualTypes;

// TODO: move this helper into rz_cons
static char *prompt(const char *str, const char *txt) {
	char cmd[1024];
	char *res = NULL;
	char *oprompt = strdup (rz_cons_singleton ()->line->prompt);
	rz_cons_show_cursor (true);
	if (txt && *txt) {
		free (rz_cons_singleton ()->line->contents);
		rz_cons_singleton ()->line->contents = strdup (txt);
	} else {
		RZ_FREE (rz_cons_singleton ()->line->contents);
	}
	*cmd = '\0';
	rz_line_set_prompt (str);
	if (rz_cons_fgets (cmd, sizeof (cmd), 0, NULL) < 0) {
		*cmd = '\0';
	}
	//line[strlen(line)-1]='\0';
	if (*cmd) {
		res = strdup (cmd);
	}
	rz_line_set_prompt (oprompt);
	free (oprompt);
	RZ_FREE (rz_cons_singleton ()->line->contents);
	return res;
}

static inline char *getformat (RzCoreVisualTypes *vt, const char *k) {
	return sdb_get (vt->core->anal->sdb_types,
		sdb_fmt ("type.%s", k), 0);
}

static char *colorize_asm_string(RzCore *core, const char *buf_asm, int optype, ut64 addr) {
	char *tmp, *spacer = NULL;
	char *source = (char*)buf_asm;
	bool use_color = core->print->flags & RZ_PRINT_FLAGS_COLOR;
	const char *color_num = core->cons->context->pal.num;
	const char *color_reg = core->cons->context->pal.reg;
	RzAnalFunction* fcn = rz_anal_get_fcn_in (core->anal, addr, RZ_ANAL_FCN_TYPE_NULL);

	if (!use_color) {
		return strdup (source);
	}
	// workaround dummy colorizer in case of paired commands (tms320 & friends)
	spacer = strstr (source, "||");
	if (spacer) {
		char *s1 = rz_str_ndup (source, spacer - source);
		char *s2 = strdup (spacer + 2);
		char *scol1 = rz_print_colorize_opcode (core->print, s1, color_reg, color_num, false, fcn ? fcn->addr : 0);
		char *scol2 = rz_print_colorize_opcode (core->print, s2, color_reg, color_num, false, fcn ? fcn->addr : 0);
		char *source = rz_str_newf ("%s||%s", rz_str_get2 (scol1), rz_str_get2 (scol2));
		free (scol1);
		free (scol2);
		free (s1);
		free (s2);
		return source;
	}
	char *res = strdup ("");
	res = rz_str_append (res, rz_print_color_op_type (core->print, optype));
	tmp = rz_print_colorize_opcode (core->print, source, color_reg, color_num, false, fcn ? fcn->addr : 0);
	res = rz_str_append (res, tmp);
	free (tmp);
	return res;
}

static int rotate_nibble (const ut8 b, int dir) {
	if (dir > 0) {
		bool high = b >> 7;
		return (b << 1) | high;
	}
	bool lower = b & 1;
	return (b >> 1) | (lower << 7);
}

static int wordpos(const char *esil, int n) {
	const char *w = esil;
	if (n < 1) {
		n = 0;
	}
	while (w && n--) {
		const char *nw = strchr (w + 1, ',');
		if (!nw) {
			return strlen (esil);
		}
		w = nw;
	}
	if (!w && n > 0) {
		return strlen (esil);
	}
	return (size_t)(w - esil);
}

static void showreg(RzAnalEsil *esil, const char *rn, const char *desc) {
	ut64 nm = 0;
	int sz = 0;
	rz_cons_printf ("%s 0x%08"PFMT64x" (%d) ; %s\n", rn, nm, sz, desc);
}

RZ_API bool rz_core_visual_esil(RzCore *core) {
	const int nbits = sizeof (ut64) * 8;
	int analopType;
	char *word = NULL;
	int x = 0;
	RzAsmOp asmop;
	RzAnalOp analop;
	ut8 buf[sizeof (ut64)];
	unsigned int addrsize = rz_config_get_i (core->config, "esil.addr.size");

	if (core->blocksize < sizeof (ut64)) {
		return false;
	}
	memcpy (buf, core->block, sizeof (ut64));
	RzAnalEsil *esil = rz_anal_esil_new (20, 0, addrsize);
	esil->anal = core->anal;
	rz_anal_esil_set_pc (esil, core->offset);
	for (;;) {
		rz_cons_clear00 ();
		// bool use_color = core->print->flags & RZ_PRINT_FLAGS_COLOR;
		(void) rz_asm_disassemble (core->rasm, &asmop, buf, sizeof (ut64));
		analop.type = -1;
		(void)rz_anal_op (core->anal, &analop, core->offset, buf, sizeof (ut64), RZ_ANAL_OP_MASK_ESIL);
		analopType = analop.type & RZ_ANAL_OP_TYPE_MASK;
		rz_cons_printf ("r2's esil debugger:\n\n");
		rz_cons_printf ("pos: %d\n", x);
		{
			char *op_hex = rz_asm_op_get_hex (&asmop);
			char *res = rz_print_hexpair (core->print, op_hex, -1);
			rz_cons_printf ("hex: %s\n"Color_RESET, res);
			free (res);
			free (op_hex);
		}
		{
			char *op = colorize_asm_string (core, rz_asm_op_get_asm (&asmop), analopType, core->offset);
			rz_cons_printf (Color_RESET"asm: %s\n"Color_RESET, op);
			free (op);
		}
		{
			const char *expr = rz_strbuf_get (&analop.esil);
			rz_cons_printf (Color_RESET"esil: %s\n"Color_RESET, expr);
			int wp = wordpos (expr, x);
			char *pas = strdup (rz_str_pad (' ', wp ? wp + 1: 0));
			int wp2 = wordpos (expr, x + 1);
			free (word);
			word = rz_str_ndup (expr + (wp?(wp+1):0), (wp2 - wp) - (wp?1:0));
			if (wp == wp2) {
				// x --;
				eprintf ("Done\n");
				x = 0;
				rz_sys_sleep (1);
				free (pas);
				continue;
			}
			const char *pad = rz_str_pad ('-', wp2 - ((wp > 0)? wp + 1: 0));
			rz_cons_printf (Color_RESET"      %s%s\n"Color_RESET, pas, pad);
			free (pas);
			// free (pad);
		}
		rz_cons_printf ("esil regs:\n");
		showreg (esil, "$$", "address");
		showreg (esil, "$z", "zero");
		showreg (esil, "$b", "borrow");
		showreg (esil, "$c", "carry");
		showreg (esil, "$o", "overflow");
		showreg (esil, "$p", "parity");
		showreg (esil, "$r", "regsize");
		showreg (esil, "$s", "sign");
		showreg (esil, "$d", "delay");
		showreg (esil, "$j", "jump");

		rz_cons_printf ("regs:\n");
		char *r = rz_core_cmd_str (core, "dr=");
		if (r) {
			rz_cons_printf ("%s", r);
			free (r);
		}
		rz_cons_printf ("esil stack:\n");
		rz_anal_esil_dumpstack (esil);
		rz_anal_op_fini (&analop);
		rz_cons_newline ();
		rz_cons_visual_flush ();

		int ch = rz_cons_readchar ();
		if (ch == -1 || ch == 4) {
			break;
		}
		ch = rz_cons_arrow_to_hjkl (ch); // get ESC+char, return 'hjkl' char
		switch (ch) {
		case 'Q':
		case 'q':
			goto beach;
		case 's':
			eprintf ("step ((%s))\n", word);
			rz_sys_usleep (500);
			x = RZ_MIN (x + 1, nbits - 1);
			rz_anal_esil_runword (esil, word);
			break;
		case 'S':
			eprintf ("esil step over :D\n");
			rz_sys_usleep (500);
			break;
		case 'r':
		case 'h':
			x = 0; //RZ_MAX (x - 1, 0);
			break;
		case '?':
			rz_cons_clear00 ();
			rz_cons_printf (
			"Vd1?: Visual Bit Editor Help:\n\n"
			" q     - quit the bit editor\n"
			" h/r   - reset / go back (reinitialize esil state)\n"
			" s     - esil step in\n"
			" j/k   - toggle bit value (same as space key)\n"
			" :     - enter command\n");
			rz_cons_flush ();
			rz_cons_any_key (NULL);
			break;
		case ':': // TODO: move this into a separate helper function
			{
			char cmd[1024];
			rz_cons_show_cursor (true);
			rz_cons_set_raw (0);
			*cmd = 0;
			rz_line_set_prompt (":> ");
			if (rz_cons_fgets (cmd, sizeof (cmd), 0, NULL) < 0) {
				cmd[0] = '\0';
			}
			rz_core_cmd_task_sync (core, cmd, 1);
			rz_cons_set_raw (1);
			rz_cons_show_cursor (false);
			if (cmd[0]) {
				rz_cons_any_key (NULL);
			}
			rz_cons_clear ();
			}
			break;
		}
	}
beach:
	rz_anal_esil_free (esil);
	free (word);
	return true;
}

RZ_API bool rz_core_visual_bit_editor(RzCore *core) {
	const int nbits = sizeof (ut64) * 8;
	bool colorBits = false;
	int analopType;
	int i, j, x = 0;
	RzAsmOp asmop;
	RzAnalOp analop;
	ut8 buf[sizeof (ut64)];
	bool bitsInLine = false;

	if (core->blocksize < sizeof (ut64)) {
		return false;
	}
	int cur = 0;
	if (core->print->cur != -1) {
		cur = core->print->cur;
	}
	memcpy (buf, core->block + cur, sizeof (ut64));
	for (;;) {
		rz_cons_clear00 ();
		bool use_color = core->print->flags & RZ_PRINT_FLAGS_COLOR;
		(void) rz_asm_disassemble (core->rasm, &asmop, buf, sizeof (ut64));
		analop.type = -1;
		(void)rz_anal_op (core->anal, &analop, core->offset, buf, sizeof (ut64), RZ_ANAL_OP_MASK_ESIL);
		analopType = analop.type & RZ_ANAL_OP_TYPE_MASK;
		rz_cons_printf ("r2's bit editor:\n\n");
		rz_cons_printf ("offset: 0x%08"PFMT64x"\n"Color_RESET, core->offset + cur);
		{
			char *op_hex = rz_asm_op_get_hex (&asmop);
			char *res = rz_print_hexpair (core->print, op_hex, -1);
			rz_cons_printf ("hex: %s\n"Color_RESET, res);
			free (res);
			free (op_hex);
		}
		rz_cons_printf ("len: %d\n", asmop.size);
		{
			ut32 word = (x % 32);
			rz_cons_printf ("shift: >> %d << %d\n", word, (asmop.size * 8) - word - 1);
		}
		{
			char *op = colorize_asm_string (core, rz_asm_op_get_asm (&asmop), analopType, core->offset);
			rz_cons_printf (Color_RESET"asm: %s\n"Color_RESET, op);
			free (op);
		}
		rz_cons_printf (Color_RESET"esl: %s\n"Color_RESET, rz_strbuf_get (&analop.esil));
		rz_anal_op_fini (&analop);
		rz_cons_printf ("chr:");
		for (i = 0; i < 8; i++) {
			const ut8 *byte = buf + i;
			char ch = IS_PRINTABLE (*byte)? *byte: '?';
			if (i == 4) {
				rz_cons_printf (" |");
			}
			if (use_color) {
				rz_cons_printf (" %5s'%s%c"Color_RESET"'", " ", core->cons->context->pal.btext, ch);
			} else {
				rz_cons_printf (" %5s'%c'", " ", ch);
			}
		}
		rz_cons_printf ("\ndec:");
		for (i = 0; i < 8; i++) {
			const ut8 *byte = buf + i;
			if (i == 4) {
				rz_cons_printf (" |");
			}
			rz_cons_printf (" %8d", *byte);
		}
		rz_cons_printf ("\nhex:");
		for (i = 0; i < 8; i++) {
			const ut8 *byte = buf + i;
			if (i == 4) {
				rz_cons_printf (" |");
			}
			rz_cons_printf ("     0x%02x", *byte);
		}
		if (bitsInLine) {
			rz_cons_printf ("\nbit: ");
			for (i = 0; i < 8; i++) {
				ut8 *byte = buf + i;
				if (i == 4) {
					rz_cons_printf ("| ");
				}
				if (colorBits && i >= asmop.size) {
					rz_cons_print (Color_RESET);
					colorBits = false;
				}
				for (j = 0; j < 8; j++) {
					bool bit = RZ_BIT_CHK (byte, 7 - j);
					rz_cons_printf ("%d", bit? 1: 0);
				}
				rz_cons_print (" ");
			}
		} else {
			int set;
			const char *ws = rz_config_get_i (core->config, "scr.utf8")? "·": " ";
			for (set = 1; set >= 0 ; set--) {
				rz_cons_printf ("\nbit: ");
				for (i = 0; i < 8; i++) {
					ut8 *byte = buf + i;
					if (i == 4) {
						rz_cons_printf ("| ");
					}
					if (colorBits && i >= asmop.size) {
						rz_cons_print (Color_RESET);
						colorBits = false;
					}
					for (j = 0; j < 8; j++) {
						bool bit = RZ_BIT_CHK (byte, 7 - j);
						if (set && bit) {
							rz_cons_printf ("1");
						} else if (!set && !bit) {
							rz_cons_printf ("0");
						} else {
							rz_cons_printf (ws);
						}
					}
					rz_cons_print (" ");
				}
			}
		}
		rz_cons_newline ();
		char str_pos[128];
		memset (str_pos, '-', nbits + 9);
		int pos = x;
		if (pos > 31) {
			pos += 2;
		}
		str_pos[pos + (x / 8)] = '^';
		str_pos[nbits + 9] = 0;
		str_pos[8] = ' ';
		str_pos[17] = ' ';
		str_pos[26] = ' ';
		str_pos[35] = ' ';
		str_pos[36] = ' ';
		str_pos[37] = ' ';
		str_pos[46] = ' ';
		str_pos[55] = ' ';
		str_pos[64] = ' ';
		rz_cons_printf ("pos: %s\n", str_pos);
		rz_cons_newline ();
		rz_cons_visual_flush ();

		int ch = rz_cons_readchar ();
		if (ch == -1 || ch == 4) {
			break;
		}
		if (ch != 10) {
			ch = rz_cons_arrow_to_hjkl (ch); // get ESC+char, return 'hjkl' char
		}
		switch (ch) {
		case 'Q':
		case 'q':
			{
				char *op_hex = rz_asm_op_get_hex (&asmop);
				char *res = rz_print_hexpair (core->print, op_hex, -1);
				rz_core_cmdf (core, "wx %02x%02x%02x%02x", buf[0], buf[1], buf[2], buf[3]);
				free (res);
				free (op_hex);
			}
			return false;
		case 'H':
			{
				int y = RZ_MAX (x - 8, 0);
				x = y - y%8;
			}
			break;
		case 'L':
		case 9:
			{
				int y = RZ_MIN (x + 8, nbits - 8);
				x = y - y%8;
			}
			break;
		case 'j':
		case 'k':
		case 10:
		case ' ':
			//togglebit();
			{
				const int nbyte = x / 8;
				const int nbit = 7 - (x - (nbyte * 8));
				ut8 *byte = buf + nbyte;
				bool bit = RZ_BIT_CHK (byte, nbit);
				if (bit) {
					RZ_BIT_UNSET (byte, nbit);
				} else {
					RZ_BIT_SET (byte, nbit);
				}
			}
			break;
		case '>':
			buf[x/8] = rotate_nibble (buf [(x / 8)], -1);
			break;
		case '<':
			buf[x/8] = rotate_nibble (buf [(x / 8)], 1);
			break;
		case 'i':
			{
				rz_line_set_prompt ("> ");
				const char *line = rz_line_readline ();
				ut64 num = rz_num_math (core->num, line);
				if (num || (!num && *line == '0')) {
					buf[x/8] = num;
				}
			}
			break;
		case 'R':
			if (rz_config_get_i (core->config, "scr.randpal")) {
				rz_core_cmd0 (core, "ecr");
			} else {
				rz_core_cmd0 (core, "ecn");
			}
			break;
		case '+':
			buf[(x/8)]++;
			break;
		case '-':
			buf[(x/8)]--;
			break;
		case 'h':
			x = RZ_MAX (x - 1, 0);
			break;
		case 'l':
			x = RZ_MIN (x + 1, nbits - 1);
			break;
		case 'b':
			bitsInLine = !bitsInLine;
			break;
		case '?':
			rz_cons_clear00 ();
			rz_cons_printf (
			"Vd1?: Visual Bit Editor Help:\n\n"
			" q     - quit the bit editor\n"
			" R     - randomize color palette\n"
			" b     - toggle bitsInLine\n"
			" j/k   - toggle bit value (same as space key)\n"
			" h/l   - select next/previous bit\n"
			" +/-   - increment or decrement byte value\n"
			" </>   - rotate left/right byte value\n"
			" i     - insert numeric value of byte\n"
			" :     - enter command\n");
			rz_cons_flush ();
			rz_cons_any_key (NULL);
			break;
		case ':': // TODO: move this into a separate helper function
			{
			char cmd[1024];
			rz_cons_show_cursor (true);
			rz_cons_set_raw (0);
			cmd[0]='\0';
			rz_line_set_prompt (":> ");
			if (rz_cons_fgets (cmd, sizeof (cmd), 0, NULL) < 0) {
				cmd[0] = '\0';
			}
			rz_core_cmd (core, cmd, 1);
			rz_cons_set_raw (1);
			rz_cons_show_cursor (false);
			if (cmd[0]) {
				rz_cons_any_key (NULL);
			}
			rz_cons_clear ();
			}
			break;
		}
	}
	return true;
}

// belongs to rz_core_visual_types
static bool sdbforcb (void *p, const char *k, const char *v) {
	const char *pre = " ";
	RzCoreVisualTypes *vt = (RzCoreVisualTypes*)p;
	bool use_color = vt->core->print->flags & RZ_PRINT_FLAGS_COLOR;
	char *color_sel = vt->core->cons->context->pal.prompt;
	if (vt->optword) {
		if (!strcmp (vt->type, "struct")) {
			char *s = rz_str_newf ("struct.%s.", vt->optword);
			/* enum */
			if (!strncmp (s, k, strlen (s))) {
				if (vt->t_idx == vt->t_ctr) {
					free (vt->curname);
					vt->curname = strdup (k);
					free (vt->curfmt);
					vt->curfmt = strdup (v);
					pre = ">";
				}
				if (use_color && *pre == '>') {
					rz_cons_printf ("%s %s %s  %s %10s\n", color_sel,
						Color_RESET, pre, k+strlen (s), v);
				} else {
					rz_cons_printf ("   %s %s %10s\n",
						pre, k + strlen (s), v);
				}
				vt->t_ctr ++;
			}
			free (s);
		} else {
			char *s = rz_str_newf ("%s.", vt->optword);
			/* enum */
			if (!strncmp (s, k, strlen (s))) {
				if (!strstr (k, ".0x")) {
					if (vt->t_idx == vt->t_ctr) {
						free (vt->curname);
						vt->curname = strdup (v);
						free (vt->curfmt);
						vt->curfmt = strdup (v);
						pre = ">";
					}
					if (use_color && *pre=='>') {
						rz_cons_printf ("%s %s %s  %s\n", color_sel,
							Color_RESET, pre, k, v);
					} else {
						rz_cons_printf (" %s %s  %s\n",
							pre, k, v);
					}
					vt->t_ctr ++;
				}
			}
			free (s);
		}
	} else if (!strcmp (v, vt->type)) {
		if (!strcmp (vt->type, "type")) {
			char *fmt = getformat (vt, k);
			if (vt->t_idx == vt->t_ctr) {
				free (vt->curname);
				vt->curname = strdup (k);
				free (vt->curfmt);
				vt->curfmt = strdup (fmt);
				pre = ">";
			}
			if (use_color && *pre == '>') {
				rz_cons_printf ("%s %s pf %3s   %s\n"Color_RESET,
					color_sel, pre, fmt, k);
			} else {
				rz_cons_printf (" %s pf %3s   %s\n",
					pre, fmt, k);
			}
			free (fmt);
		} else {
			if (vt->t_idx == vt->t_ctr) {
				free (vt->curname);
				vt->curname = strdup (k);
				free (vt->curfmt);
				vt->curfmt = strdup (v);
				pre = ">";
			}
			if (use_color && *pre == '>') {
				rz_cons_printf ("%s %s %s\n"Color_RESET, color_sel,
					(vt->t_idx == vt->t_ctr)?
					">":" ", k);
			} else {
				rz_cons_printf (" %s %s\n",
					(vt->t_idx == vt->t_ctr)?
					">":" ", k);
			}
		}
		vt->t_ctr ++;
	}
        return true;
}

RZ_API int rz_core_visual_types(RzCore *core) {
	RzCoreVisualTypes vt = {core, 0, 0};
	int i, ch;
	int _option = 0;
	int option = 0;
	char *txt;
	char cmd[1024];
	int menu = 0;
	int h_opt = 0;
	char *optword = NULL;
	const char *opts[] = {
		"type",
		"enum",
		"struct",
		"func",
		"union",
		"cc",
		NULL
	};
	bool use_color = core->print->flags & RZ_PRINT_FLAGS_COLOR;
	if (rz_flag_space_is_empty (core->flags)) {
		menu = 1;
	}
	for (;;) {
		rz_cons_clear00 ();
		for (i = 0; opts[i]; i++) {
			if (use_color) {
				if (h_opt == i) {
					rz_cons_printf ("%s[%s]%s ", core->cons->context->pal.call,
						opts[i], Color_RESET);
				} else {
					rz_cons_printf ("%s%s%s  ", core->cons->context->pal.other,
						opts[i], Color_RESET);
				}
			} else {
				rz_cons_printf (h_opt == i ? "[%s] " : " %s  ", opts[i]);
			}
		}
		rz_cons_newline ();
		if (optword) {
			rz_cons_printf (">> %s\n", optword);
		}
		if (!strcmp (opts[h_opt], "cc")) {
			// XXX TODO: make this work (select with cursor, to delete, or add a new one with 'i', etc)
			rz_core_cmdf (core, "tfcl");
		} else {
			vt.t_idx = option;
			vt.t_ctr = 0;
			vt.type = opts[h_opt];
			vt.optword = optword;
			sdb_foreach (core->anal->sdb_types, sdbforcb, &vt);
		}

		rz_cons_visual_flush ();
		ch = rz_cons_readchar ();
		if (ch == -1 || ch == 4) {
			return false;
		}
		ch = rz_cons_arrow_to_hjkl (ch); // get ESC+char, return 'hjkl' char
		switch (ch) {
		case 'h':
			h_opt--;
			if (h_opt < 0) {
				h_opt = 0;
			}
			option = 0;
			RZ_FREE (optword);
			break;
		case 'l':
			h_opt++;
			option = 0;
			if (!opts[h_opt]) {
				h_opt--;
			}
			RZ_FREE (optword);
			break;
		case 'o':
			 {
				char *file = prompt ("Filename: ", NULL);
				if (file) {
					rz_core_cmdf (core, "\"to %s\"", file);
					free (file);
				}
			 }
			break;
		case 'j':
			if (++option >= vt.t_ctr) {
				option = vt.t_ctr - 1;
			}
			break;
		case 'J':
			option += 10;
			if (option >= vt.t_ctr) {
				option = vt.t_ctr-1;
			}
			break;
		case 'k':
			if (--option < 0) {
				option = 0;
			}
			break;
		case 'K':
			option -= 10;
			if (option < 0) {
				option = 0;
			}
			break;
		case 'b':
			rz_core_cmdf (core, "tl %s", vt.curname);
			break;
		case -1: // EOF
		case 'Q':
		case 'q':
			if (optword) {
				RZ_FREE (optword);
				break;
			}
			if (menu <= 0) {
				return true;
			}
			menu--;
			option = _option;
			if (menu==0) {
				// if no flagspaces, just quit
				if (rz_flag_space_is_empty (core->flags)) {
					return true;
				}
			}
			break;
		case 'a':
			{
				txt = prompt ("add C type: ", NULL);
				if (txt) {
					rz_core_cmdf (core, "\"td %s\"", txt);
					free (txt);
				}
			}
		       break;
		case 'd':
			rz_core_cmdf (core, "t- %s", vt.curname);
			break;
		case '-':
			rz_core_cmd0 (core, "to -");
			break;
		case ' ':
		case '\r':
		case '\n':
		case 'e':
			if (optword) {
				/* TODO: edit field */
			} else {
				switch (h_opt) {
				case 0: // type
					/* TODO: do something with this data */
					prompt ("name: ", vt.curname);
					prompt ("pf: ", vt.curfmt);
					break;
				case 1: // enum
				case 2: // struct
					free (optword);
					if (vt.curname) {
						optword = strdup (vt.curname);
					} else {
						optword = NULL;
					}
					break;
				default:
					break;
				}
			}
			break;
		case '?':
			rz_cons_clear00 ();
			rz_cons_printf (
			"Vt?: Visual Types Help:\n\n"
			" q     - quit menu\n"
			" j/k   - down/up keys\n"
			" h/l   - left-right\n"
			" a     - add new type (C syntax)\n"
			" b	- bind type to current offset\n"
			" d     - delete current type\n"
			" e     - edit current type\n"
			" o     - open .h include file\n"
			" -	- Open cfg.editor to load types\n"
			" :     - enter command\n");
			rz_cons_flush ();
			rz_cons_any_key (NULL);
			break;
		case ':':
			rz_cons_show_cursor (true);
			rz_cons_set_raw (0);
			cmd[0] = '\0';
			rz_line_set_prompt (":> ");
			if (rz_cons_fgets (cmd, sizeof (cmd), 0, NULL) < 0) {
				cmd[0]='\0';
			}
			rz_core_cmd (core, cmd, 1);
			rz_cons_set_raw (1);
			rz_cons_show_cursor (false);
			if (cmd[0]) {
				rz_cons_any_key (NULL);
			}
			rz_cons_clear ();
			continue;
		}
	}
	return true;
}

RZ_API bool rz_core_visual_hudclasses(RzCore *core) {
	RzListIter *iter, *iter2;
	RBinClass *c;
	RBinField *f;
	RBinSymbol *m;
	ut64 addr;
	char *res;
	RzList *list = rz_list_new ();
	if (!list) {
		return false;
	}
	list->free = free;
	RzList *classes = rz_bin_get_classes (core->bin);
	rz_list_foreach (classes, iter, c) {
		rz_list_foreach (c->fields, iter2, f) {
			rz_list_append (list, rz_str_newf ("0x%08"PFMT64x"  %s %s",
				f->vaddr, c->name, f->name));
		}
		rz_list_foreach (c->methods, iter2, m) {
			const char *name = m->dname? m->dname: m->name;
			rz_list_append (list, rz_str_newf ("0x%08"PFMT64x"  %s %s",
				m->vaddr, c->name, name));
		}
	}
	res = rz_cons_hud (list, NULL);
	if (res) {
		char *p = strchr (res, ' ');
		if (p) {
			*p = 0;
		}
		addr = rz_num_get (NULL, res);
		rz_core_seek (core, addr, true);
		free (res);
	}
	rz_list_free (list);
	return res != NULL;
}

static bool hudstuff_append(RzFlagItem *fi, void *user) {
	RzList *list = (RzList *)user;
	char *s = rz_str_newf ("0x%08"PFMT64x"  %s", fi->offset, fi->name);
	if (s) {
		rz_list_append (list, s);
	}
	return true;
}

RZ_API bool rz_core_visual_hudstuff(RzCore *core) {
	ut64 addr;
	char *res;
	RzList *list = rz_list_new ();
	if (!list) {
		return false;
	}
	list->free = free;
	rz_flag_foreach (core->flags, hudstuff_append, list);
	RIntervalTreeIter it;
	RzAnalMetaItem *mi;
	rz_interval_tree_foreach (&core->anal->meta, it, mi) {
		if (mi->type == RZ_META_TYPE_COMMENT) {
			char *s = rz_str_newf ("0x%08"PFMT64x" %s", rz_interval_tree_iter_get (&it)->start, mi->str);
			if (s) {
				rz_list_push (list, s);
			}
		}
	}
	res = rz_cons_hud (list, NULL);
	if (res) {
		char *p = strchr (res, ' ');
		if (p) {
			*p = 0;
		}
		addr = rz_num_get (NULL, res);
		rz_core_seek (core, addr, true);
		free (res);
	}
	rz_list_free (list);
	return res != NULL;
}

static bool rz_core_visual_config_hud(RzCore *core) {
	RzListIter *iter;
	RConfigNode *bt;
	RzList *list = rz_list_new ();
	if (!list) {
		return false;
	}
	list->free = free;
	rz_list_foreach (core->config->nodes, iter, bt) {
		rz_list_append (list, rz_str_newf ("%s %s", bt->name, bt->value));
	}
	char *res = rz_cons_hud (list, NULL);
	if (res) {
		const char *oldvalue = NULL;
		char cmd[512];
		char *p = strchr (res, ' ');
		if (p) {
			*p = 0;
		}
		oldvalue = rz_config_get (core->config, res);
		rz_cons_show_cursor (true);
		rz_cons_set_raw (false);
		cmd[0] = '\0';
		eprintf ("Set new value for %s (old=%s)\n", res, oldvalue);
		rz_line_set_prompt (":> ");
		if (rz_cons_fgets (cmd, sizeof (cmd), 0, NULL) < 0) {
			cmd[0] = '\0';
		}
		rz_config_set (core->config, res, cmd);
		rz_cons_set_raw (true);
		rz_cons_show_cursor (false);
	}
	rz_list_free (list);
	return true;
}

// TODO: skip N first elements
// TODO: show only N elements of the list
// TODO: wrap index when out of boundaries
// TODO: Add support to show class fields too
// Segfaults - stack overflow, because of recursion
static void *show_class(RzCore *core, int mode, int *idx, RBinClass *_c, const char *grep, RzList *list) {
	bool show_color = rz_config_get_i (core->config, "scr.color");
	RzListIter *iter;
	RBinClass *c, *cur = NULL;
	RBinSymbol *m, *mur = NULL;
	RBinField *f, *fur = NULL;
	int i = 0;
	int skip = *idx - 10;
	bool found = false;

	switch (mode) {
	case 'c':
		rz_cons_printf ("[hjkl_/Cfm]> classes:\n\n");
		rz_list_foreach (list, iter, c) {
			if (grep) {
				if (!rz_str_casestr (c->name, grep)) {
					i++;
					continue;
				}
			} else {
				if (*idx > 10) {
					skip--;
					if (skip > 0) {
						i++;
						continue;
					}
				}
			}
			if (show_color) {
				if (i == *idx) {
					const char *clr = Color_BLUE;
					rz_cons_printf (Color_GREEN ">>" Color_RESET " %02d %s0x%08"
							PFMT64x Color_YELLOW "  %s\n" Color_RESET,
						i, clr, c->addr, c->name);
				} else {
					rz_cons_printf ("-  %02d %s0x%08"PFMT64x Color_RESET"  %s\n",
						i, core->cons->context->pal.offset, c->addr, c->name);
				}
			} else {
				rz_cons_printf ("%s %02d 0x%08"PFMT64x"  %s\n",
					(i==*idx)?">>":"- ", i, c->addr, c->name);
			}
			if (i++ == *idx) {
				cur = c;
			}
			found = true;
		}
		if (!cur) {
			*idx = i - 1;
			if (!found) {
				return NULL;
			}
			//  rz_cons_clear00 ();
			return NULL; // show_class (core, mode, idx, _c, "", list);
		}
		return cur;
	case 'f':
		// show fields
		rz_cons_printf ("[hjkl_/cFm]> fields of %s:\n\n", _c->name);
		rz_list_foreach (_c->fields, iter, f) {
			const char *name = f->name;
			if (grep) {
				if (!rz_str_casestr (name, grep)) {
					i++;
					continue;
				}
			} else {
				if (*idx > 10) {
					skip--;
					if (skip > 0) {
						i++;
						continue;
					}
				}
			}

			char *mflags = strdup ("");

			if (rz_str_startswith (name, _c->name)) {
				name += strlen (_c->name);
			}
			if (show_color) {
				if (i == *idx) {
					const char *clr = Color_BLUE;
					rz_cons_printf (Color_GREEN ">>" Color_RESET " %02d %s0x%08"
							PFMT64x Color_YELLOW " %s %s\n" Color_RESET,
						i, clr, f->vaddr, mflags, name);
				} else {
					rz_cons_printf ("-  %02d %s0x%08"PFMT64x Color_RESET" %s %s\n",
						i, core->cons->context->pal.offset, f->vaddr, mflags, name);
				}
			} else {
				rz_cons_printf ("%s %02d 0x%08"PFMT64x" %s %s\n",
					(i==*idx)? ">>": "- ", i, f->vaddr, mflags, name);
			}

			RZ_FREE (mflags);

			if (i++ == *idx) {
				fur = f;
			}
		}
		if (!fur) {
			*idx = i - 1;
			if (rz_list_empty (_c->fields)) {
				return NULL;
			}
			// rz_cons_clear00 ();
			return NULL; // show_class (core, mode, idx, _c, grep, list);
		}
		return fur;
		break;
	case 'm':
		// show methods
		if (!_c) {
			eprintf ("No class selected.\n");
			return mur;
		}
		rz_cons_printf ("[hjkl_/cfM]> methods of %s\n\n", _c->name);
		rz_list_foreach (_c->methods, iter, m) {
			const char *name = m->dname? m->dname: m->name;
			char *mflags;
			if (grep) {
				if (!rz_str_casestr (name, grep)) {
					i++;
					continue;
				}
			} else {
				if (*idx > 10) {
					skip--;
					if (skip > 0) {
						i++;
						continue;
					}
				}
			}

			mflags = rz_core_bin_method_flags_str (m->method_flags, 0);

			if (show_color) {
				if (rz_str_startswith (name, _c->name)) {
					name += strlen (_c->name);
				}
				if (i == *idx) {
					const char *clr = Color_BLUE;
					rz_cons_printf (Color_GREEN ">>" Color_RESET " %02d %s0x%08"
							PFMT64x Color_YELLOW " %s %s\n" Color_RESET,
						i, clr, m->vaddr, mflags, name);
				} else {
					rz_cons_printf ("-  %02d %s0x%08"PFMT64x Color_RESET" %s %s\n",
						i, core->cons->context->pal.offset, m->vaddr, mflags, name);
				}
			} else {
				rz_cons_printf ("%s %02d 0x%08"PFMT64x" %s %s\n",
					(i==*idx)? ">>": "- ", i, m->vaddr, mflags, name);
			}

			RZ_FREE (mflags);

			if (i++ == *idx) {
				mur = m;
			}
		}
		if (!mur) {
			*idx = i - 1;
			if (rz_list_empty (_c->methods)) {
				return NULL;
			}
			// rz_cons_clear00 ();
			return NULL; // show_class (core, mode, idx, _c, grep, list);
		}
		return mur;
	}
	return NULL;
}

RZ_API int rz_core_visual_classes(RzCore *core) {
	int ch, index = 0;
	char cmd[1024];
	int mode = 'c';
	RBinClass *cur = NULL;
	RBinSymbol *mur = NULL;
	RBinField *fur = NULL;
	void *ptr;
	int oldcur = 0;
	char *grep = NULL;
	bool grepmode = false;
	RzList *list = rz_bin_get_classes (core->bin);
	if (rz_list_empty (list)) {
		rz_cons_message ("No Classes");
		return false;
	}
	for (;;) {
		int cols;
		rz_cons_clear00 ();
		if (grepmode) {
			rz_cons_printf ("Grep: %s\n", grep? grep: "");
		}
		ptr = show_class (core, mode, &index, cur, grep, list);
		switch (mode) {
		case 'f':
			fur = (RBinField*)ptr;
			break;
		case 'm':
			mur = (RBinSymbol*)ptr;
			break;
		case 'c':
			cur = (RBinClass*)ptr;
			break;
		}

		/* update terminal size */
		(void) rz_cons_get_size (&cols);
		rz_cons_visual_flush ();
		ch = rz_cons_readchar ();
		if (ch == -1 || ch == 4) {
			RZ_FREE (grep);
			return false;
		}

		if (grepmode) {
			switch (ch) {
			case 127:
				if (grep) {
					int len = strlen (grep);
					if (len < 1) {
						grepmode = false;
					} else {
						grep[len - 1] = 0;
					}
				}
				break;
			case ' ':
			case '\r':
			case '\n':
				RZ_FREE (grep);
				grepmode = false;
				break;
			default:
				grep = grep
					? rz_str_appendf (grep, "%c", ch)
					: rz_str_newf ("%c", ch);
				break;
			}
			continue;
		}

		ch = rz_cons_arrow_to_hjkl (ch); // get ESC+char, return 'hjkl' char
		switch (ch) {
		case 'C':
			rz_config_toggle (core->config, "scr.color");
			break;
		case '_':
			if (rz_core_visual_hudclasses (core)) {
				return true;
			}
			break;
		case 'J': index += 10; break;
		case 'j': index++; break;
		case 'k':
			if (--index < 0) {
				index = 0;
			}
			break;
		case 'K':
			index -= 10;
			if (index < 0) {
				index = 0;
			}
			break;
		case 'g':
			index = 0;
			break;
		case 'G':
			index = rz_list_length (list) - 1;
			break;
		case 'i':
			{
				char *num = prompt ("Index:", NULL);
				if (num) {
					index = atoi (num);
					free (num);
				}
			}
			break;
		case 'p':
			if (mode == 'm' && mur) {
				rz_core_seek (core, mur->vaddr, true);
				rz_core_cmd0 (core, "af;pdf~..");
			}
			break;
		case 'm': // methods
			mode = 'm';
			break;
		case 'f': // fields
			mode = 'f';
			break;
		case 'h':
		case 127: // backspace
		case 'b': // back
		case 'Q':
		case 'c':
		case 'q':
			if (mode == 'c') {
				return true;
			}
			mode = 'c';
			index = oldcur;
			break;
		case '/':
			grepmode = true;
			break;
		case 'l':
		case ' ':
		case '\r':
		case '\n':
			if (mur && mode == 'm') {
				rz_core_seek (core, mur->vaddr, true);
				return true;
			}
			if (fur) {
				rz_core_seek (core, fur->vaddr, true);
				return true;
			}
			if (cur) {
				oldcur = index;
				index = 0;
				mode = 'm';
			}
			break;
		case '?':
			rz_cons_clear00 ();
			rz_cons_printf (
			"\nVF: Visual Classes help:\n\n"
			" q     - quit menu\n"
			" j/k   - down/up keys\n"
			" h/b   - go back\n"
			" g/G   - go first/last item\n"
			" i     - specify index\n"
			" /     - grep mode\n"
			" C     - toggle colors\n"
			" f     - show class fields\n"
			" m     - show class methods\n"
			" l/' ' - accept current selection\n"
			" p     - preview method disasm with less\n"
			" :     - enter command\n");
			rz_cons_flush ();
			rz_cons_any_key (NULL);
			break;
		case ':':
			rz_cons_show_cursor (true);
			rz_cons_set_raw (0);
			cmd[0] = '\0';
			rz_line_set_prompt (":> ");
			if (rz_cons_fgets (cmd, sizeof (cmd), 0, NULL) < 0) {
				cmd[0]='\0';
			}
			//line[strlen(line)-1]='\0';
			rz_core_cmd (core, cmd, 1);
			rz_cons_set_raw (1);
			rz_cons_show_cursor (false);
			if (cmd[0]) {
				rz_cons_any_key (NULL);
			}
			//cons_gotoxy(0,0);
			rz_cons_clear ();
			break;
		}
	}
	return true;
}

static void anal_class_print(RzAnal *anal, const char *class_name) {
	RzVector *bases = rz_anal_class_base_get_all (anal, class_name);
	RzVector *vtables = rz_anal_class_vtable_get_all (anal, class_name);
	RzVector *methods = rz_anal_class_method_get_all (anal, class_name);

	rz_cons_print (class_name);
	if (bases) {
		RzAnalBaseClass *base;
		bool first = true;
		rz_vector_foreach (bases, base) {
			if (first) {
				rz_cons_print (": ");
				first = false;
			} else {
				rz_cons_print (", ");
			}
			rz_cons_print (base->class_name);
		}
		rz_vector_free (bases);
	}

	rz_cons_print ("\n");


	if (vtables) {
		RzAnalVTable *vtable;
		rz_vector_foreach (vtables, vtable) {
			rz_cons_printf ("  %2s vtable 0x%"PFMT64x" @ +0x%"PFMT64x" size:+0x%"PFMT64x"\n", vtable->id, vtable->addr, vtable->offset, vtable->size);
		}
		rz_vector_free (vtables);
	}

	rz_cons_print ("\n");

	if (methods) {
		RzAnalMethod *meth;
		rz_vector_foreach (methods, meth) {
			rz_cons_printf ("  %s @ 0x%"PFMT64x, meth->name, meth->addr);
			if (meth->vtable_offset >= 0) {
				rz_cons_printf (" (vtable + 0x%"PFMT64x")\n", (ut64)meth->vtable_offset);
			} else {
				rz_cons_print ("\n");
			}
		}
		rz_vector_free (methods);
	}
}

static const char *show_anal_classes(RzCore *core, char mode, int *idx, SdbList *list, const char *class_name) {
	bool show_color = rz_config_get_i (core->config, "scr.color");
	SdbListIter *iter;
	SdbKv *kv;
	int i = 0;
	int skip = *idx - 10;
	const char * cur_class = NULL;
	rz_cons_printf ("[hjkl_/Cfm]> anal classes:\n\n");

	if (mode == 'd' && class_name) {
		anal_class_print (core->anal, class_name);
		return class_name;
	}

	ls_foreach (list, iter, kv) {
		if (*idx > 10) {
			skip--;
			if (skip > 0) {
				i++;
				continue;
			}
		}
		class_name = sdbkv_key (kv);

		if (show_color) {
			const char *pointer = "- ";
			const char *txt_clr = "";

			if (i == *idx) {
				pointer = Color_GREEN ">>";
				txt_clr = Color_YELLOW; 
				cur_class = class_name;
			} 
			rz_cons_printf ("%s" Color_RESET " %02d" 
				" %s%s\n" Color_RESET, pointer, i, txt_clr, class_name);
		} else {
			rz_cons_printf ("%s %02d %s\n", (i==*idx) ? ">>" : "- ", i, class_name);
		}

		i++;		
	}

	return cur_class;
}
// TODO add other commands that Vbc has
// Should the classes be refreshed after command execution with :
// in case new class information would be added?
// Add grep?
RZ_API int rz_core_visual_anal_classes(RzCore *core) {
	int ch, index = 0;
	char command[1024];
	SdbList *list = rz_anal_class_get_all (core->anal, true);
	int oldcur = 0;
	char mode = ' ';
	const char *class_name = "";

	if (rz_list_empty (list)) {
		rz_cons_message ("No Classes");
		goto cleanup;
	}
	for (;;) {
		int cols;
		rz_cons_clear00 ();

		class_name = show_anal_classes (core, mode, &index, list, class_name);

		/* update terminal size */
		(void) rz_cons_get_size (&cols);
		rz_cons_visual_flush ();
		ch = rz_cons_readchar ();
		if (ch == -1 || ch == 4) {
			goto cleanup;
		}

		ch = rz_cons_arrow_to_hjkl (ch); // get ESC+char, return 'hjkl' char
		switch (ch) {
		case 'C':
			rz_config_toggle (core->config, "scr.color");
			break;
		case 'J': 
			index += 10;
			if (index >= list->length) {
				index = list->length -1;
			}
			break;
		case 'j': 
			if (++index >= list->length) {
				index = 0;
			}
			break; 
		case 'k':
			if (--index < 0) {
				index = list->length - 1;
			}
			break;
		case 'K':
			index -= 10;
			if (index < 0) {
				index = 0;
			}
			break;
		case 'g':
			index = 0;
			break;
		case 'G':
			index = list->length - 1;
			break;
		case 'h':
		case 127: // backspace
		case 'b': // back
		case 'Q':
		case 'c':
		case 'q':
			if (mode == ' ') {
				goto cleanup;
			}
			mode = ' ';
			index = oldcur;
			break;
		case 'l':
		case ' ':
		case '\r':
		case '\n':
			mode = 'd';
			break;
		case '?':
			rz_cons_clear00 ();
			rz_cons_printf (
			"\nVF: Visual Classes help:\n\n"
			" q     - quit menu\n"
			" j/k   - down/up keys\n"
			" h/b   - go back\n"
			" g/G   - go first/last item\n"
			" l/' ' - accept current selection\n"
			" :     - enter command\n");
			rz_cons_flush ();
			rz_cons_any_key (NULL);
			break;
		case ':':
			rz_cons_show_cursor (true);
			rz_cons_set_raw (0);
			command[0] = '\0';
			rz_line_set_prompt (":> ");
			if (rz_cons_fgets (command, sizeof (command), 0, NULL) < 0) {
				command[0]='\0';
			}
			//line[strlen(line)-1]='\0';
			rz_core_cmd (core, command, 1);
			rz_cons_set_raw (1);
			rz_cons_show_cursor (false);
			if (command[0]) {
				rz_cons_any_key (NULL);
			}
			//cons_gotoxy(0,0);
			rz_cons_clear ();
			break;
		}
	}
cleanup:
	ls_free(list);
	return true;
}

static int flag_name_sort(const void *a, const void *b) {
	const RzFlagItem *fa = (const RzFlagItem *)a;
	const RzFlagItem *fb = (const RzFlagItem *)b;
	return strcmp (fa->name, fb->name);
}

static int flag_offset_sort(const void *a, const void *b) {
	const RzFlagItem *fa = (const RzFlagItem *)a;
	const RzFlagItem *fb = (const RzFlagItem *)b;
	if (fa->offset < fb->offset) {
		return -1;
	}
	if (fa->offset > fb->offset) {
		return 1;
	}
	return 0;
}

static void sort_flags(RzList *l, int sort) {
	switch (sort) {
	case SORT_NAME:
		rz_list_sort (l, flag_name_sort);
		break;
	case SORT_OFFSET:
		rz_list_sort (l, flag_offset_sort);
		break;
	case SORT_NONE:
	default:
		break;
	}
}

// TODO: remove this statement, should be a separate .o

static char *print_rop(void *_core, void *_item, bool selected) {
	char *line = _item;
	// TODO: trim if too long
	return rz_str_newf ("%c %s\n", selected?'>':' ', line);
}

RZ_API int rz_core_visual_view_rop(RzCore *core) {
	RzListIter *iter;
	const int rows = 7;
	int cur = 0;

	rz_line_set_prompt ("rop regexp: ");
	const char *line = rz_line_readline ();

	int scr_h, scr_w = rz_cons_get_size (&scr_h);

	if (!line || !*line) {
		return false;
	}
	// maybe store in RzCore, so we can save it in project and use it outside visual

	eprintf ("Searching ROP gadgets...\n");
	char *ropstr = rz_core_cmd_strf (core, "\"/Rl %s\" @e:scr.color=0", line);
	RzList *rops = rz_str_split_list (ropstr, "\n", 0);
	int delta = 0;
	bool show_color = core->print->flags & RZ_PRINT_FLAGS_COLOR;
	bool forceaddr = false;
	ut64 addr = UT64_MAX;
	char *cursearch = strdup (line);
	while (true) {
		rz_cons_clear00 ();
		rz_cons_printf ("[0x%08"PFMT64x"]-[visual-r2rop] %s (see pdp command)\n",
			(addr == UT64_MAX)? 0: addr + delta, cursearch);

		// compute chain
		RStrBuf *sb = rz_strbuf_new ("");
		char *msg;
		rz_list_foreach (core->ropchain, iter, msg) {
			if (core->rasm->bits == 64) {
				ut64 n = rz_num_get (NULL, msg);
				n = rz_read_be64 (&n);
				rz_strbuf_appendf (sb, "%016"PFMT64x, n);
			} else {
				ut32 n = rz_num_get (NULL, msg);
				n = rz_read_be32 (&n);
				rz_strbuf_appendf (sb, "%08x", n);
			}
		}
		char *chainstr = rz_strbuf_drain (sb);

		char *wlist = rz_str_widget_list (core, rops, rows, cur, print_rop);
		rz_cons_printf ("%s", wlist);
		free (wlist);
		char *curline = rz_str_dup (NULL, rz_str_trim_head_ro (rz_str_widget_list (
			core, rops, rows, cur, print_rop)));
		if (curline) {
			char *sp = strchr (curline, ' ');
			if (sp) {
				*sp = 0;
				if (!forceaddr) {
					addr = rz_num_math (NULL, curline);
				}
				*sp = ' ';
			}
			if (addr != UT64_MAX) {
				rz_cons_printf ("Gadget:");
				// get comment
				char *output = rz_core_cmd_strf (core, "piu 10 @ 0x%08"PFMT64x, addr + delta);
				if (output) {
					rz_cons_strcat_at (output, 0, 10, scr_w, 10);
					free (output);
				}
			}
		}
		int count = 0;
		rz_cons_flush ();
		rz_cons_gotoxy (0, 20);
		rz_cons_printf ("ROPChain:\n  %s\n", chainstr? chainstr: "");
		rz_list_foreach (core->ropchain, iter, msg) {
			int extra = strlen (chainstr) / scr_w;
			rz_cons_gotoxy (0, extra + 22 + count);
			rz_cons_strcat (msg);
			const char *cmt = rz_meta_get_string (core->anal, RZ_META_TYPE_COMMENT, rz_num_get (NULL, msg));
			if (cmt) {
				rz_cons_strcat (cmt);
			}
			count ++;
		}
		rz_cons_flush ();
		int ch = rz_cons_readchar ();
		if (ch == -1 || ch == 4) {
			free (curline);
			free (cursearch);
			RZ_FREE (chainstr);
			return false;
		}
#define NEWTYPE(x,y) rz_mem_dup (&(y), sizeof (x));
		ch = rz_cons_arrow_to_hjkl (ch); // get ESC+char, return 'hjkl' char
		switch (ch) {
		case 127:
			free (rz_list_pop (core->ropchain));
			break;
		case '?':
			rz_cons_clear00 ();
			rz_cons_printf ("[r2rop-visual] Help\n"
					" jk - select next/prev rop gadget\n"
					" JK - scroll next/prev page from list\n"
					" hl - increase/decrease delta offset in disasm\n"
					" \\n - enter key or dot will add the current offset into the chain\n"
					" i  - enter a number to be pushed into the chain\n"
					" :  - run r2 command\n"
					" ;  - add comment in current offset\n"
					" <- - backspace - delete last gadget from the chain\n"
					" /  - highlight given word\n"
					" y  - yank current rop chain into the clipboard (y?)\n"
					" o  - seek to given offset\n"
					" r  - run /R again\n"
					" ?  - show this help message\n"
					" q  - quit this view\n"
				      );
			rz_cons_flush ();
			rz_cons_any_key (NULL);
			break;
		case ':': // TODO: move this into a separate helper function
			rz_cons_show_cursor (true);
			rz_cons_set_raw (0);
			while (true) {
				char cmd[1024];
				cmd[0] = '\0';
				rz_line_set_prompt (":> ");
				if (rz_cons_fgets (cmd, sizeof (cmd), 0, NULL) < 0) {
					cmd[0] = '\0';
				}
				if (!*cmd || *cmd == 'q') {
					break;
				}
				ut64 oseek = core->offset;
				rz_core_seek (core, addr + delta, false);
				rz_core_cmd (core, cmd, 1);
				rz_core_seek (core, oseek, false);
				rz_cons_flush ();
			}
			rz_cons_set_raw (1);
			rz_cons_show_cursor (false);
			break;
		case 'y':
			rz_core_cmdf (core, "yfx %s", chainstr);
			break;
		case 'o':
			{
				rz_line_set_prompt ("offset: ");
				const char *line = rz_line_readline ();
				if (line && *line) {
					ut64 off = rz_num_math (core->num, line);
					rz_core_seek (core, off, true);
					addr = off;
					forceaddr = true;
					delta = 0;
				}
			}
			break;
		case 'r':
			{
				rz_line_set_prompt ("rop regexp: ");
				const char *line = rz_line_readline ();
				if (line && *line) {
					free (cursearch);
					delta = 0;
					addr = UT64_MAX;
					cur = 0;
					cursearch = strdup (line);
					free (ropstr);
					ropstr = rz_core_cmd_strf (core, "\"/Rl %s\" @e:scr.color=0", line);
					rz_list_free (rops);
					rops = rz_str_split_list (ropstr, "\n", 0);
				}
			}
			break;
		case '/':
			rz_core_cmd0 (core, "?i highlight;e scr.highlight=`yp`");
			break;
		case 'i':
			{
				rz_line_set_prompt ("insert value: ");
				const char *line = rz_line_readline ();
				if (line && *line) {
					ut64 n = rz_num_math (core->num, line);
					rz_list_push (core->ropchain, rz_str_newf ("0x%08"PFMT64x, n));
				}
			}
			break;
		case ';':
			{
				rz_line_set_prompt ("comment: ");
				const char *line = rz_line_readline ();
				if (line && *line) {
					// XXX code injection bug here
					rz_core_cmdf (core, "CC %s @ 0x%08"PFMT64x, line, addr + delta);
				}
			}
			break;
		case '.':
		case '\n':
		case '\r':
			if (curline && *curline) {
				char *line = rz_core_cmd_strf (core, "piuq@0x%08"PFMT64x, addr + delta);
				rz_str_replace_char (line, '\n', ';');
				if (show_color) {
					// XXX parsing fails to read this ansi-offset
					// const char *offsetColor = rz_cons_singleton ()->context->pal.offset; // TODO etooslow. must cache
					// rz_list_push (core->ropchain, rz_str_newf ("%s0x%08"PFMT64x""Color_RESET"  %s", offsetColor, addr + delta, line));
					rz_list_push (core->ropchain, rz_str_newf ("0x%08"PFMT64x"  %s", addr + delta, line));
				} else {
					rz_list_push (core->ropchain, rz_str_newf ("0x%08"PFMT64x"  %s", addr + delta, line));
				}
				free (line);
			}
			break;
		case 'h':
			delta--;
			break;
		case 'l':
			delta++;
			break;
		case 'J':
			cur+=10;
			forceaddr = false;
			delta = 0;
			break;
		case 'K':
			delta = 0;
			forceaddr = false;
			if (cur > 10) {
				cur-=10;
			} else {
				cur = 0;
			}
			break;
		case '0':
			delta = 0;
			cur = 0;
			break;
		case 'j':
			delta = 0;
			cur++;
			forceaddr = false;
			break;
		case 'k':
			delta = 0;
			forceaddr = false;
			if (cur > 0) {
				cur--;
			} else {
				cur = 0;
			}
			break;
		case 'q':
			free (curline);
			free (cursearch);
			RZ_FREE (chainstr);
			return true;
		}
		RZ_FREE (chainstr);
		free (curline);
	}
	free (cursearch);
	return false;
}

RZ_API int rz_core_visual_trackflags(RzCore *core) {
	const char *fs = NULL, *fs2 = NULL;
	int hit, i, j, ch;
	int _option = 0;
	int option = 0;
	char cmd[1024];
	int format = 0;
	int delta = 7;
	int menu = 0;
	int sort = SORT_NONE;

	if (rz_flag_space_is_empty (core->flags)) {
		menu = 1;
	}
	for (;;) {
		bool hasColor = rz_config_get_i (core->config, "scr.color");
		rz_cons_clear00 ();

		if (menu) {
			rz_cons_printf ("Flags in flagspace '%s'. Press '?' for help.\n\n",
				rz_flag_space_cur_name (core->flags));
			hit = 0;
			i = j = 0;
			RzList *l = rz_flag_all_list (core->flags, true);
			RzListIter *iter;
			RzFlagItem *fi;
			sort_flags (l, sort);
			rz_list_foreach (l, iter, fi) {
				if (option == i) {
					fs2 = fi->name;
					hit = 1;
				}
				if ((i>=option-delta) && ((i<option+delta)||((option<delta)&&(i<(delta<<1))))) {
					bool cur = option == i;
					if (cur && hasColor) {
						rz_cons_printf (Color_INVERT);
					}
					rz_cons_printf (" %c  %03d 0x%08"PFMT64x" %4"PFMT64d" %s\n",
						       cur?'>':' ', i, fi->offset, fi->size, fi->name);
					if (cur && hasColor) {
						rz_cons_printf (Color_RESET);
					}
					j++;
				}
				i++;
			}
			rz_list_free (l);

			if (!hit && i > 0) {
				option = i - 1;
				continue;
			}
			if (fs2) {
				int cols, rows = rz_cons_get_size (&cols);
				//int rows = 20;
				rows -= 12;
				rz_cons_printf ("\n Selected: %s\n\n", fs2);
				// Honor MAX_FORMATS here
				switch (format) {
				case 0: snprintf (cmd, sizeof (cmd), "px %d @ %s!64", rows*16, fs2); core->printidx = 0; break;
				case 1: snprintf (cmd, sizeof (cmd), "pd %d @ %s!64", rows, fs2); core->printidx = 1; break;
				case 2: snprintf (cmd, sizeof (cmd), "ps @ %s!64", fs2); core->printidx = 5; break;
				case 3: strcpy (cmd, "f="); break;
				default: format = 0; continue;
				}
				if (*cmd) {
					rz_core_cmd (core, cmd, 0);
				}
			} else {
				rz_cons_printf ("(no flags)\n");
			}
		} else {
			rz_cons_printf ("Flag spaces:\n\n");
			hit = 0;
			RSpaceIter it;
			const RSpace *s, *cur = rz_flag_space_cur (core->flags);
			int i = 0;
			rz_flag_space_foreach (core->flags, it, s) {
				if (option == i) {
					fs = s->name;
					hit = 1;
				}
				if ((i >= option - delta) && ((i < option + delta) ||
					((option < delta) && (i < (delta << 1))))) {
					rz_cons_printf (" %c %c %s\n",
						(option == i)? '>': ' ',
						(s == cur)? '*': ' ',
						s->name);
				}
				i++;
			}
			if (option == i) {
				fs = "*";
				hit = 1;
			}
			rz_cons_printf (" %c %c %s\n", (option == i)? '>': ' ',
				!cur? '*': ' ', "*");
			i++;
			if (!hit && i > 0) {
				option = i - 1;
				continue;
			}
		}
		rz_cons_visual_flush ();
		ch = rz_cons_readchar ();
		if (ch == -1 || ch == 4) {
			return false;
		}
		ch = rz_cons_arrow_to_hjkl (ch); // get ESC+char, return 'hjkl' char
		switch (ch) {
		case 'C':
			rz_config_toggle (core->config, "scr.color");
			break;
		case '_':
			if (rz_core_visual_hudstuff (core)) {
				return true;
			}
			break;
		case 'J': option += 10; break;
		case 'o': sort = SORT_OFFSET; break;
		case 'n': sort = SORT_NAME; break;
		case 'j': option++; break;
		case 'k':
			if (--option < 0) {
				option = 0;
			}
			break;
		case 'K': option-=10;
			if (option < 0) {
				option = 0;
			}
			break;
		case 'h':
		case 'b': // back
		case 'Q':
		case 'q':
			if (menu <= 0) {
				return true;
			}
			menu--;
			option = _option;
			if (menu == 0) {
				rz_flag_space_set (core->flags, NULL);
				// if no flagspaces, just quit
				if (rz_flag_space_is_empty (core->flags)) {
					return true;
				}
			}
			break;
		case 'a':
			switch (menu) {
			case 0: // new flag space
				rz_cons_show_cursor (true);
				rz_line_set_prompt ("add flagspace: ");
				strcpy (cmd, "fs ");
				if (rz_cons_fgets (cmd + 3, sizeof (cmd) - 3, 0, NULL) > 0) {
					rz_core_cmd (core, cmd, 0);
					rz_cons_set_raw (1);
					rz_cons_show_cursor (false);
				}
				break;
			case 1: // new flag
				rz_cons_show_cursor (true);
				rz_line_set_prompt ("add flag: ");
				strcpy (cmd, "f ");
				if (rz_cons_fgets (cmd + 2, sizeof (cmd) - 2, 0, NULL) > 0) {
					rz_core_cmd (core, cmd, 0);
					rz_cons_set_raw (1);
					rz_cons_show_cursor (false);
				}
				break;
			}
			break;
		case 'd':
			rz_flag_unset_name (core->flags, fs2);
			break;
		case 'e':
			/* TODO: prompt for addr, size, name */
			eprintf ("TODO\n");
			rz_sys_sleep (1);
			break;
		case '*':
			rz_core_block_size (core, core->blocksize+16);
			break;
		case '/':
			rz_core_block_size (core, core->blocksize-16);
			break;
		case '+':
			if (menu == 1) {
				rz_core_cmdf (core, "f %s=%s+1", fs2, fs2);
			} else {
				rz_core_block_size (core, core->blocksize + 1);
			}
			break;
		case '-':
			if (menu == 1) {
				rz_core_cmdf (core, "f %s=%s-1", fs2, fs2);
			} else {
				rz_core_block_size (core, core->blocksize-1);
			}
			break;
		case 'r': // "Vtr"
			if (menu == 1) {
				int len;
				rz_cons_show_cursor (true);
				rz_cons_set_raw (0);
				// TODO: use rz_flag_rename or wtf?..fr doesnt uses this..
				snprintf (cmd, sizeof (cmd), "fr %s ", fs2);
				len = strlen (cmd);
				eprintf ("Rename flag '%s' as:\n", fs2);
				rz_line_set_prompt (":> ");
				if (rz_cons_fgets (cmd + len, sizeof (cmd) - len, 0, NULL) < 0) {
					cmd[0] = '\0';
				}
				rz_core_cmd (core, cmd, 0);
				rz_cons_set_raw (1);
				rz_cons_show_cursor (false);
			}
			break;
		case 'R':
			if (menu == 1) {
				char line[1024];
				rz_cons_show_cursor (true);
				rz_cons_set_raw (0);
				eprintf ("Rename function '%s' as:\n", fs2);
				rz_line_set_prompt (":> ");
				if (rz_cons_fgets (line, sizeof (line), 0, NULL) < 0) {
					cmd[0] = '\0';
				}
				int res = snprintf (cmd, sizeof (cmd), "afr %s %s", line, fs2);
				if (res < sizeof (cmd)) {
					rz_core_cmd (core, cmd, 0);
				}
				rz_cons_set_raw (1);
				rz_cons_show_cursor (false);
			}
			break;
		case 'P':
			if (--format < 0) {
				format = MAX_FORMAT;
			}
			break;
			// = (format<=0)? MAX_FORMAT: format-1; break;
		case 'p': format++; break;
		case 'l':
		case ' ':
		case '\r':
		case '\n':
			if (menu == 1) {
				sprintf (cmd, "s %s", fs2);
				rz_core_cmd (core, cmd, 0);
				return true;
			}
			rz_flag_space_set (core->flags, fs);
			menu = 1;
			_option = option;
			option = 0;
			break;
		case '?':
			rz_cons_clear00 ();
			rz_cons_printf (
			"\nVF: Visual Flags help:\n\n"
			" q     - quit menu\n"
			" j/k   - line down/up keys\n"
			" J/K   - page down/up keys\n"
			" h/b   - go back\n"
			" C     - toggle colors\n"
			" l/' ' - accept current selection\n"
			" a/d/e - add/delete/edit flag\n"
			" +/-   - increase/decrease block size\n"
			" o     - sort flags by offset\n"
			" r/R   - rename flag / Rename function\n"
			" n     - sort flags by name\n"
			" p/P   - rotate print format\n"
			" _     - hud for flags and comments\n"
			" :     - enter command\n");
			rz_cons_flush ();
			rz_cons_any_key (NULL);
			break;
		case ':':
			rz_cons_show_cursor (true);
			rz_cons_set_raw (0);
			*cmd = 0;
			rz_line_set_prompt (":> ");
			if (rz_cons_fgets (cmd, sizeof (cmd), 0, NULL) <0) {
				*cmd = 0;
			}
			cmd[sizeof (cmd) - 1] = 0;
			rz_core_cmd_task_sync (core, cmd, 1);
			rz_cons_set_raw (1);
			rz_cons_show_cursor (false);
			if (*cmd) {
				rz_cons_any_key (NULL);
			}
			//cons_gotoxy(0,0);
			rz_cons_clear ();
			continue;
		}
	}
	return true;
}

RZ_API int rz_core_visual_comments (RzCore *core) {
	char *str;
	char cmd[512], *p = NULL;
	int ch, option = 0;
	int format = 0, i = 0;
	ut64 addr, from = 0, size = 0;

	for (;;) {
		rz_cons_clear00 ();
		rz_cons_strcat ("Comments:\n");
		RIntervalTreeIter it;
		RzAnalMetaItem *item;
		i = 0;
		rz_interval_tree_foreach (&core->anal->meta, it, item) {
			if (item->type != RZ_META_TYPE_COMMENT) {
				continue;
			}
			str = item->str;
			addr = rz_interval_tree_iter_get (&it)->start;
			if (option==i) {
				from = addr;
				size = 1; // XXX: remove this thing size for comments is useless d->size;
				free (p);
				p = strdup (str);
				rz_cons_printf ("  >  %s\n", str);
			} else {
				rz_cons_printf ("     %s\n", str);
			}
			i ++;
		}
		if (!i) {
			if (--option < 0) {
				rz_cons_any_key ("No comments");
				break;
			}
			continue;
		}
		rz_cons_newline ();

		switch (format) {
		case 0: sprintf (cmd, "px @ 0x%"PFMT64x":64", from); core->printidx = 0; break;
		case 1: sprintf (cmd, "pd 12 @ 0x%"PFMT64x":64", from); core->printidx = 1; break;
		case 2: sprintf (cmd, "ps @ 0x%"PFMT64x":64", from); core->printidx = 5; break;
		default: format = 0; continue;
		}
		if (*cmd) {
			rz_core_cmd (core, cmd, 0);
		}
		rz_cons_visual_flush ();
		ch = rz_cons_readchar ();
		ch = rz_cons_arrow_to_hjkl (ch); // get ESC+char, return 'hjkl' char
		switch (ch) {
		case 'a':
			//TODO
			break;
		case 'e':
			//TODO
			break;
		case 'd':
			if (p) {
				rz_meta_del (core->anal, RZ_META_TYPE_ANY, from, size);
			}
			break;
		case 'P':
			if (--format < 0) {
				format = MAX_FORMAT;
			}
			break;
		case 'p':
			format++;
			break;
		case 'J':
			option += 10;
			break;
		case 'j':
			option++;
			break;
		case 'k':
			if (--option < 0) {
				option = 0;
			}
			break;
		case 'K':
			option -= 10;
			if (option < 0) {
				option = 0;
			}
			break;
		case 'l':
		case ' ':
		case '\r':
		case '\n':
			rz_core_cmdf (core, "s 0x%"PFMT64x, from);
			RZ_FREE (p);
			return true;
		case 'Q':
		case 'q':
			RZ_FREE (p);
			return true;
		case '?':
		case 'h':
			rz_cons_clear00 ();
			rz_cons_printf (
			"\nVT: Visual Comments/Anal help:\n\n"
			" q     - quit menu\n"
			" j/k   - down/up keys\n"
			" h/b   - go back\n"
			" l/' ' - accept current selection\n"
			" a/d/e - add/delete/edit comment/anal symbol\n"
			" p/P   - rotate print format\n");
			rz_cons_flush ();
			rz_cons_any_key (NULL);
			break;
		}
		RZ_FREE (p);
	}
	return true;
}

static void config_visual_hit_i(RzCore *core, const char *name, int delta) {
	struct rz_config_node_t *node;
	node = rz_config_node_get (core->config, name);
	if (node && rz_config_node_is_int (node)) {
		int hitDelta = rz_config_get_i (core->config, name) + delta;
		(void) rz_config_set_i (core->config, name, hitDelta);
	}
}

/* Visually activate the config variable */
static void config_visual_hit(RzCore *core, const char *name, int editor) {
	char buf[1024];
	RConfigNode *node;

	if (!(node = rz_config_node_get (core->config, name))) {
		return;
	}
	if (rz_config_node_is_bool (node)) {
		rz_config_set_i (core->config, name, node->i_value? 0:1);
	} else {
// XXX: must use config_set () to run callbacks!
		if (editor) {
			char * buf = rz_core_editor (core, NULL, node->value);
			node->value = rz_str_dup (node->value, buf);
			free (buf);
		} else {
			// FGETS AND SO
			rz_cons_printf ("New value (old=%s): \n", node->value);
			rz_cons_show_cursor (true);
			rz_cons_flush ();
			rz_cons_set_raw (0);
			rz_line_set_prompt (":> ");
			rz_cons_fgets (buf, sizeof (buf), 0, 0);
			rz_cons_set_raw (1);
			rz_cons_show_cursor (false);
			rz_config_set (core->config, name, buf);
			//node->value = rz_str_dup (node->value, buf);
		}
	}
}

RZ_API void rz_core_visual_config(RzCore *core) {
	char *fs = NULL, *fs2 = NULL, *desc = NULL;
	int i, j, ch, hit, show;
	int option, _option = 0;
	RzListIter *iter;
	RConfigNode *bt;
	char old[1024];
	int delta = 9;
	int menu = 0;
	old[0]='\0';

	option = 0;
	for (;;) {
		rz_cons_clear00 ();
		rz_cons_get_size (&delta);
		delta /= 4;

		switch (menu) {
		case 0: // flag space
			rz_cons_printf ("[EvalSpace]\n\n");
			hit = j = i = 0;
			rz_list_foreach (core->config->nodes, iter, bt) {
				if (option == i) {
					fs = bt->name;
				}
				if (!old[0]) {
					rz_str_ccpy (old, bt->name, '.');
					show = 1;
				} else if (rz_str_ccmp (old, bt->name, '.')) {
					rz_str_ccpy (old, bt->name, '.');
					show = 1;
				} else {
					show = 0;
				}
				if (show) {
					if (option == i) {
						hit = 1;
					}
					if ( (i >=option-delta) && ((i<option+delta)||((option<delta)&&(i<(delta<<1))))) {
						rz_cons_printf (" %c  %s\n", (option == i)?'>':' ', old);
						j++;
					}
					i++;
				}
			}
			if (!hit && j > 0) {
				option--;
				continue;
			}
			rz_cons_printf ("\n Sel:%s \n\n", fs);
			break;
		case 1: // flag selection
			rz_cons_printf ("[EvalSpace < Variables: %s]\n\n", fs);
			hit = 0;
			j = i = 0;
			// TODO: cut -d '.' -f 1 | sort | uniq !!!
			rz_list_foreach (core->config->nodes, iter, bt) {
				if (!rz_str_ccmp (bt->name, fs, '.')) {
					if (option==i) {
						fs2 = bt->name;
						desc = bt->desc;
						hit = 1;
					}
					if ( (i>=option-delta) && ((i<option+delta)||((option<delta)&&(i<(delta<<1))))) {
						// TODO: Better align
						rz_cons_printf (" %c  %s = %s\n", (option==i)?'>':' ', bt->name, bt->value);
						j++;
					}
					i++;
				}
			}
			if (!hit && j>0) {
				option = i-1;
				continue;
			}
			if (fs2 != NULL) {
				// TODO: Break long lines.
				rz_cons_printf ("\n Selected: %s (%s)\n\n",
					fs2, desc);
			}
		}

		if (fs && !strncmp (fs, "asm.", 4)) {
			rz_core_cmd (core, "pd $r", 0);
		}
		rz_cons_visual_flush ();
		ch = rz_cons_readchar ();
		if (ch == 4 || ch == -1) {
			return;
		}
		ch = rz_cons_arrow_to_hjkl (ch); // get ESC+char, return 'hjkl' char

		switch (ch) {
		case 'j': option++; break;
		case 'k': option = (option<=0)? 0: option-1; break;
		case 'J': option+=4; break;
		case 'K': option = (option<=3)? 0: option-4; break;
		case 'h':
		case 'b': // back
			menu = 0;
			option = _option;
			break;
		case '_':
			rz_core_visual_config_hud (core);
			break;
		case 'Q':
		case 'q':
			if (menu <= 0) {
				return;
			}
			menu--;
			option = _option;
			break;
		case '$':
			rz_core_cmd0 (core, "?$");
			rz_cons_any_key (NULL);
			break;
		case '*':
		case '+':
			fs2 ? config_visual_hit_i (core, fs2, +1) : 0;
			continue;
		case '/':
		case '-':
			fs2 ? config_visual_hit_i (core, fs2, -1) : 0;
			continue;
		case 'l':
		case 'E': // edit value
		case 'e': // edit value
		case ' ':
		case '\r':
		case '\n': // never happens
			if (menu == 1) {
				fs2 ? config_visual_hit (core, fs2, (ch=='E')) : 0;
			} else {
				menu = 1;
				_option = option;
				option = 0;
			}
			break;
		case '?':
			rz_cons_clear00 ();
			rz_cons_printf ("\nVe: Visual Eval help:\n\n"
			" q     - quit menu\n"
			" j/k   - down/up keys\n"
			" h/b   - go back\n"
			" $     - same as ?$ - show values of vars\n"
			" e/' ' - edit/toggle current variable\n"
			" E     - edit variable with 'cfg.editor' (vi?)\n"
			" +/-   - increase/decrease numeric value (* and /, too)\n"
			" :     - enter command\n");
			rz_cons_flush ();
			rz_cons_any_key (NULL);
			break;
		case ':':
			rz_cons_show_cursor (true);
			rz_cons_set_raw (0);
			 {
				char *cmd = prompt (":> ", NULL);
				rz_core_cmd (core, cmd, 1);
				free (cmd);
			 }
			rz_cons_set_raw (1);
			rz_cons_show_cursor (false);
			rz_cons_any_key (NULL);
			rz_cons_clear00 ();
			continue;
		}
	}
}

<<<<<<< HEAD
RZ_API void rz_core_visual_mounts(RzCore *core) {
	RzList *list = NULL;
	RzFSRoot *fsroot = NULL;
	RzListIter *iter;
	RzFSFile *file;
	RzFSPartition *part;
	int i, ch, option, mode, partition, dir, delta = 7;
	char *str, path[4096], buf[1024], *root = NULL;
	const char *n, *p;

	dir = partition = option = mode = 0;
	for (;;) {
		/* Clear */
		rz_cons_clear00 ();

		/* Show */
		if (mode == 0) {
			if (list) {
				rz_list_free (list);
				list = NULL;
			}
			rz_cons_printf ("Press '/' to navigate the root filesystem.\nPartitions:\n\n");
			n = rz_fs_partition_type_get (partition);
			list = rz_fs_partitions (core->fs, n, 0);
			i = 0;
			if (list) {
				rz_list_foreach (list, iter, part) {
					if ((option-delta <= i) && (i <= option+delta)) {
						if (option == i) {
							rz_cons_printf (" > ");
						} else {
							rz_cons_printf ("   ");
						}
						rz_cons_printf ("%d %02x 0x%010"PFMT64x" 0x%010"PFMT64x"\n",
								part->number, part->type,
								part->start, part->start+part->length);
					}
					i++;
				}
				rz_list_free (list);
				list = NULL;
			} else {
				rz_cons_printf ("Cannot read partition\n");
			}
		} else if (mode == 1) {
			rz_cons_printf ("Types:\n\n");
			for (i=0;;i++) {
				n = rz_fs_partition_type_get (i);
				if (!n) {
					break;
				}
				rz_cons_printf ("%s%s\n", (i==partition)?" > ":"   ", n);
			}
		} else if (mode == 3) {
			i = 0;
			rz_cons_printf ("Mountpoints:\n\n");
			rz_list_foreach (core->fs->roots, iter, fsroot) {
				if (fsroot && (option-delta <= i) && (i <= option+delta)) {
					rz_cons_printf ("%s %s\n", (option == i)?" > ":"   ",
							fsroot->path);
				}
				i++;
			}
		} else {
			if (root) {
				list = rz_fs_dir (core->fs, path);
				if (list) {
					rz_cons_printf ("%s:\n\n", path);
					i = 0;
					rz_list_foreach (list, iter, file) {
						if ((dir-delta <= i) && (i <= dir+delta)) {
							rz_cons_printf ("%s%c %s\n", (dir == i)?" > ":"   ",
									file->type, file->name);
						}
						i++;
					}
					rz_cons_printf ("\n");
					rz_list_free (list);
					list = NULL;
				} else {
					rz_cons_printf ("Cannot open '%s' directory\n", root);
				}
			} else {
				rz_cons_printf ("Root undefined\n");
			}
		}
		if (mode==2) {
			rz_str_trim_path (path);
			str = path + strlen (path);
			strncat (path, "/", sizeof (path)-strlen (path)-1);
			list = rz_fs_dir (core->fs, path);
			file = rz_list_get_n (list, dir);
			if (file && file->type != 'd') {
				rz_core_cmdf (core, "px @ 0x%" PFMT64x "!64", file->off);
			}
			rz_list_free (list);
			list = NULL;
			*str='\0';
		}
		rz_cons_flush ();

		/* Ask for option */
		ch = rz_cons_readchar ();
		if (ch==-1||ch==4){
			free (root);
			return;
		}
		ch = rz_cons_arrow_to_hjkl (ch);
		switch (ch) {
			case '/':
				RZ_FREE (root);
				root = strdup ("/");
				strncpy (path, root, sizeof (path)-1);
				mode = 2;
				break;
			case 'l':
			case '\r':
			case '\n':
				if (mode == 0) {
					n = rz_fs_partition_type_get (partition);
					list = rz_fs_partitions (core->fs, n, 0);
					if (!list) {
						rz_cons_printf ("Unknown partition\n");
						rz_cons_any_key (NULL);
						rz_cons_flush ();
						break;
					}
					part = rz_list_get_n (list, option);
					if (!part) {
						rz_cons_printf ("Unknown partition\n");
						rz_cons_any_key (NULL);
						rz_cons_flush ();
						break;
					}
					p = rz_fs_partition_type (n, part->type);
					if (p) {
						if (rz_fs_mount (core->fs, p, "/root", part->start)) {
							free (root);
							root = strdup ("/root");
							strncpy (path, root, sizeof (path)-1);
							mode = 2;
						} else {
							rz_cons_printf ("Cannot mount partition\n");
							rz_cons_flush ();
							rz_cons_any_key (NULL);
						}
					} else {
						rz_cons_printf ("Unknown partition type\n");
						rz_cons_flush ();
						rz_cons_any_key (NULL);
					}
					rz_list_free (list);
					list = NULL;
				} else if (mode == 2){
					rz_str_trim_path (path);
					strncat (path, "/", sizeof (path)-strlen (path)-1);
					list = rz_fs_dir (core->fs, path);
					file = rz_list_get_n (list, dir);
					if (file) {
						if (file->type == 'd') {
							strncat (path, file->name, sizeof (path)-strlen (path)-1);
							rz_str_trim_path (path);
							if (root && strncmp (root, path, strlen (root) - 1)) {
								strncpy (path, root, sizeof (path) - 1);
							}
						} else {
							rz_core_cmdf (core, "s 0x%"PFMT64x, file->off);
							rz_fs_umount (core->fs, root);
							free (root);
							return;
						}
					} else {
						rz_cons_printf ("Unknown file\n");
						rz_cons_flush ();
						rz_cons_any_key (NULL);
					}

				} else if (mode == 3) {
					fsroot = rz_list_get_n (core->fs->roots, option);
					if (fsroot) {
						root = strdup (fsroot->path);
						strncpy (path, root, sizeof (path)-1);
					}
					mode = 2;
				}
				dir = partition = option = 0;
				break;
			case 'k':
				if (mode == 0 || mode == 3) {
					if (option > 0) {
						option--;
					}
				} else if (mode == 1) {
					if (partition > 0) {
						partition--;
					}
				} else {
					if (dir > 0) {
						dir--;
					}
				}
				break;
			case 'j':
				if (mode == 0) {
					n = rz_fs_partition_type_get (partition);
					list = rz_fs_partitions (core->fs, n, 0);
					if (option < rz_list_length (list) - 1) {
						option++;
					}
				} else if (mode == 1) {
					if (partition < rz_fs_partition_get_size () - 1) {
						partition++;
					}
				} else if (mode == 3) {
					if (option < rz_list_length (core->fs->roots) - 1) {
						option++;
					}
				} else {
					list = rz_fs_dir (core->fs, path);
					if (dir < rz_list_length (list) - 1) {
						dir++;
					}
				}
				break;
			case 't':
				mode = 1;
				break;
			case 'h':
				if (mode == 2) {
					if (!root) {
						mode = 0;
					} else
					if (strcmp (path, root)) {
						strcat (path, "/..");
						rz_str_trim_path (path);
					} else {
						rz_fs_umount (core->fs, root);
						mode = 0;
					}
				} else if (mode == 1) {
					mode = 0;
				} else {
					return;
				}
				break;
			case 'Q':
			case 'q':
				if (mode == 2 && root) {
					rz_fs_umount (core->fs, root);
					mode = 0;
				} else {
					return;
				}
				break;
			case 'g':
				if (mode == 2) {
					rz_str_trim_path (path);
					str = path + strlen (path);
					strncat (path, "/", sizeof (path)-strlen (path)-1);
					list = rz_fs_dir (core->fs, path);
					file = rz_list_get_n (list, dir);
					if (file && root) {
						strncat (path, file->name, sizeof (path)-strlen (path)-1);
						rz_str_trim_path (path);
						if (strncmp (root, path, strlen (root) - 1)) {
							strncpy (path, root, sizeof (path) - 1);
						}
						file = rz_fs_open (core->fs, path, false);
						if (file) {
							rz_fs_read (core->fs, file, 0, file->size);
							rz_cons_show_cursor (true);
							rz_cons_set_raw (0);
							rz_line_set_prompt ("Dump path (ej: /tmp/file): ");
							rz_cons_fgets (buf, sizeof (buf), 0, 0);
							rz_cons_set_raw (1);
							rz_cons_show_cursor (false);
							rz_file_dump (buf, file->data, file->size, 0);
							rz_fs_close (core->fs, file);
							rz_cons_printf ("Done\n");
						} else {
							rz_cons_printf ("Cannot dump file\n");
						}
					} else {
						rz_cons_printf ("Cannot dump file\n");
					}
					rz_cons_flush ();
					rz_cons_any_key (NULL);
					*str='\0';
				}
				break;
			case 'm':
				mode = 3;
				option = 0;
				break;
			case '?':
				rz_cons_clear00 ();
				rz_cons_printf ("\nVM: Visual Mount points help:\n\n");
				rz_cons_printf (" q     - go back or quit menu\n");
				rz_cons_printf (" j/k   - down/up keys\n");
				rz_cons_printf (" h/l   - forward/go keys\n");
				rz_cons_printf (" t     - choose partition type\n");
				rz_cons_printf (" g     - dump file\n");
				rz_cons_printf (" m     - show mountpoints\n");
				rz_cons_printf (" :     - enter command\n");
				rz_cons_printf (" ?     - show this help\n");
				rz_cons_flush ();
				rz_cons_any_key (NULL);
				break;
			case ':':
				rz_cons_show_cursor (true);
				rz_cons_set_raw (0);
				rz_line_set_prompt (":> ");
				rz_cons_fgets (buf, sizeof (buf), 0, 0);
				rz_cons_set_raw (1);
				rz_cons_show_cursor (false);
				rz_core_cmd (core, buf, 1);
				rz_cons_any_key (NULL);
				break;
		}
	}
}

=======
>>>>>>> 88105869
// helper
static void function_rename(RzCore *core, ut64 addr, const char *name) {
	RzListIter *iter;
	RzAnalFunction *fcn;

	rz_list_foreach (core->anal->fcns, iter, fcn) {
		if (fcn->addr == addr) {
			rz_flag_unset_name (core->flags, fcn->name);
			free (fcn->name);
			fcn->name = strdup (name);
			rz_flag_set (core->flags, name, addr, rz_anal_function_size_from_entry (fcn));
			break;
		}
	}
}

static void variable_rename (RzCore *core, ut64 addr, int vindex, const char *name) {
	RzAnalFunction* fcn = rz_anal_get_fcn_in (core->anal, addr, RZ_ANAL_FCN_TYPE_NULL);
	ut64 a_tmp = core->offset;
	int i = 0;
	RzListIter *iter;
	RzList *list = rz_anal_var_all_list (core->anal, fcn);
	RzAnalVar* var;

	rz_list_foreach (list, iter, var) {
		if (i == vindex) {
			rz_core_seek (core, addr, false);
			rz_core_cmd_strf (core, "afvn %s %s", name, var->name);
			rz_core_seek (core, a_tmp, false);
			break;
		}
		++i;
	}
	rz_list_free (list);
}

static void variable_set_type (RzCore *core, ut64 addr, int vindex, const char *type) {
	RzAnalFunction* fcn = rz_anal_get_fcn_in (core->anal, addr, RZ_ANAL_FCN_TYPE_NULL);
	RzList *list = rz_anal_var_all_list (core->anal, fcn);
	RzListIter *iter;
	RzAnalVar* var;

	rz_list_foreach (list, iter, var) {
		if (vindex == 0) {
			rz_anal_var_set_type (var, type);
			break;
		}
		vindex--;
	}
	rz_list_free (list);
}

// In visual mode, display function list
static ut64 var_functions_show(RzCore *core, int idx, int show, int cols) {
	int wdelta = (idx > 5)? idx - 5: 0;
	char *var_functions;
	ut64 seek = core->offset;
	ut64 addr = core->offset;
	RzAnalFunction *fcn;
	int window, i = 0, print_full_func;
	RzListIter *iter;

	// Adjust the windows size automaticaly
	(void)rz_cons_get_size (&window);
	window -= 8; // Size of printed things
	bool color = rz_config_get_i (core->config, "scr.color");
	const char *color_addr = core->cons->context->pal.offset;
	const char *color_fcn = core->cons->context->pal.fname;

	rz_list_foreach (core->anal->fcns, iter, fcn) {
		print_full_func = true;
		if (i >= wdelta) {
			if (i > window + wdelta - 1) {
				rz_cons_printf ("...\n");
				break;
			}
			if (idx == i) {
				addr = fcn->addr;
			}
			if (show) {
				char *tmp;
				if (color) {
					var_functions = rz_str_newf ("%c%c %s0x%08"PFMT64x"" Color_RESET" %4d %s%s"Color_RESET"",
							(seek == fcn->addr)?'>':' ',
							(idx==i)?'*':' ',
							color_addr, fcn->addr, rz_anal_function_realsize (fcn),
							color_fcn, fcn->name);
				} else {
					var_functions = rz_str_newf ("%c%c 0x%08"PFMT64x" %4d %s",
							(seek == fcn->addr)?'>':' ',
							(idx==i)?'*':' ',
							fcn->addr, rz_anal_function_realsize (fcn), fcn->name);
				}
				if (var_functions) {
					if (!rz_cons_singleton ()->show_vals) {
						int fun_len = rz_str_ansi_len (var_functions);
						int columns = fun_len > cols ? cols - 2 : cols;
						tmp = rz_str_ansi_crop (var_functions, 0, 0, columns, window);
						if (rz_str_ansi_len (tmp) < fun_len) {
							rz_cons_printf ("%s..%s\n", tmp, Color_RESET);
							print_full_func = false;
						}
						rz_free (tmp);
					}
					if (print_full_func) {
						rz_cons_println (var_functions);
					}
					rz_free (var_functions);
				}
			}
		}
		i++;
	}
	return addr;
}

// In visual mode, display the variables.
static ut64 var_variables_show(RzCore* core, int idx, int *vindex, int show, int cols) {
	int i = 0;
	const ut64 addr = var_functions_show (core, idx, 0, cols);
	RzAnalFunction* fcn = rz_anal_get_fcn_in (core->anal, addr, RZ_ANAL_FCN_TYPE_NULL);
	int window;
	int wdelta = (idx > 5) ? idx - 5 : 0;
	RzListIter *iter;
	RzList *list = rz_anal_var_all_list (core->anal, fcn);
	RzAnalVar* var;
	// Adjust the window size automatically.
	(void)rz_cons_get_size (&window);
	window -= 8;  // Size of printed things.

	// A new line so this looks reasonable.
	rz_cons_newline ();

	int llen = rz_list_length (list);
	if (*vindex >= llen) {
		*vindex = llen - 1;
	}

	rz_list_foreach (list, iter, var) {
		if (i >= wdelta) {
			if (i > window + wdelta) {
				rz_cons_printf ("...\n");
				break;
			}
			if (show) {
				switch (var->kind & 0xff) {
				case 'r':
					{
						RzRegItem *r = rz_reg_index_get (core->anal->reg, var->delta);
						if (!r) {
							eprintf ("Register not found");
							break;
						}
						rz_cons_printf ("%sarg %s %s @ %s\n",
								i == *vindex ? "* ":"  ",
								var->type, var->name,
								r->name);
					}
					break;
				case 'b':
					rz_cons_printf ("%s%s %s %s @ %s%s0x%x\n",
							i == *vindex ? "* ":"  ",
							var->delta < 0? "var": "arg",
							var->type, var->name,
							core->anal->reg->name[RZ_REG_NAME_BP],
							(var->kind == 'v')?"-":"+",
							var->delta);
					break;
				case 's':
					rz_cons_printf ("%s%s %s %s @ %s%s0x%x\n",
							i == *vindex ? "* ":"  ",
							var->delta < 0? "var": "arg",
							var->type, var->name,
							core->anal->reg->name[RZ_REG_NAME_BP],
							(var->kind == 'v')?"-":"+",
							var->delta);
					break;
				}
			}
		}
		++i;
	}
	rz_list_free (list);
	return addr;
}

static int level = 0;
static st64 delta = 0;
static int option = 0;
static int variable_option = 0;
static int printMode = 0;
static bool selectPanel = false;
#define lastPrintMode 6
static const char *printCmds[lastPrintMode] = {
	"pdf", "pd $r", "afi", "pdsf", "pdc", "pdr"
};

static void rz_core_visual_anal_refresh_column (RzCore *core, int colpos) {
	const ut64 addr = (level != 0 && level != 1)
		? core->offset
		: var_functions_show (core, option, 0, colpos);
	// RzAnalFunction* fcn = rz_anal_get_fcn_in(core->anal, addr, RZ_ANAL_FCN_TYPE_NULL);
	int h, w = rz_cons_get_size (&h);
	// int sz = (fcn)? RZ_MIN (rz_anal_fcn_size (fcn), h * 15) : 16; // max instr is 15 bytes.

	const char *cmd;
	if (printMode > 0 && printMode < lastPrintMode) {
		cmd = printCmds[printMode];
	} else {
		cmd = printCmds[printMode = 0];
	}
	char *cmdf = rz_str_newf ("%s @ 0x%"PFMT64x, cmd, addr + delta);
	if (!cmdf) {
		return;
	}
	char *output = rz_core_cmd_str (core, cmdf);
	if (output) {
		// 'h - 2' because we have two new lines in rz_cons_printf
		char *out = rz_str_ansi_crop (output, 0, 0, w - colpos, h - 2);
		rz_cons_printf ("\n%s\n", out);
		free (out);
		RZ_FREE (output);
	}
	free (cmdf);
}

static const char *help_fun_visual[] = {
	"(a)", "analyze ", "(-)", "delete ", "(x)", "xrefs ", "(X)", "refs   j/k next/prev\n",
	"(r)", "rename ",  "(c)", "calls ", "(d)", "definetab column (_) hud\n",
	"(d)", "define ",  "(v)", "vars ", "(?)"," help ", "(:)", "shell " ,"(q)", "quit\n",
	"(s)", "edit function signature.  \n\n",
	NULL
};

static const char *help_var_visual[] = {
	"(a)", "add " ,"(x)", "xrefs ", "(r)", "rename\n",
	"(t)", "type ", "(g)", "go ", "(-)" ,"delete\n",
	"(q)", "quit ", "(s)", "signature\n\n",
	NULL
};

static const char *help_vv_visual[] = {
	"j,k", "select next/prev item or scroll if tab pressed",
	"J,K", "scroll next/prev page \"\"",
	"h,q", "go back, quit",
	"p,P", "switch next/prev print mode",
	"v", "view selected function arguments and variables",
	"x,X", "see xrefs to the selected function",
	"tab", "toggle disasm column selection (to scroll in code)",
	"!", "run 'afls' to sort all functions by address",
	".", "seek to current function address",
	":", "run r2 commands",
	"_", "hud mode. same as: s $(afl~...)",
	"enter", "enter function view (variables), xrefs",
	NULL
};

static const char *help_vv_actions_visual[] = {
	" functions:", "Add, Modify, Delete, Xrefs Calls Vars",
	" variables:", "Add, Modify, Delete",
	NULL
};

static void rz_core_vmenu_append_help (RStrBuf *p, const char **help) {
	int i;
	RzConsContext *cons_ctx = rz_cons_singleton ()->context;
	const char *pal_args_color = cons_ctx->color_mode ? cons_ctx->pal.args : "",
		   *pal_help_color = cons_ctx->color_mode ? cons_ctx->pal.help : "",
		   *pal_reset = cons_ctx->color_mode ? cons_ctx->pal.reset : "";

	for (i = 0; help[i]; i += 2) {
		rz_strbuf_appendf (p, "%s%s %s%s%s",
			 pal_args_color, help[i],
			 pal_help_color, help[i + 1], pal_reset);
	}
}

static ut64 rz_core_visual_anal_refresh (RzCore *core) {
	if (!core) {
		return 0LL;
	}
	ut64 addr;
	RStrBuf *buf;
	char old[1024];
	bool color = rz_config_get_i (core->config, "scr.color");
	int h, cols = rz_cons_get_size (&h);
	old[0] = '\0';
	addr = core->offset;
	cols -= 50;
	if (cols > 60) {
		cols = 60;
	}

	rz_cons_clear00 ();
	rz_core_visual_anal_refresh_column (core, cols);
	if (cols > 30) {
		rz_cons_column (cols);
	}
	switch (level) {
	// Show functions list help in visual mode
	case 0:
		buf = rz_strbuf_new ("");
		if (color) {
			rz_cons_strcat (core->cons->context->pal.prompt);
		}
		if (selectPanel) {
			rz_cons_printf ("-- functions -----------------[ %s ]-->>", printCmds[printMode]);
		} else {
			rz_cons_printf ("-[ functions ]----------------- %s ---", printCmds[printMode]);
		}
		if (color) {
			rz_cons_strcat ("\n" Color_RESET);
		}
		rz_core_vmenu_append_help (buf, help_fun_visual);
		rz_cons_printf ("%s", rz_strbuf_drain (buf));
		addr = var_functions_show (core, option, 1, cols);
		break;
	case 1:
		buf = rz_strbuf_new ("");
		if (color) {
			rz_cons_strcat (core->cons->context->pal.prompt);
		}
		rz_cons_printf ("-[ variables ]----- 0x%08"PFMT64x"", addr);
		if (color) {
			rz_cons_strcat ("\n" Color_RESET);
		}
		rz_core_vmenu_append_help (buf, help_var_visual);
		char *drained = rz_strbuf_drain (buf);
		rz_cons_printf ("%s", drained);
		addr = var_variables_show (core, option, &variable_option, 1, cols);
		free (drained);
		// var_index_show (core->anal, fcn, addr, option);
		break;
	case 2:
		rz_cons_printf ("Press 'q' to quit call refs\n");
		if (color) {
			rz_cons_strcat (core->cons->context->pal.prompt);
		}
		rz_cons_printf ("-[ calls ]----------------------- 0x%08"PFMT64x" (TODO)\n", addr);
		if (color) {
			rz_cons_strcat ("\n" Color_RESET);
		}
		// TODO: filter only the callrefs. but we cant grep here
		sprintf (old, "afi @ 0x%08"PFMT64x, addr);
		char *output = rz_core_cmd_str (core, old);
		if (output) {
			// 'h - 2' because we have two new lines in rz_cons_printf
			if (!rz_cons_singleton ()->show_vals) {
				char *out = rz_str_ansi_crop(output, 0, 0, cols, h - 2);
				rz_cons_printf ("\n%s\n", out);
				free (out);
				RZ_FREE (output);
			} else {
				rz_cons_printf ("\n%s\n", output);
				RZ_FREE (output);
			}
		}
		break;
	default:
		// assert
		break;
	}
	rz_cons_flush ();
	return addr;
}

static void rz_core_visual_anal_refresh_oneshot (RzCore *core) {
	rz_core_task_enqueue_oneshot (&core->tasks, (RzCoreTaskOneShot) rz_core_visual_anal_refresh, core);
}

static void rz_core_visual_debugtraces_help(RzCore *core) {
	rz_cons_clear00 ();
	rz_cons_printf (
			"vbd: Visual Browse Debugtraces:\n\n"
			" q     - quit the bit editor\n"
			" Q     - Quit (jump into the disasm view)\n"
			" j/k   - Select next/previous trace\n"
			" :     - enter command\n");
	rz_cons_flush ();
	rz_cons_any_key (NULL);
}

RZ_API void rz_core_visual_debugtraces(RzCore *core, const char *input) {
	int i, delta = 0;
	for (;;) {
		char *trace_addr_str = rz_core_cmd_strf (core, "dtdq %d", delta);
		ut64 trace_addr = rz_num_get (NULL, trace_addr_str);
		free (trace_addr_str);
		rz_cons_printf ("[0x%08"PFMT64x"]> %d dbg.trace\n", trace_addr, delta);
		for (i = 0; i < delta; i++) {
			rz_core_cmdf (core, ".dte %d", i);
		}
		rz_core_cmd0 (core, "x 64@r:SP");
		rz_core_cmd0 (core, "dri");
		// limit by rows here
		//int rows = rz_cons_get_size (NULL);
		rz_core_cmdf (core, "dtd %d", delta);
		rz_cons_visual_flush ();
		char ch ;
		if (input && *input) {
			ch = *input;
			input++;
		} else {
			ch = rz_cons_readchar ();
		}
		if (ch == 4 || ch == -1) {
			if (level == 0) {
				goto beach;
			}
			level--;
			continue;
		}
		ch = rz_cons_arrow_to_hjkl (ch); // get ESC+char, return 'hjkl' char
		switch (ch) {
		case 'Q': // tab
			{
				ut64 oseek = core->offset;
				core->vmode = false;
				rz_core_seek (core, trace_addr, true);
				rz_core_visual (core, "");
				rz_core_seek (core, oseek, true);
			}
			break;
		case 'q':
			goto beach;
			break;
		case ']':
			rz_config_set_i (core->config, "hex.cols", rz_config_get_i (core->config, "hex.cols") + 1);
			break;
		case '[':
			rz_config_set_i (core->config, "hex.cols", rz_config_get_i (core->config, "hex.cols") - 1);
			break;
		case 'J':
			delta += 10;
			break;
		case 'K':
			delta -= 10;
			if (delta < 0) {
				delta = 0;
			}
		case 'j':
			delta++;
			break;
		case 'k':
			delta--;
			if (delta < 0) {
				delta = 0;
			}
			break;
		case ':':
			rz_core_visual_prompt (core);
			rz_cons_any_key (NULL);
			break;
		case '?':
			rz_core_visual_debugtraces_help (core);
			break;
		}
	}
beach:
	;
}

static char *__prompt(const char *msg, void *p) {
	char res[128];
	rz_cons_show_cursor (true);
	rz_cons_set_raw (false);
	rz_line_set_prompt (msg);
	res[0] =0;
	if (!rz_cons_fgets (res, sizeof (res), 0, NULL)) {
		res[0] = 0;
	}
	return strdup (res);
}

static void addVar(RzCore *core, int ch, const char *msg) {
	char *src = __prompt (msg, NULL);
	char *name = __prompt ("Variable Name: ", NULL);
	char *type = __prompt ("Type of Variable (int32_t): ", NULL);
	char *cmd = rz_str_newf ("afv%c %s %s %s", ch, src, name, type);
	rz_str_trim (cmd);
	rz_core_cmd0 (core, cmd);
	free(cmd);
	free (src);
	free (name);
	free (type);
}

/* Like emenu but for real */
RZ_API void rz_core_visual_anal(RzCore *core, const char *input) {
	char old[218];
	int nfcns, ch, _option = 0;

	RzConsEvent olde = core->cons->event_resize;
	void *olde_user = core->cons->event_data;
	ut64 addr = core->offset;

	core->cons->event_resize = NULL; // avoid running old event with new data
	core->cons->event_data = core;
	core->cons->event_resize = (RzConsEvent) rz_core_visual_anal_refresh_oneshot;

	level = 0;

	int asmbytes = rz_config_get_i (core->config, "asm.bytes");
	rz_config_set_i (core->config, "asm.bytes", 0);
	for (;;) {
		nfcns = rz_list_length (core->anal->fcns);
		addr = rz_core_visual_anal_refresh (core);
		if (input && *input) {
			ch = *input;
			input++;
		} else {
			ch = rz_cons_readchar ();
		}
		if (ch == 4 || ch == -1) {
			if (level == 0) {
				goto beach;
			}
			level--;
			continue;
		}
		ch = rz_cons_arrow_to_hjkl (ch); // get ESC+char, return 'hjkl' char
		switch (ch) {
		case '[':
			rz_cons_singleton ()->show_vals = true;
			break;
		case ']':
			rz_cons_singleton ()->show_vals = false;
			break;
		case '?':
			rz_cons_clear00 ();
			RStrBuf *buf = rz_strbuf_new ("");
			rz_cons_println ("|Usage: vv");
			rz_core_visual_append_help (buf, "Actions supported", help_vv_actions_visual);
			rz_core_visual_append_help (buf, "Keys", help_vv_visual);
			rz_cons_printf ("%s", rz_strbuf_drain (buf));
			rz_cons_flush ();
			rz_cons_any_key (NULL);
			break;
		case 9:
			selectPanel = !selectPanel;
			if (!selectPanel) {
				delta = 0;
				printMode = 0;
			}
			break;
		case ':':
			{
				ut64 orig = core->offset;
				rz_core_seek (core, addr, false);
				while (rz_core_visual_prompt (core));
				rz_core_seek (core, orig, false);
			}
			continue;
		case '/':
			rz_core_cmd0 (core, "?i highlight;e scr.highlight=`yp`");
			break;
		case 'a':
			switch (level) {
			case 0:
				rz_core_cmd0 (core, "af-$$;af"); // reanalize
				break;
			case 1:
				{
					eprintf ("Select variable source ('r'egister, 's'tackptr or 'b'aseptr): ");
					int type = rz_cons_readchar ();
					switch (type) {
					case 'r':
						addVar (core, type, "Source Register Name: ");
						break;
					case 's':
						addVar (core, type, "BP Relative Delta: ");
						break;
					case 'b':
						addVar (core, type, "SP Relative Delta: ");
						break;
					}
				}
				break;
			}
			break;
		case 'r':
			{
				switch (level) {
				case 1:
					rz_cons_show_cursor (true);
					rz_cons_set_raw (false);
					rz_line_set_prompt ("New name: ");
					if (rz_cons_fgets (old, sizeof (old), 0, NULL)) {
						if (*old) {
							//old[strlen (old)-1] = 0;
							variable_rename (core, addr, variable_option, old);
						}
					}
					break;
				default:
					rz_line_set_prompt ("New name: ");
					if (rz_cons_fgets (old, sizeof (old), 0, NULL)) {
						if (*old) {
							//old[strlen (old)-1] = 0;
							function_rename (core, addr, old);
						}
					}
					break;
				}
				rz_cons_set_raw (true);
				rz_cons_show_cursor (false);
			}
			break;
		case 't':
			if (level == 1) {
				rz_cons_show_cursor (true);
				rz_cons_set_raw (false);
				rz_line_set_prompt ("New type: ");
				if (rz_cons_fgets (old, sizeof (old), 0, NULL)) {
					if (*old) {
						//old[strlen (old)-1] = 0;
						variable_set_type (core, addr, variable_option, old);
					}
				}
				rz_cons_set_raw (true);
				rz_cons_show_cursor (false);
			}
			break;
		case '.':
			delta = 0;
			break;
		case 'R':
			rz_core_cmd0 (core, "ecn");
			break;
		case 'p':
			printMode ++;
			break;
		case 'P':
			if (printMode == 0) {
				printMode = lastPrintMode;
			} else {
				printMode --;
			}
			break;
		case 'd':
			rz_core_visual_define(core, "", 0);
			break;
		case '-':
			switch (level) {
			case 0:
				rz_core_cmdf (core, "af-0x%"PFMT64x, addr);
				break;
			}
			break;
		case 'x':
			rz_core_visual_refs (core, false, true);
			break;
		case 'X':
			rz_core_visual_refs (core, true, true);
			break;
		case 's':
			rz_core_cmdf (core, "afs!@0x%08"PFMT64x, addr);
			break;
		case 'c':
			level = 2;
			break;
		case 'v':
			level = 1;
			variable_option = 0;
			break;
		case '_':
			{
				rz_core_cmd0 (core, "s $(afl~...)");
				int n = 0;
				RzListIter *iter;
				RzAnalFunction *fcn;
				rz_list_foreach (core->anal->fcns, iter, fcn) {
					if (fcn->addr == core->offset) {
						option = n;
						break;
					}
					n ++;
				}
			}
			break;
		case 'j':
			if (selectPanel) {
				printMode = 1;
				delta += 16;
			} else {
				delta = 0;
				switch (level) {
				case 1:
					variable_option++;
					break;
				default:
					option++;
					if (option >= nfcns) {
						--option;
					}
					break;
				}
			}
			break;
		case '!':
			// TODO: use aflsn/aflsb/aflss/...
			{
			static int sortMode = 0;
			const char *sortModes[4] = { "aflsa", "aflss", "aflsb", "aflsn" };
			rz_core_cmd0 (core, sortModes[sortMode%4]);
			sortMode++;
			}
			break;
		case 'k':
			if (selectPanel) {
				printMode = 1;
				delta -= 16;
			} else {
				delta = 0;
				switch (level) {
				case 1:
					variable_option = (variable_option<=0)? 0: variable_option-1;
					break;
				default:
					option = (option<=0)? 0: option-1;
					break;
				}
			}

			break;
		case 'J':
			if (selectPanel) {
				printMode = 1;
				delta += 40;
			} else {
				int rows = 0;
				rz_cons_get_size (&rows);
				option += (rows - 5);
				if (option >= nfcns) {
					option = nfcns - 1;
				}
			}
			break;
		case 'K':
			if (selectPanel) {
				printMode = 1;
				delta -= 40;
			} else {
				int rows = 0;
				rz_cons_get_size (&rows);
				option -= (rows - 5);
				if (option < 0) {
					option = 0;
				}
			}
			break;
		case 'g': {
			rz_core_visual_showcursor (core, true);
			rz_core_visual_offset (core);        // change the seek to selected offset
			RzListIter *iter;		   // change the current option to selected seek
			RzAnalFunction *fcn;
			int i = 0;
			rz_list_foreach (core->anal->fcns, iter, fcn) {
				if (core->offset ==  fcn->addr){
					option = i;
				}
				i++;
			}
			rz_core_visual_showcursor (core, false);
		}
		        break;
		case 'G':
			rz_core_seek (core, addr, SEEK_SET);
			goto beach;
		case ' ':
		case '\r':
		case '\n':
			level = 0;
			rz_core_seek (core, addr, SEEK_SET);
			goto beach;
			break;
		case 'l':
			level = 1;
			_option = option;
			break;
		case 'h':
		case 'b': // back
			level = 0;
			option = _option;
			break;
		case 'Q':
		case 'q':
			if (level == 0) {
				goto beach;
			}
			level--;
			break;
		}
	}
beach:
	core->cons->event_resize = NULL; // avoid running old event with new data
	core->cons->event_data = olde_user;
	core->cons->event_resize = olde;
	level = 0;
	rz_config_set_i (core->config, "asm.bytes", asmbytes);
}

struct seek_flag_offset_t {
	ut64 offset;
	ut64 *next;
	bool is_next;
};

static bool seek_flag_offset(RzFlagItem *fi, void *user) {
	struct seek_flag_offset_t *u = (struct seek_flag_offset_t *)user;
	if (u->is_next) {
		if (fi->offset < *u->next && fi->offset > u->offset) {
			*u->next = fi->offset;
		}
	} else {
		if (fi->offset > *u->next && fi->offset < u->offset) {
			*u->next = fi->offset;
		}
	}
	return true;
}

RZ_API void rz_core_seek_next(RzCore *core, const char *type) {
	RzListIter *iter;
	ut64 next = UT64_MAX;
	if (strstr (type, "opc")) {
		RzAnalOp aop;
		if (rz_anal_op (core->anal, &aop, core->offset, core->block, core->blocksize, RZ_ANAL_OP_MASK_BASIC)) {
			next = core->offset + aop.size;
		} else {
			eprintf ("Invalid opcode\n");
		}
	} else if (strstr (type, "fun")) {
		RzAnalFunction *fcni;
		rz_list_foreach (core->anal->fcns, iter, fcni) {
			if (fcni->addr < next && fcni->addr > core->offset) {
				next = fcni->addr;
			}
		}
	} else if (strstr (type, "hit")) {
		const char *pfx = rz_config_get (core->config, "search.prefix");
		struct seek_flag_offset_t u = { .offset = core->offset, .next = &next, .is_next = true };
		rz_flag_foreach_prefix (core->flags, pfx, -1, seek_flag_offset, &u);
	} else { // flags
		struct seek_flag_offset_t u = { .offset = core->offset, .next = &next, .is_next = true };
		rz_flag_foreach (core->flags, seek_flag_offset, &u);
	}
	if (next != UT64_MAX) {
		rz_core_seek (core, next, true);
	}
}

RZ_API void rz_core_seek_previous (RzCore *core, const char *type) {
	RzListIter *iter;
	ut64 next = 0;
	if (strstr (type, "opc")) {
		eprintf ("TODO: rz_core_seek_previous (opc)\n");
	} else
	if (strstr (type, "fun")) {
		RzAnalFunction *fcni;
		rz_list_foreach (core->anal->fcns, iter, fcni) {
			if (fcni->addr > next && fcni->addr < core->offset) {
				next = fcni->addr;
			}
		}
	} else
	if (strstr (type, "hit")) {
		const char *pfx = rz_config_get (core->config, "search.prefix");
		struct seek_flag_offset_t u = { .offset = core->offset, .next = &next, .is_next = false };
		rz_flag_foreach_prefix (core->flags, pfx, -1, seek_flag_offset, &u);
	} else { // flags
		struct seek_flag_offset_t u = { .offset = core->offset, .next = &next, .is_next = false };
		rz_flag_foreach (core->flags, seek_flag_offset, &u);
	}
	if (next != 0) {
		rz_core_seek (core, next, true);
	}
}

//define the data at offset according to the type (byte, word...) n times
static void define_data_ntimes (RzCore *core, ut64 off, int times, int type) {
	int i = 0;
	rz_meta_del (core->anal, RZ_META_TYPE_ANY, off, core->blocksize);
	if (times < 0) {
		times = 1;
	}
	for (i = 0; i < times; i++, off += type) {
		rz_meta_set (core->anal, RZ_META_TYPE_DATA, off, type, "");
	}
}

static bool isDisasmPrint(int mode) {
	return (mode == 1 || mode == 2);
}

static void handleHints(RzCore *core) {
	//TODO extend for more anal hints
	int i = 0;
	char ch[64] = RZ_EMPTY;
	const char *lines[] = {"[dh]- Define anal hint:"
		," b [16,32,64]     set bits hint"
		, NULL};
	for (i = 0; lines[i]; i++) {
		rz_cons_fill_line ();
		rz_cons_printf ("\r%s\n", lines[i]);
	}
	rz_cons_flush ();
	rz_line_set_prompt ("anal hint: ");
	if (rz_cons_fgets (ch, sizeof (ch), 0, NULL) > 0) {
		switch (ch[0]) {
		case 'b':
			{
				char *arg = ch + 1;
				rz_str_trim (arg);
				int bits = atoi (arg);
				if (bits == 8 || bits == 16 || bits == 32 || bits == 64) {
					rz_anal_hint_set_bits (core->anal, core->offset, bits);
				}
			}
			break;
		default:
			break;
		}
	}
}

RZ_API void rz_core_visual_define(RzCore *core, const char *args, int distance) {
	int plen = core->blocksize;
	ut64 off = core->offset;
	int i, h = 0, n, ch, ntotal = 0;
	ut8 *p = core->block;
	int rep = -1;
	char *name;
	int delta = 0;
	if (core->print->cur_enabled) {
		int cur = core->print->cur;
		if (core->print->ocur != -1) {
			plen = RZ_ABS (core->print->cur - core->print->ocur) + 1;
			if (core->print->ocur<cur) {
				cur = core->print->ocur;
			}
		}
		off += cur;
		p += cur;
	}
	(void) rz_cons_get_size (&h);
	h -= 19;
	if (h < 0) {
		h = 0;
		rz_cons_clear00 ();
	} else {
		rz_cons_gotoxy (0, 3);
	}
	const char *lines[] = { ""
		,"[Vd]- Define current block as:"
		," $    define flag size"
		," 1    edit bits"
		," a    assembly"
		," b    as byte (1 byte)"
		," B    define half word (16 bit, 2 byte size)"
		," c    as code (unset any data / string / format) in here"
		," C    define flag color (fc)"
		," d    set as data"
		," e    end of function"
		," f    analyze function"
		," F    format"
		," h    define hint (for half-word, see 'B')"
		," i    (ahi) immediate base (b(in), o(ct), d(ec), h(ex), s(tr))"
		," I    (ahi1) immediate base (b(in), o(ct), d(ec), h(ex), s(tr))"
		," j    merge down (join this and next functions)"
		," k    merge up (join this and previous function)"
		," h    define anal hint"
		," m    manpage for current call"
		," n    rename flag used at cursor"
		," N    edit function signature (afs!)"
		," o    opcode string"
		," r    rename function"
		," R    find references /r"
		," s    set string"
		," S    set strings in current block"
		," t    set opcode type via aht hints (call, nop, jump, ...)"
		," u    undefine metadata here"
		," v    rename variable at offset that matches some hex digits"
		," x    find xrefs to current address (./r)"
		," w    set as 32bit word"
		," W    set as 64bit word"
		," q    quit menu"
		," z    zone flag"
		, NULL};
	for (i = 0; lines[i]; i++) {
		rz_cons_fill_line ();
		rz_cons_printf ("\r%s\n", lines[i]);
	}
	rz_cons_flush ();
	int wordsize = 0;
	// get ESC+char, return 'hjkl' char
repeat:
	if (*args) {
		ch = *args;
		args++;
	} else {
		ch = rz_cons_arrow_to_hjkl (rz_cons_readchar ());
	}

onemoretime:
	wordsize = 4;
	switch (ch) {
	case 'N':
		rz_core_cmdf (core, "afs! @ 0x%08"PFMT64x, off);
		break;
	case 'F':
		{
			char cmd[128];
			rz_cons_show_cursor (true);
			rz_core_cmd0 (core, "pf?");
			rz_cons_flush ();
			rz_line_set_prompt ("format: ");
			strcpy (cmd, "Cf 0 ");
			if (rz_cons_fgets (cmd + 5, sizeof (cmd) - 5, 0, NULL) > 0) {
				rz_core_cmdf (core, "%s @ 0x%08"PFMT64x, cmd, off);
				rz_cons_set_raw (1);
				rz_cons_show_cursor (false);
			}
		}
		break;
	case '1':
		rz_core_visual_bit_editor (core);
		break;
	case 't':
	case 'o':
		{
			char str[128];
			rz_cons_show_cursor (true);
			rz_line_set_prompt (ch=='t'?"type: ": "opstr: ");
			if (rz_cons_fgets (str, sizeof (str), 0, NULL) > 0) {
				rz_core_cmdf (core, "ah%c %s @ 0x%"PFMT64x, ch, str, off);
			}
		}
		break;
	case 'x':
		rz_core_cmd0 (core, "/r $$");
		break;
	case 'i':
		{
			char str[128];
			rz_cons_show_cursor (true);
			rz_line_set_prompt ("immbase: ");
			if (rz_cons_fgets (str, sizeof (str), 0, NULL) > 0) {
				rz_core_cmdf (core, "ahi %s @ 0x%"PFMT64x, str, off);
			}
		}
		break;
	case 'I':
		{
			char str[128];
			rz_cons_show_cursor (true);
			rz_line_set_prompt ("immbase: ");
			if (rz_cons_fgets (str, sizeof (str), 0, NULL) > 0) {
				rz_core_cmdf (core, "ahi1 %s @ 0x%"PFMT64x, str, off);
			}
		}
		break;
	case 'a':
		rz_core_visual_asm (core, off);
		break;
	case 'b':
		if (plen != core->blocksize) {
			rep = plen / 2;
		}
		define_data_ntimes (core, off, rep, RZ_BYTE_DATA);
		wordsize = 1;
		break;
	case 'B': // "VdB"
		if (plen != core->blocksize) {
			rep = plen / 2;
		}
		define_data_ntimes (core, off, rep, RZ_WORD_DATA);
		wordsize = 2;
		break;
	case 'w':
		if (plen != core->blocksize) {
			rep = plen / 4;
		}
		define_data_ntimes (core, off, rep, RZ_DWORD_DATA);
		wordsize = 4;
		break;
	case 'W':
		if (plen != core->blocksize) {
			rep = plen / 8;
		}
		define_data_ntimes (core, off, rep, RZ_QWORD_DATA);
		wordsize = 8;
		break;
	case 'm':
		{
			char *man = NULL;
			/* check for manpage */
			RzAnalOp *op = rz_core_anal_op (core, off, RZ_ANAL_OP_MASK_BASIC);
			if (op) {
				if (op->jump != UT64_MAX) {
					RzFlagItem *item = rz_flag_get_i (core->flags, op->jump);
					if (item) {
						const char *ptr = rz_str_lchr (item->name, '.');
						if (ptr) {
							man = strdup (ptr + 1);
						}
					}
				}
				rz_anal_op_free (op);
			}
			if (man) {
				char *p = strstr (man, "INODE");
				if (p) {
					*p = 0;
				}
				rz_cons_clear ();
				rz_cons_flush ();
				rz_sys_cmdf ("man %s", man);
				free (man);
			}
			rz_cons_any_key (NULL);
		}
		break;
	case 'n':
	{
		RzAnalOp op;
		char *q = NULL;
		ut64 tgt_addr = UT64_MAX;
		if (!isDisasmPrint (core->printidx)) {
			break;
		}
		// TODO: get the aligned instruction even if the cursor is in the middle of it.
		rz_anal_op (core->anal, &op, off,
			core->block + off - core->offset, 32, RZ_ANAL_OP_MASK_BASIC);

		tgt_addr = op.jump != UT64_MAX ? op.jump : op.ptr;
		RzAnalVar *var = rz_anal_get_used_function_var (core->anal, op.addr);
		if (var) {
//			q = rz_str_newf ("?i Rename variable %s to;afvn %s `yp`", op.var->name, op.var->name);
			char *newname = rz_cons_input (sdb_fmt ("New variable name for '%s': ", var->name));
			if (newname && *newname) {
				rz_anal_var_rename (var, newname, true);
				free (newname);
			}
		} else if (tgt_addr != UT64_MAX) {
			RzAnalFunction *fcn = rz_anal_get_function_at (core->anal, tgt_addr);
			RzFlagItem *f = rz_flag_get_i (core->flags, tgt_addr);
			if (fcn) {
				q = rz_str_newf ("?i Rename function %s to;afn `yp` 0x%"PFMT64x,
					fcn->name, tgt_addr);
			} else if (f) {
				q = rz_str_newf ("?i Rename flag %s to;fr %s `yp`",
					f->name, f->name);
			} else {
				q = rz_str_newf ("?i Create flag at 0x%"PFMT64x" named;f `yp` @ 0x%"PFMT64x,
					tgt_addr, tgt_addr);
			}
		}

		if (q) {
			rz_core_cmd0 (core, q);
			free (q);
		}
		rz_anal_op_fini (&op);
		break;
	}
	case 'C':
		{
			RzFlagItem *item = rz_flag_get_i (core->flags, off);
			if (item) {
				char cmd[128];
				rz_cons_show_cursor (true);
				rz_cons_flush ();
				rz_line_set_prompt ("color: ");
				if (rz_cons_fgets (cmd, sizeof (cmd), 0, NULL) > 0) {
					rz_flag_item_set_color (item, cmd);
					rz_cons_set_raw (1);
					rz_cons_show_cursor (false);
				}
			} else {
				eprintf ("Sorry. No flag here\n");
				rz_cons_any_key (NULL);
			}
		}
		break;
	case '$':
		{
			RzFlagItem *item = rz_flag_get_i (core->flags, off);
			if (item) {
				char cmd[128];
				rz_cons_printf ("Current flag size is: %d\n", item->size);
				rz_cons_show_cursor (true);
				rz_cons_flush ();
				rz_line_set_prompt ("new size: ");
				if (rz_cons_fgets (cmd, sizeof (cmd), 0, NULL) > 0) {
					item->size = rz_num_math (core->num, cmd);
					rz_cons_set_raw (1);
					rz_cons_show_cursor (false);
				}
			} else {
				eprintf ("Sorry. No flag here\n");
				rz_cons_any_key (NULL);
			}
		}
		break;
	case 'e':
		// set function size
		{
		RzAnalFunction *fcn = rz_anal_get_fcn_in (core->anal, off, 0);
		if (!fcn) {
			fcn = rz_anal_get_fcn_in (core->anal, core->offset, 0);
		}
		if (fcn) {
			RzAnalOp op;
			ut64 size;
			if (rz_anal_op (core->anal, &op, off, core->block+delta,
					core->blocksize-delta, RZ_ANAL_OP_MASK_BASIC)) {
				size = off - fcn->addr + op.size;
				rz_anal_function_resize (fcn, size);
			}
		}
		}
		break;
	case 'j':
		rz_core_cmdf (core, "afm $$+$F @0x%08"PFMT64x, off);
		break;
	case 'k':
		eprintf ("TODO: merge up\n");
		rz_cons_any_key (NULL);
		break;
	// very weak and incomplete
	case 'h': // "Vdh"
		handleHints (core);
		break;
	case 'r': // "Vdr"
		rz_core_cmdf (core, "?i new function name;afn `yp` @ 0x%08"PFMT64x, off);
		break;
	case 'z': // "Vdz"
		rz_core_cmdf (core, "?i zone name;fz `yp` @ 0x%08"PFMT64x, off);
		break;
	case 'R': // "VdR"
		eprintf ("Finding references to 0x%08"PFMT64x" ...\n", off);
		rz_core_cmdf (core, "./r 0x%08"PFMT64x" @ $S", off);
		break;
	case 'S':
		{
		int i, j;
		bool is_wide = false;
		do {
			n = rz_str_nlen_w ((const char *)p + ntotal,
					plen - ntotal) + 1;
			if (n < 2) {
				break;
			}
			name = malloc (n + 10);
			strcpy (name, "str.");
			for (i = 0, j = 0; i < n; i++, j++) {
				name[4 + i] = p[j + ntotal];
				if (!p[j + ntotal]) {
					break;
				}
				if (!p[j + 1 + ntotal])  {
					//check if is still wide
					if (j + 3 + ntotal < n) {
						if (p[j + 3]) {
							break;
						}
					}
					is_wide = true;
					j++;
				}
			}
			name[4 + n] = '\0';
			if (is_wide) {
				rz_meta_set (core->anal, RZ_META_TYPE_STRING,
							off + ntotal, (n * 2) + ntotal,
							(const char *) name + 4);
			} else {
				rz_meta_set (core->anal, RZ_META_TYPE_STRING,
							off + ntotal, n + ntotal,
							(const char *) name + 4);
			}
			rz_name_filter (name, n + 10);
			rz_flag_set (core->flags, name, off + ntotal, n);
			free (name);
			if (is_wide) {
				ntotal += n * 2 - 1;
			} else {
				ntotal += n;
			}
		} while (ntotal < plen);
		wordsize = ntotal;
		}
		break;
	case 's':
		{
		int i, j;
		bool is_wide = false;
		if (core->print->ocur != -1) {
			n = plen;
		} else {
			n = rz_str_nlen_w ((const char*)p, plen) + 1;
		}
		name = malloc (n + 10);
		if (!name) {
			break;
		}
		strcpy (name, "str.");
		for (i = 0, j = 0; i < n; i++, j++) {
			name[4 + i] = p[j];
			if (!p[j + 1]) {
				break;
			}
			if (!p[j + 1]) {
				if (j + 3 < n) {
					if (p[j + 3]) {
						break;
					}
				}
				is_wide = true;
				j++;
			}
		}
		name[4 + n] = '\0';
		//handle wide strings
		//memcpy (name + 4, (const char *)p, n);
		if (is_wide) {
			rz_meta_set (core->anal, RZ_META_TYPE_STRING, off,
						n * 2, (const char *) name + 4);
		} else {
			rz_meta_set (core->anal, RZ_META_TYPE_STRING, off,
						n, (const char *) name + 4);
		}
		rz_name_filter (name, n + 10);
		rz_flag_set (core->flags, name, off, n);
		wordsize = n;
		free (name);
		}
		break;
	case 'd': // TODO: check
		rz_meta_del (core->anal, RZ_META_TYPE_ANY, off, plen);
		rz_meta_set (core->anal, RZ_META_TYPE_DATA, off, plen, "");
		break;
	case 'c': // TODO: check
		rz_meta_del (core->anal, RZ_META_TYPE_ANY, off, plen);
		rz_meta_set (core->anal, RZ_META_TYPE_CODE, off, plen, "");
		break;
	case 'u':
		rz_core_anal_undefine (core, off);
		break;
	case 'f':
		{
			RzAnalFunction *fcn = rz_anal_get_fcn_in (core->anal, core->offset, 0);
			if (fcn) {
				rz_anal_function_resize (fcn, core->offset - fcn->addr);
			}
			rz_cons_break_push (NULL, NULL);
			rz_core_cmdf (core, "af @ 0x%08" PFMT64x, off); // required for thumb autodetection
			rz_cons_break_pop ();
		}
		break;
	case 'v':
        {
		ut64 N;
		char *endptr = NULL;
		char *end_off = rz_cons_input ("Last hexadecimal digits of instruction: ");
		if (end_off) {
			N = strtoull (end_off, &endptr, 16);
		}
		if (!end_off || end_off == endptr) {
			eprintf ("Invalid numeric input\n");
			rz_cons_any_key (NULL);
			free (end_off);
			break;
		}
		free (end_off);

		ut64 incr = 0x10;
		ut64 tmp_N = N >> 4;
		while (tmp_N > 0) {
			tmp_N = tmp_N >> 4;
			incr = incr << 4;
		}
		ut64 mask = incr - 1;

		ut64 start_off = (off & ~mask) ^ N;
		if ((off & mask) > N) {
			if (start_off > incr) {
				start_off -= incr;
			} else {
				start_off = N;
			}
		}

		ut64 try_off;
		RzAnalOp *op = NULL;
		RzAnalVar *var = NULL;
		for (try_off = start_off; try_off < start_off + incr*16; try_off += incr) {
			rz_anal_op_free (op);
			op = rz_core_anal_op (core, try_off, RZ_ANAL_OP_MASK_ALL);
			if (!op) {
				break;
			}
			var = rz_anal_get_used_function_var (core->anal, op->addr);
			if (var) {
				break;
			}
		}

		if (var) {
			char *newname = rz_cons_input (sdb_fmt ("New variable name for '%s': ", var->name));
			if (newname && *newname) {
				rz_anal_var_rename (var, newname, true);
				free (newname);
			}
		} else {
			eprintf ("Cannot find instruction with a variable\n");
			rz_cons_any_key (NULL);
		}

		rz_anal_op_free (op);
		break;
        }
	case 'Q':
	case 'q':
	default:
		if (IS_DIGIT (ch)) {
			if (rep < 0) {
				rep = 0;
			}
			rep = rep * 10 + atoi ((char *)&ch);
			goto repeat;
		}
		break;
	}
	if (distance > 0) {
		distance--;
		off += wordsize;
		goto onemoretime;
	}
}

RZ_API void rz_core_visual_colors(RzCore *core) {
	char *color = calloc (1, 64), cstr[32];
	char preview_cmd[128] = "pd $r";
	int ch, opt = 0, oopt = -1;
	bool truecolor = rz_cons_singleton ()->context->color_mode == COLOR_MODE_16M;
	char *rgb_xxx_fmt = truecolor ? "rgb:%2.2x%2.2x%2.2x ":"rgb:%x%x%x ";
	const char *k;
	RColor rcolor;

	rz_cons_show_cursor (false);
	rcolor = rz_cons_pal_get_i (opt);
	for (;;) {
		rz_cons_clear ();
		rz_cons_gotoxy (0, 0);
		k = rz_cons_pal_get_name (opt);
		if (!k) {
			opt = 0;
			k = rz_cons_pal_get_name (opt);
		}
		if (!truecolor) {
			rcolor.r &= 0xf;
			rcolor.g &= 0xf;
			rcolor.b &= 0xf;
			rcolor.r2 &= 0xf;
			rcolor.g2 &= 0xf;
			rcolor.b2 &= 0xf;
		} else {
			rcolor.r &= 0xff;
			rcolor.g &= 0xff;
			rcolor.b &= 0xff;
			rcolor.r2 &= 0xff;
			rcolor.g2 &= 0xff;
			rcolor.b2 &= 0xff;
		}
		sprintf (color, rgb_xxx_fmt, rcolor.r, rcolor.g, rcolor.b);
		if (rcolor.r2 || rcolor.g2 || rcolor.b2) {
			color = rz_str_appendf (color, rgb_xxx_fmt, rcolor.r2, rcolor.g2, rcolor.b2);
			rcolor.a = ALPHA_FGBG;
		} else {
			rcolor.a = ALPHA_FG;
		}
		rz_cons_rgb_str (cstr, sizeof (cstr), &rcolor);
		char *esc = strchr (cstr + 1, '\x1b');
		char *curtheme = rz_core_get_theme ();

		rz_cons_printf ("# Use '.' to randomize current color and ':' to randomize palette\n");
		rz_cons_printf ("# Press '"Color_RED"rR"Color_GREEN"gG"Color_BLUE"bB"Color_RESET
			"' or '"Color_BGRED"eE"Color_BGGREEN"fF"Color_BGBLUE"vV"Color_RESET
			"' to change foreground/background color\n");
		rz_cons_printf ("# Export colorscheme with command 'ec* > filename'\n");
		rz_cons_printf ("# Preview command: '%s' - Press 'c' to change it\n", preview_cmd);
		rz_cons_printf ("# Selected colorscheme : %s  - Use 'hl' or left/right arrow keys to change colorscheme\n", curtheme ? curtheme : "default");
		rz_cons_printf ("# Selected element: %s  - Use 'jk' or up/down arrow keys to change element\n", k);
		rz_cons_printf ("# ec %s %s # %d (\\x1b%.*s)",
			k, color, atoi (cstr+7), esc ? esc - cstr - 1 : strlen (cstr + 1), cstr+1);
		if (esc) {
			rz_cons_printf (" (\\x1b%s)", esc + 1);
		}
		rz_cons_newline ();

		rz_core_cmdf (core, "ec %s %s", k, color);
		char * res = rz_core_cmd_str (core, preview_cmd);
		int h, w = rz_cons_get_size (&h);
		char *body = rz_str_ansi_crop (res, 0, 0, w, h - 8);
		if (body) {
			rz_cons_printf ("\n%s", body);
		}
		rz_cons_flush ();
		ch = rz_cons_readchar ();
		ch = rz_cons_arrow_to_hjkl (ch);
		switch (ch) {
#define CASE_RGB(x,X,y) \
	case x:if ((y) > 0x00) { (y)--; } break;\
	case X:if ((y) < 0xff) { (y)++; } break;
		CASE_RGB ('R','r',rcolor.r);
		CASE_RGB ('G','g',rcolor.g);
		CASE_RGB ('B','b',rcolor.b);
		CASE_RGB ('E','e',rcolor.r2);
		CASE_RGB ('F','f',rcolor.g2);
		CASE_RGB ('V','v',rcolor.b2);
		case 'Q':
		case 'q':
			free (body);
			free (color);
			return;
		case 'k':
			opt--;
			break;
		case 'j':
			opt++;
			break;
		case 'l':
			rz_core_cmd0 (core, "ecn");
			oopt = -1;
			break;
		case 'h':
			rz_core_cmd0 (core, "ecp");
			oopt = -1;
			break;
		case 'K':
			opt = 0;
			break;
		case 'J':
			opt = rz_cons_pal_len () - 1;
			break;
		case ':':
			rz_cons_pal_random ();
			break;
		case '.':
			rcolor.r = rz_num_rand (0xff);
			rcolor.g = rz_num_rand (0xff);
			rcolor.b = rz_num_rand (0xff);
			break;
		case 'c':
			rz_line_set_prompt ("Preview command> ");
			rz_cons_show_cursor (true);
			rz_cons_fgets (preview_cmd, sizeof (preview_cmd), 0, NULL);
			rz_cons_show_cursor (false);
		}
		if (opt != oopt) {
			rcolor = rz_cons_pal_get_i (opt);
			oopt = opt;
		}
		free (body);
	}
}<|MERGE_RESOLUTION|>--- conflicted
+++ resolved
@@ -2481,331 +2481,6 @@
 	}
 }
 
-<<<<<<< HEAD
-RZ_API void rz_core_visual_mounts(RzCore *core) {
-	RzList *list = NULL;
-	RzFSRoot *fsroot = NULL;
-	RzListIter *iter;
-	RzFSFile *file;
-	RzFSPartition *part;
-	int i, ch, option, mode, partition, dir, delta = 7;
-	char *str, path[4096], buf[1024], *root = NULL;
-	const char *n, *p;
-
-	dir = partition = option = mode = 0;
-	for (;;) {
-		/* Clear */
-		rz_cons_clear00 ();
-
-		/* Show */
-		if (mode == 0) {
-			if (list) {
-				rz_list_free (list);
-				list = NULL;
-			}
-			rz_cons_printf ("Press '/' to navigate the root filesystem.\nPartitions:\n\n");
-			n = rz_fs_partition_type_get (partition);
-			list = rz_fs_partitions (core->fs, n, 0);
-			i = 0;
-			if (list) {
-				rz_list_foreach (list, iter, part) {
-					if ((option-delta <= i) && (i <= option+delta)) {
-						if (option == i) {
-							rz_cons_printf (" > ");
-						} else {
-							rz_cons_printf ("   ");
-						}
-						rz_cons_printf ("%d %02x 0x%010"PFMT64x" 0x%010"PFMT64x"\n",
-								part->number, part->type,
-								part->start, part->start+part->length);
-					}
-					i++;
-				}
-				rz_list_free (list);
-				list = NULL;
-			} else {
-				rz_cons_printf ("Cannot read partition\n");
-			}
-		} else if (mode == 1) {
-			rz_cons_printf ("Types:\n\n");
-			for (i=0;;i++) {
-				n = rz_fs_partition_type_get (i);
-				if (!n) {
-					break;
-				}
-				rz_cons_printf ("%s%s\n", (i==partition)?" > ":"   ", n);
-			}
-		} else if (mode == 3) {
-			i = 0;
-			rz_cons_printf ("Mountpoints:\n\n");
-			rz_list_foreach (core->fs->roots, iter, fsroot) {
-				if (fsroot && (option-delta <= i) && (i <= option+delta)) {
-					rz_cons_printf ("%s %s\n", (option == i)?" > ":"   ",
-							fsroot->path);
-				}
-				i++;
-			}
-		} else {
-			if (root) {
-				list = rz_fs_dir (core->fs, path);
-				if (list) {
-					rz_cons_printf ("%s:\n\n", path);
-					i = 0;
-					rz_list_foreach (list, iter, file) {
-						if ((dir-delta <= i) && (i <= dir+delta)) {
-							rz_cons_printf ("%s%c %s\n", (dir == i)?" > ":"   ",
-									file->type, file->name);
-						}
-						i++;
-					}
-					rz_cons_printf ("\n");
-					rz_list_free (list);
-					list = NULL;
-				} else {
-					rz_cons_printf ("Cannot open '%s' directory\n", root);
-				}
-			} else {
-				rz_cons_printf ("Root undefined\n");
-			}
-		}
-		if (mode==2) {
-			rz_str_trim_path (path);
-			str = path + strlen (path);
-			strncat (path, "/", sizeof (path)-strlen (path)-1);
-			list = rz_fs_dir (core->fs, path);
-			file = rz_list_get_n (list, dir);
-			if (file && file->type != 'd') {
-				rz_core_cmdf (core, "px @ 0x%" PFMT64x "!64", file->off);
-			}
-			rz_list_free (list);
-			list = NULL;
-			*str='\0';
-		}
-		rz_cons_flush ();
-
-		/* Ask for option */
-		ch = rz_cons_readchar ();
-		if (ch==-1||ch==4){
-			free (root);
-			return;
-		}
-		ch = rz_cons_arrow_to_hjkl (ch);
-		switch (ch) {
-			case '/':
-				RZ_FREE (root);
-				root = strdup ("/");
-				strncpy (path, root, sizeof (path)-1);
-				mode = 2;
-				break;
-			case 'l':
-			case '\r':
-			case '\n':
-				if (mode == 0) {
-					n = rz_fs_partition_type_get (partition);
-					list = rz_fs_partitions (core->fs, n, 0);
-					if (!list) {
-						rz_cons_printf ("Unknown partition\n");
-						rz_cons_any_key (NULL);
-						rz_cons_flush ();
-						break;
-					}
-					part = rz_list_get_n (list, option);
-					if (!part) {
-						rz_cons_printf ("Unknown partition\n");
-						rz_cons_any_key (NULL);
-						rz_cons_flush ();
-						break;
-					}
-					p = rz_fs_partition_type (n, part->type);
-					if (p) {
-						if (rz_fs_mount (core->fs, p, "/root", part->start)) {
-							free (root);
-							root = strdup ("/root");
-							strncpy (path, root, sizeof (path)-1);
-							mode = 2;
-						} else {
-							rz_cons_printf ("Cannot mount partition\n");
-							rz_cons_flush ();
-							rz_cons_any_key (NULL);
-						}
-					} else {
-						rz_cons_printf ("Unknown partition type\n");
-						rz_cons_flush ();
-						rz_cons_any_key (NULL);
-					}
-					rz_list_free (list);
-					list = NULL;
-				} else if (mode == 2){
-					rz_str_trim_path (path);
-					strncat (path, "/", sizeof (path)-strlen (path)-1);
-					list = rz_fs_dir (core->fs, path);
-					file = rz_list_get_n (list, dir);
-					if (file) {
-						if (file->type == 'd') {
-							strncat (path, file->name, sizeof (path)-strlen (path)-1);
-							rz_str_trim_path (path);
-							if (root && strncmp (root, path, strlen (root) - 1)) {
-								strncpy (path, root, sizeof (path) - 1);
-							}
-						} else {
-							rz_core_cmdf (core, "s 0x%"PFMT64x, file->off);
-							rz_fs_umount (core->fs, root);
-							free (root);
-							return;
-						}
-					} else {
-						rz_cons_printf ("Unknown file\n");
-						rz_cons_flush ();
-						rz_cons_any_key (NULL);
-					}
-
-				} else if (mode == 3) {
-					fsroot = rz_list_get_n (core->fs->roots, option);
-					if (fsroot) {
-						root = strdup (fsroot->path);
-						strncpy (path, root, sizeof (path)-1);
-					}
-					mode = 2;
-				}
-				dir = partition = option = 0;
-				break;
-			case 'k':
-				if (mode == 0 || mode == 3) {
-					if (option > 0) {
-						option--;
-					}
-				} else if (mode == 1) {
-					if (partition > 0) {
-						partition--;
-					}
-				} else {
-					if (dir > 0) {
-						dir--;
-					}
-				}
-				break;
-			case 'j':
-				if (mode == 0) {
-					n = rz_fs_partition_type_get (partition);
-					list = rz_fs_partitions (core->fs, n, 0);
-					if (option < rz_list_length (list) - 1) {
-						option++;
-					}
-				} else if (mode == 1) {
-					if (partition < rz_fs_partition_get_size () - 1) {
-						partition++;
-					}
-				} else if (mode == 3) {
-					if (option < rz_list_length (core->fs->roots) - 1) {
-						option++;
-					}
-				} else {
-					list = rz_fs_dir (core->fs, path);
-					if (dir < rz_list_length (list) - 1) {
-						dir++;
-					}
-				}
-				break;
-			case 't':
-				mode = 1;
-				break;
-			case 'h':
-				if (mode == 2) {
-					if (!root) {
-						mode = 0;
-					} else
-					if (strcmp (path, root)) {
-						strcat (path, "/..");
-						rz_str_trim_path (path);
-					} else {
-						rz_fs_umount (core->fs, root);
-						mode = 0;
-					}
-				} else if (mode == 1) {
-					mode = 0;
-				} else {
-					return;
-				}
-				break;
-			case 'Q':
-			case 'q':
-				if (mode == 2 && root) {
-					rz_fs_umount (core->fs, root);
-					mode = 0;
-				} else {
-					return;
-				}
-				break;
-			case 'g':
-				if (mode == 2) {
-					rz_str_trim_path (path);
-					str = path + strlen (path);
-					strncat (path, "/", sizeof (path)-strlen (path)-1);
-					list = rz_fs_dir (core->fs, path);
-					file = rz_list_get_n (list, dir);
-					if (file && root) {
-						strncat (path, file->name, sizeof (path)-strlen (path)-1);
-						rz_str_trim_path (path);
-						if (strncmp (root, path, strlen (root) - 1)) {
-							strncpy (path, root, sizeof (path) - 1);
-						}
-						file = rz_fs_open (core->fs, path, false);
-						if (file) {
-							rz_fs_read (core->fs, file, 0, file->size);
-							rz_cons_show_cursor (true);
-							rz_cons_set_raw (0);
-							rz_line_set_prompt ("Dump path (ej: /tmp/file): ");
-							rz_cons_fgets (buf, sizeof (buf), 0, 0);
-							rz_cons_set_raw (1);
-							rz_cons_show_cursor (false);
-							rz_file_dump (buf, file->data, file->size, 0);
-							rz_fs_close (core->fs, file);
-							rz_cons_printf ("Done\n");
-						} else {
-							rz_cons_printf ("Cannot dump file\n");
-						}
-					} else {
-						rz_cons_printf ("Cannot dump file\n");
-					}
-					rz_cons_flush ();
-					rz_cons_any_key (NULL);
-					*str='\0';
-				}
-				break;
-			case 'm':
-				mode = 3;
-				option = 0;
-				break;
-			case '?':
-				rz_cons_clear00 ();
-				rz_cons_printf ("\nVM: Visual Mount points help:\n\n");
-				rz_cons_printf (" q     - go back or quit menu\n");
-				rz_cons_printf (" j/k   - down/up keys\n");
-				rz_cons_printf (" h/l   - forward/go keys\n");
-				rz_cons_printf (" t     - choose partition type\n");
-				rz_cons_printf (" g     - dump file\n");
-				rz_cons_printf (" m     - show mountpoints\n");
-				rz_cons_printf (" :     - enter command\n");
-				rz_cons_printf (" ?     - show this help\n");
-				rz_cons_flush ();
-				rz_cons_any_key (NULL);
-				break;
-			case ':':
-				rz_cons_show_cursor (true);
-				rz_cons_set_raw (0);
-				rz_line_set_prompt (":> ");
-				rz_cons_fgets (buf, sizeof (buf), 0, 0);
-				rz_cons_set_raw (1);
-				rz_cons_show_cursor (false);
-				rz_core_cmd (core, buf, 1);
-				rz_cons_any_key (NULL);
-				break;
-		}
-	}
-}
-
-=======
->>>>>>> 88105869
 // helper
 static void function_rename(RzCore *core, ut64 addr, const char *name) {
 	RzListIter *iter;
