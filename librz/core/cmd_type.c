--- conflicted
+++ resolved
@@ -240,15 +240,9 @@
 	}
 	RzList *uniq = rz_analysis_types_from_fcn(analysis, fcn);
 	rz_list_foreach (uniq, iter, type) {
-<<<<<<< HEAD
-		char *typestr = rz_type_as_string(core->analysis->typedb, type);
-		rz_cons_println(typestr);
-		free(typestr);
-=======
 		char *str = rz_type_as_string(analysis->typedb, type);
 		rz_cons_println(str);
 		free(str);
->>>>>>> 09d5b01b
 	}
 	rz_list_free(uniq);
 	return RZ_CMD_STATUS_OK;
