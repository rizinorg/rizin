// SPDX-FileCopyrightText: 2009-2020 pancake <pancake@nopcode.org>
// SPDX-License-Identifier: LGPL-3.0-only

#include <rz_core.h>
#include <rz_cons.h>
#include <rz_windows.h>
#include "../core_private.h"
#include "modes.h"

static void visual_refresh(RzCore *core);

#define KEY_ALTQ 0xc5

RZ_IPI RZ_OWN RzCoreVisual *rz_core_visual_new() {
	RzCoreVisual *visual = RZ_NEW0(RzCoreVisual);
	if (!visual) {
		return NULL;
	}
	visual->autoblocksize = true;
	visual->color = 1;
	visual->debug = 1;
	visual->splitPtr = UT64_MAX;
	visual->insertNibble = -1;
	return visual;
}

RZ_IPI void rz_core_visual_free(RZ_NULLABLE RzCoreVisual *visual) {
	if (!visual) {
		return;
	}
	RZ_FREE_CUSTOM(visual->tabs, rz_list_free);
	free(visual->inputing);
	free(visual);
}

RZ_IPI void rz_core_visual_applyHexMode(RzCore *core, int hexMode) {
	RzCoreVisual *visual = core->visual;
	visual->currentFormat = RZ_ABS(hexMode) % PRINT_HEX_FORMATS;
	switch (visual->currentFormat) {
	case 0: /* px */
	case 3: /* prx */
	case 6: /* pxw */
	case 9: /* pxr */
		rz_config_set(core->config, "hex.compact", "false");
		rz_config_set(core->config, "hex.comments", "true");
		break;
	case 1: /* pxa */
	case 4: /* pxb */
	case 7: /* pxq */
		rz_config_set(core->config, "hex.compact", "true");
		rz_config_set(core->config, "hex.comments", "true");
		break;
	case 2: /* pxr */
	case 5: /* pxh */
	case 8: /* pxd */
		rz_config_set(core->config, "hex.compact", "false");
		rz_config_set(core->config, "hex.comments", "false");
		break;
	}
}

RZ_IPI void rz_core_visual_toggle_hints(RzCore *core) {
	if (rz_config_get_b(core->config, "asm.hint.call")) {
		rz_config_toggle(core->config, "asm.hint.call");
		rz_config_set_b(core->config, "asm.hint.jmp", true);
	} else if (rz_config_get_b(core->config, "asm.hint.jmp")) {
		rz_config_toggle(core->config, "asm.hint.jmp");
		rz_config_set_b(core->config, "asm.hint.emu", true);
	} else if (rz_config_get_b(core->config, "asm.hint.emu")) {
		rz_config_toggle(core->config, "asm.hint.emu");
		rz_config_set_b(core->config, "asm.hint.lea", true);
	} else if (rz_config_get_b(core->config, "asm.hint.lea")) {
		rz_config_toggle(core->config, "asm.hint.lea");
		rz_config_set_b(core->config, "asm.hint.call", true);
	} else {
		rz_config_set_b(core->config, "asm.hint.call", true);
	}
}

RZ_IPI void rz_core_visual_toggle_decompiler_disasm(RzCore *core, bool for_graph, bool reset) {
	static RzConfigHold *hold = NULL; // should be a tab-specific var
	if (hold) {
		rz_config_hold_restore(hold);
		rz_config_hold_free(hold);
		hold = NULL;
		return;
	}
	if (reset) {
		return;
	}
	hold = rz_config_hold_new(core->config);
	rz_config_hold_s(hold, "asm.hint.pos", "asm.cmt.col", "asm.offset", "asm.lines",
		"asm.indent", "asm.bytes", "asm.comments", "asm.debuginfo", "asm.usercomments", "asm.instr", NULL);
	if (for_graph) {
		rz_config_set(core->config, "asm.hint.pos", "-2");
		rz_config_set(core->config, "asm.lines", "false");
		rz_config_set(core->config, "asm.indent", "false");
	} else {
		rz_config_set(core->config, "asm.hint.pos", "0");
		rz_config_set(core->config, "asm.indent", "true");
		rz_config_set(core->config, "asm.lines", "true");
	}
	rz_config_set(core->config, "asm.cmt.col", "0");
	rz_config_set(core->config, "asm.offset", "false");
	rz_config_set(core->config, "asm.debuginfo", "true");
	rz_config_set(core->config, "asm.bytes", "false");
	rz_config_set(core->config, "asm.comments", "false");
	rz_config_set(core->config, "asm.usercomments", "true");
	rz_config_set(core->config, "asm.instr", "false");
}

static void setcursor(RzCore *core, bool cur) {
	int flags = core->print->flags;
	if (core->print->cur_enabled) {
		flags |= RZ_PRINT_FLAGS_CURSOR;
	} else {
		flags &= ~(RZ_PRINT_FLAGS_CURSOR);
	}
	core->print->cur_enabled = cur;
	if (core->print->cur == -1) {
		core->print->cur = 0;
	}
	rz_print_set_flags(core->print, flags);
	core->print->col = core->print->cur_enabled ? 1 : 0;
}

RZ_IPI void rz_core_visual_applyDisMode(RzCore *core, int disMode) {
	RzCoreVisual *visual = core->visual;
	visual->currentFormat = RZ_ABS(disMode) % 5;
	switch (visual->currentFormat) {
	case 0:
		rz_config_set(core->config, "asm.pseudo", "false");
		rz_config_set(core->config, "asm.bytes", "true");
		rz_config_set(core->config, "asm.esil", "false");
		rz_config_set(core->config, "emu.str", "false");
		rz_config_set(core->config, "asm.emu", "false");
		break;
	case 1:
		rz_config_set(core->config, "asm.pseudo", "false");
		rz_config_set(core->config, "asm.bytes", "true");
		rz_config_set(core->config, "asm.esil", "false");
		rz_config_set(core->config, "asm.emu", "false");
		rz_config_set(core->config, "emu.str", "true");
		break;
	case 2:
		rz_config_set(core->config, "asm.pseudo", "true");
		rz_config_set(core->config, "asm.bytes", "true");
		rz_config_set(core->config, "asm.esil", "true");
		rz_config_set(core->config, "emu.str", "true");
		rz_config_set(core->config, "asm.emu", "true");
		break;
	case 3:
		rz_config_set(core->config, "asm.pseudo", "false");
		rz_config_set(core->config, "asm.bytes", "false");
		rz_config_set(core->config, "asm.esil", "false");
		rz_config_set(core->config, "asm.emu", "false");
		rz_config_set(core->config, "emu.str", "true");
		break;
	case 4:
		rz_config_set(core->config, "asm.pseudo", "true");
		rz_config_set(core->config, "asm.bytes", "false");
		rz_config_set(core->config, "asm.esil", "false");
		rz_config_set(core->config, "asm.emu", "false");
		rz_config_set(core->config, "emu.str", "true");
		break;
	}
}

static void nextPrintCommand(RzCore *core) {
	RzCoreVisual *visual = core->visual;
	visual->current0format++;
	visual->current0format %= PRINT_HEX_FORMATS;
	visual->currentFormat = visual->current0format;
}

static void prevPrintCommand(RzCore *core) {
	RzCoreVisual *visual = core->visual;
	visual->current0format--;
	if (visual->current0format < 0) {
		visual->current0format = 0;
	}
	visual->currentFormat = visual->current0format;
}

static const char *stackPrintCommand(RzCore *core) {
	RzCoreVisual *visual = core->visual;
	if (visual->current0format == 0) {
		return rz_core_print_stack_command(core);
	}
	return printHexFormats[visual->current0format % PRINT_HEX_FORMATS];
}

static const char *__core_visual_print_command(RzCore *core) {
	RzCoreVisual *visual = core->visual;
	if (visual->tabs) {
		RzCoreVisualTab *tab = rz_list_get_n(visual->tabs, visual->tab);
		if (tab && tab->name[0] == ':') {
			return tab->name + 1;
		}
	}
	if (rz_config_get_i(core->config, "scr.dumpcols")) {
		free(core->stkcmd);
		core->stkcmd = rz_str_dup(stackPrintCommand(core));
		return printfmtColumns[PIDX];
	}
	return printfmtSingle[PIDX];
}

static bool __core_visual_gogo(RzCore *core, int ch) {
	RzIOMap *map;
	switch (ch) {
	case 'g':
		if (core->io->va) {
			RzIOMap *map = rz_io_map_get(core->io, core->offset);
			RzPVector *maps = rz_io_maps(core->io);
			if (!map && !rz_pvector_empty(maps)) {
				map = rz_pvector_at(maps, rz_pvector_len(maps) - 1);
			}
			if (map) {
				rz_core_seek_and_save(core, rz_itv_begin(map->itv), true);
			}
		} else {
			rz_core_seek_and_save(core, 0, true);
		}
		return true;
	case 'G': {
		map = rz_io_map_get(core->io, core->offset);
		RzPVector *maps = rz_io_maps(core->io);
		if (!map && !rz_pvector_empty(maps)) {
			map = rz_pvector_at(maps, 0);
		}
		if (map) {
			RzPrint *p = core->print;
			int scr_rows;
			if (!p->consbind.get_size) {
				break;
			}
			(void)p->consbind.get_size(&scr_rows);
			ut64 scols = rz_config_get_i(core->config, "hex.cols");
			rz_core_seek_and_save(core, rz_itv_end(map->itv) - (scr_rows - 2) * scols, true);
		}
		return true;
	}
	}
	return false;
}

static const char *help_visual[] = {
	"?", "full help",
	"!", "enter panels",
	"a", "code analysis",
	"b", "browse mode",
	"c", "toggle cursor",
	"d", "debugger / emulator",
	"e", "toggle configurations",
	"i", "insert / write",
	"m", "moving around (seeking)",
	"p", "print commands and modes",
	"v", "view management",
	NULL
};

static const char *help_msg_visual[] = {
	"?", "show visual help menu",
	"??", "show this help",
	"$", "set the program counter to the current offset + cursor",
	"&", "rotate asm.bits between 8, 16, 32 and 64 applying hints",
	"%", "in cursor mode finds matching pair, otherwise toggle autoblocksz",
	"^", "seek to the beginning of the function",
	"!", "enter into the visual panels mode",
	"TAB", "switch to the next print mode (or element in cursor mode)",
	"_", "enter the flag/comment/functions/.. hud (same as VF_)",
	"=", "set cmd.vprompt (top row)",
	"|", "set cmd.cprompt (right column)",
	".", "seek to program counter",
	"#", "toggle decompiler comments in disasm (see pdd* from jsdec)",
	"\\", "toggle visual split mode",
	"\"", "toggle the column mode (uses pC..)",
	"/", "in cursor mode search in current block",
	")", "toggle emu.str",
	":cmd", "run rizin command",
	";[-]cmt", "add/remove comment",
	"0", "seek to beginning of current function",
	"[1-9]", "follow jmp/call identified by shortcut (like ;[1])",
	",file", "add a link to the text file",
	"/*+-[]", "change block size, [] = resize hex.cols",
	"<,>", "seek aligned to block size (in cursor slurp or dump files)",
	"a/A", "(a)ssemble code, visual (A)ssembler",
	"b", "browse evals, symbols, flags, evals, classes, ...",
	"B", "toggle breakpoint",
	"c/C", "toggle (c)ursor and (C)olors",
	"d[f?]", "define function, data, code, ..",
	"D", "enter visual diff mode (set diff.from/to)",
	"f/F", "set/unset or browse flags. f- to unset, F to browse, ..",
	"hjkl", "move around (left-down-up-right)",
	"HJKL", "select in cursor mode (left-down-up-right)",
	"i", "insert hex or string (in hexdump) use tab to toggle",
	"I", "insert hexpair block ",
	"mK/'K", "mark/go to Key (any key)",
	"n/N", "seek next/prev function/flag/hit (scr.nkey)",
	"g", "go/seek to given offset (g[g/G]<enter> to seek begin/end of file)",
	"o/O", "rotate between different formats (next/prev)",
	"p/P", "rotate print modes (hex, disasm, debug, words, buf)",
	"q", "back to rizin shell",
	"r", "toggle call/jmp/lea hints",
	"R", "changes the theme or randomizes colors if scr.randpal option is true.",
	"sS", "step / step over",
	"tT", "tt new tab, t[1-9] switch to nth tab, t= name tab, t- close tab",
	"uU", "undo/redo seek",
	"v", "visual function/vars code analysis menu",
	"V", "(V)iew interactive ascii art graph (agfv)",
	"wW", "seek cursor to next/prev word",
	"xX", "show xrefs/refs of current function from/to data/code",
	"yY", "copy and paste selection",
	"Enter", "follow address of jump/call",
	NULL
};

static const char *help_msg_visual_fn[] = {
	"F2", "toggle breakpoint",
	"F4", "run to cursor",
	"F7", "single step",
	"F8", "step over",
	"F9", "continue",
	NULL
};

static void rotateAsmBits(RzCore *core) {
	RzAnalysisHint *hint = rz_analysis_hint_get(core->analysis, core->offset);
	int bits = hint ? hint->bits : rz_config_get_i(core->config, "asm.bits");
	int retries = 4;
	while (retries > 0) {
		int nb = bits == 64 ? 8 : bits == 32 ? 64
			: bits == 16                 ? 32
			: bits == 8                  ? 16
						     : bits;
		if ((core->rasm->cur->bits & nb) == nb) {
			rz_analysis_hint_set_bits(core->analysis, core->offset, nb);
			break;
		}
		bits = nb;
		retries--;
	}
	rz_analysis_hint_free(hint);
}

static const char *rotateAsmemu(RzCore *core) {
	const bool isEmuStr = rz_config_get_b(core->config, "emu.str");
	const bool isEmu = rz_config_get_b(core->config, "asm.emu");
	if (isEmu) {
		if (isEmuStr) {
			rz_config_set(core->config, "emu.str", "false");
		} else {
			rz_config_set(core->config, "asm.emu", "false");
		}
	} else {
		rz_config_set(core->config, "emu.str", "true");
	}
	return "pd";
}

RZ_IPI void rz_core_visual_showcursor(RzCore *core, int x) {
	if (core && core->vmode) {
		rz_cons_show_cursor(x);
		rz_cons_enable_mouse(rz_config_get_b(core->config, "scr.wheel"));
	} else {
		rz_cons_enable_mouse(false);
	}
	rz_cons_flush();
}

static void printFormat(RzCore *core, const int next) {
	RzCoreVisual *visual = core->visual;
	switch (visual->printidx) {
	case RZ_CORE_VISUAL_MODE_PX: // 0 // xc
		visual->hexMode += next;
		rz_core_visual_applyHexMode(core, visual->hexMode);
		printfmtSingle[0] = printHexFormats[RZ_ABS(visual->hexMode) % PRINT_HEX_FORMATS];
		break;
	case RZ_CORE_VISUAL_MODE_PD: // pd
		visual->disMode += next;
		rz_core_visual_applyDisMode(core, visual->disMode);
		printfmtSingle[1] = rotateAsmemu(core);
		break;
	case RZ_CORE_VISUAL_MODE_DB: // debugger
		visual->disMode += next;
		rz_core_visual_applyDisMode(core, visual->disMode);
		printfmtSingle[1] = rotateAsmemu(core);
		visual->current3format += next;
		visual->currentFormat = RZ_ABS(visual->current3format) % PRINT_3_FORMATS;
		printfmtSingle[2] = print3Formats[visual->currentFormat];
		break;
	case RZ_CORE_VISUAL_MODE_OV: // overview
		visual->current4format += next;
		visual->currentFormat = RZ_ABS(visual->current4format) % PRINT_4_FORMATS;
		printfmtSingle[3] = print4Formats[visual->currentFormat];
		break;
	case RZ_CORE_VISUAL_MODE_CD: // code
		visual->current5format += next;
		visual->currentFormat = RZ_ABS(visual->current5format) % PRINT_5_FORMATS;
		printfmtSingle[4] = print5Formats[visual->currentFormat];
		break;
	}
}

static inline void nextPrintFormat(RzCore *core) {
	printFormat(core, 1);
}

static inline void prevPrintFormat(RzCore *core) {
	printFormat(core, -1);
}

RZ_IPI void rz_core_visual_jump(RzCore *core, ut8 ch) {
	char chbuf[2];
	ut64 off;
	chbuf[0] = ch;
	chbuf[1] = '\0';
	off = rz_core_get_asmqjmps(core, chbuf);
	if (off != UT64_MAX) {
		int delta = RZ_ABS((st64)off - (st64)core->offset);
		if (core->print->cur_enabled && delta < 100) {
			core->print->cur = delta;
		} else {
			rz_core_visual_seek_animation(core, off);
			core->print->cur = 0;
		}
		rz_core_block_read(core);
	}
}

RZ_IPI void rz_core_visual_append_help(RzStrBuf *p, const char *title, const char **help) {
	int i, max_length = 0, padding = 0;
	RzConsContext *cons_ctx = rz_cons_singleton()->context;
	const char *pal_args_color = cons_ctx->color_mode ? cons_ctx->pal.args : "",
		   *pal_help_color = cons_ctx->color_mode ? cons_ctx->pal.help : "",
		   *pal_reset = cons_ctx->color_mode ? cons_ctx->pal.reset : "";
	for (i = 0; help[i]; i += 2) {
		max_length = RZ_MAX(max_length, strlen(help[i]));
	}
	rz_strbuf_appendf(p, "|%s:\n", title);

	for (i = 0; help[i]; i += 2) {
		padding = max_length - (strlen(help[i]));
		rz_strbuf_appendf(p, "| %s%s%*s  %s%s%s\n",
			pal_args_color, help[i],
			padding, "",
			pal_help_color, help[i + 1], pal_reset);
	}
}

static int visual_help(RzCore *core) {
	int ret = 0;
	RzCoreVisual *visual = core->visual;
	RzStrBuf *p, *q;
repeat:
	p = rz_strbuf_new(NULL);
	q = rz_strbuf_new(NULL);
	if (!p) {
		return 0;
	}
	rz_cons_clear00();
	rz_core_visual_append_help(q, "Visual Help", help_visual);
	rz_cons_printf("%s", rz_strbuf_get(q));
	rz_cons_flush();
	switch (rz_cons_readchar()) {
	case 'q':
		rz_strbuf_free(p);
		rz_strbuf_free(q);
		return ret;
	case '!':
		rz_core_visual_panels_root(core, visual->panels_root);
		break;
	case '?':
		rz_core_visual_append_help(p, "Visual mode help", help_msg_visual);
		rz_core_visual_append_help(p, "Function Keys: (See 'e key.'), defaults to", help_msg_visual_fn);
		ret = rz_cons_less_str(rz_strbuf_get(p), "?");
		break;
	case 'v':
		rz_strbuf_appendf(p, "Visual Views:\n\n");
		rz_strbuf_appendf(p,
			" \\     toggle horizonal split mode\n"
			" tt     create a new tab (same as t+)\n"
			" t=     give a name to the current tab\n"
			" t-     close current tab\n"
			" th     select previous tab (same as tj)\n"
			" tl     select next tab (same as tk)\n"
			" t[1-9] select nth tab\n"
			" C   -> rotate scr.color=0,1,2,3\n"
			" R   -> rotate color theme with ecr command which honors scr.randpal\n");
		ret = rz_cons_less_str(rz_strbuf_get(p), "?");
		break;
	case 'p':
		rz_strbuf_appendf(p, "Visual Print Modes:\n\n");
		rz_strbuf_appendf(p,
			" pP  -> change to the next/previous print mode (hex, dis, ..)\n"
			" TAB -> rotate between all the configurations for the current print mode\n");
		ret = rz_cons_less_str(rz_strbuf_get(p), "?");
		break;
	case 'e':
		rz_strbuf_appendf(p, "Visual Evals:\n\n");
		rz_strbuf_appendf(p,
			" E      toggle asm.hint.lea\n"
			" &      rotate asm.bits=16,32,64\n");
		ret = rz_cons_less_str(rz_strbuf_get(p), "?");
		break;
	case 'c':
		setcursor(core, !core->print->cur_enabled);
		rz_strbuf_free(p);
		rz_strbuf_free(q);
		return ret;
	case 'i':
		rz_strbuf_appendf(p, "Visual Insertion Help:\n\n");
		rz_strbuf_appendf(p,
			" i   -> insert bits, bytes or text depending on view\n"
			" a   -> assemble instruction and write the bytes in the current offset\n"
			" A   -> visual assembler\n"
			" +   -> increment value of byte\n"
			" -   -> decrement value of byte\n");
		ret = rz_cons_less_str(rz_strbuf_get(p), "?");
		break;
	case 'd':
		rz_strbuf_appendf(p, "Visual Debugger Help:\n\n");
		rz_strbuf_appendf(p,
			" $   -> set the program counter (PC register)\n"
			" s   -> step in\n"
			" S   -> step over\n"
			" B   -> toggle breakpoint\n"
			" :dc -> continue\n");
		ret = rz_cons_less_str(rz_strbuf_get(p), "?");
		break;
	case 'm':
		rz_strbuf_appendf(p, "Visual Moving Around:\n\n");
		rz_strbuf_appendf(p,
			" g        type flag/offset/register name to seek\n"
			" hl       seek to the next/previous byte\n"
			" jk       seek to the next row (core.offset += hex.cols)\n"
			" JK       seek one page down\n"
			" ^        seek to the beginning of the current map\n"
			" $        seek to the end of the current map\n"
			" c        toggle cursor mode (use hjkl to move and HJKL to select a range)\n"
			" mK/'K    mark/go to Key (any key)\n");
		ret = rz_cons_less_str(rz_strbuf_get(p), "?");
		break;
	case 'a':
		rz_strbuf_appendf(p, "Visual Analysis:\n\n");
		rz_strbuf_appendf(p,
			" df -> define function\n"
			" du -> undefine function\n"
			" dc -> define as code\n"
			" dw -> define as dword (32bit)\n"
			" dw -> define as qword (64bit)\n"
			" dd -> define current block or selected bytes as data\n"
			" V  -> view graph (same as press the 'space' key)\n");
		ret = rz_cons_less_str(rz_strbuf_get(p), "?");
		break;
	}
	rz_strbuf_free(p);
	rz_strbuf_free(q);
	goto repeat;
}

static void prompt_read(const char *p, char *buf, int buflen) {
	if (!buf || buflen < 1) {
		return;
	}
	*buf = 0;
	rz_line_set_prompt(rz_cons_singleton()->line, p);
	rz_core_visual_showcursor(NULL, true);
	rz_cons_fgets(buf, buflen, 0, NULL);
	rz_core_visual_showcursor(NULL, false);
}

static void reset_print_cur(RzPrint *p) {
	p->cur = 0;
	p->ocur = -1;
}

static bool __holdMouseState(RzCore *core) {
	bool m = rz_cons_singleton()->mouse;
	rz_cons_enable_mouse(false);
	return m;
}

static void backup_current_addr(RzCore *core, ut64 *addr, ut64 *bsze, ut64 *newaddr, int *cur) {
	*addr = core->offset;
	*bsze = core->blocksize;
	*cur = core->print->cur_enabled ? core->print->cur : 0;
	if (core->print->cur_enabled) {
		if (core->print->ocur != -1) {
			int newsz = core->print->cur - core->print->ocur;
			*newaddr = core->offset + core->print->ocur;
			rz_core_block_size(core, newsz);
		} else {
			*newaddr = core->offset + core->print->cur;
		}
		rz_core_seek(core, *newaddr, true);
		core->print->cur = 0;
	}
}

static void restore_current_addr(RzCore *core, ut64 addr, ut64 bsze, ut64 newaddr, int cur) {
	bool restore_seek = true;
	bool cursor_moved = false;
	if (core->offset != newaddr) {
		// when new address is in the screen bounds, just move
		// the cursor if enabled and restore seek
		if (core->print->cur_enabled && core->print->screen_bounds > 1) {
			if (core->offset >= addr &&
				core->offset < core->print->screen_bounds) {
				core->print->ocur = -1;
				core->print->cur = core->offset - addr;
				cursor_moved = true;
			}
		}

		if (!cursor_moved) {
			restore_seek = false;
			reset_print_cur(core->print);
		}
	}

	if (core->print->cur_enabled) {
		if (restore_seek) {
			rz_core_seek(core, addr, true);
			rz_core_block_size(core, bsze);
			if (!cursor_moved) {
				core->print->cur = cur;
			}
		}
	}
}

RZ_IPI void rz_core_visual_prompt_input(RzCore *core) {
	ut64 addr, bsze, newaddr = 0LL;
	int ret, h, cur;
	(void)rz_cons_get_size(&h);
	bool mouse_state = __holdMouseState(core);
	rz_cons_gotoxy(0, h);
	rz_cons_reset_colors();
	// rz_cons_printf ("\nPress <enter> to return to Visual mode.\n");
	rz_cons_show_cursor(true);
	core->vmode = false;

	backup_current_addr(core, &addr, &bsze, &newaddr, &cur);
	do {
		ret = rz_core_visual_prompt(core);
	} while (ret);
	restore_current_addr(core, addr, bsze, newaddr, cur);

	rz_cons_show_cursor(false);
	core->vmode = true;
	rz_cons_enable_mouse(mouse_state && rz_config_get_b(core->config, "scr.wheel"));
	rz_cons_show_cursor(true);
}

RZ_IPI int rz_core_visual_prompt(RzCore *core) {
	char buf[1024];
	int ret;
	RzLine *line = core->cons->line;
	if (PIDX != 2) {
		core->seltab = 0;
	}
#if __UNIX__
	rz_line_set_prompt(line, Color_RESET ":> ");
#else
	rz_line_set_prompt(line, ":> ");
#endif
	rz_core_visual_showcursor(core, true);
	rz_cons_fgets(buf, sizeof(buf), 0, NULL);
	if (!strcmp(buf, "q")) {
		ret = false;
	} else if (*buf) {
		rz_line_hist_add(line, buf);
		rz_core_cmd(core, buf, 0);
		rz_cons_echo(NULL);
		rz_cons_flush();
		ret = true;
		if (rz_config_get_b(core->config, "cfg.debug")) {
			rz_core_reg_update_flags(core);
		}
	} else {
		ret = false;
		// rz_cons_any_key (NULL);
		rz_cons_clear00();
		rz_core_visual_showcursor(core, false);
	}
	return ret;
}

static void visual_breakpoint(RzCore *core) {
	rz_core_debug_breakpoint_toggle(core, core->offset);
}

static int visual_nkey(RzCore *core, int ch) {
	const char *cmd;
	ut64 oseek = UT64_MAX;
	if (core->print->ocur == -1) {
		oseek = core->offset;
		rz_core_seek(core, core->offset + core->print->cur, false);
	}

	switch (ch) {
	case RZ_CONS_KEY_F1:
		cmd = rz_config_get(core->config, "key.f1");
		if (cmd && *cmd) {
			ch = rz_core_cmd0(core, cmd);
		} else {
			visual_help(core);
		}
		break;
	case RZ_CONS_KEY_F2:
		cmd = rz_config_get(core->config, "key.f2");
		if (cmd && *cmd) {
			ch = rz_core_cmd0(core, cmd);
		} else {
			visual_breakpoint(core);
		}
		break;
	case RZ_CONS_KEY_F3:
		cmd = rz_config_get(core->config, "key.f3");
		if (cmd && *cmd) {
			ch = rz_core_cmd0(core, cmd);
		}
		break;
	case RZ_CONS_KEY_F4:
		cmd = rz_config_get(core->config, "key.f4");
		if (cmd && *cmd) {
			ch = rz_core_cmd0(core, cmd);
		} else {
			if (core->print->cur_enabled) {
				rz_core_debug_continue_until(core, core->offset, core->offset + core->print->cur);
				core->print->cur_enabled = 0;
			}
		}
		break;
	case RZ_CONS_KEY_F5:
		cmd = rz_config_get(core->config, "key.f5");
		if (cmd && *cmd) {
			ch = rz_core_cmd0(core, cmd);
		}
		break;
	case RZ_CONS_KEY_F6:
		cmd = rz_config_get(core->config, "key.f6");
		if (cmd && *cmd) {
			ch = rz_core_cmd0(core, cmd);
		}
		break;
	case RZ_CONS_KEY_F7:
		cmd = rz_config_get(core->config, "key.f7");
		if (cmd && *cmd) {
			ch = rz_core_cmd0(core, cmd);
		} else {
			rz_core_debug_single_step_in(core);
		}
		break;
	case RZ_CONS_KEY_F8:
		cmd = rz_config_get(core->config, "key.f8");
		if (cmd && *cmd) {
			ch = rz_core_cmd0(core, cmd);
		} else {
			rz_core_debug_single_step_over(core);
		}
		break;
	case RZ_CONS_KEY_F9:
		cmd = rz_config_get(core->config, "key.f9");
		if (cmd && *cmd) {
			ch = rz_core_cmd0(core, cmd);
		} else {
			rz_core_debug_continue(core);
		}
		break;
	case RZ_CONS_KEY_F10:
		cmd = rz_config_get(core->config, "key.f10");
		if (cmd && *cmd) {
			ch = rz_core_cmd0(core, cmd);
		}
		break;
	case RZ_CONS_KEY_F11:
		cmd = rz_config_get(core->config, "key.f11");
		if (cmd && *cmd) {
			ch = rz_core_cmd0(core, cmd);
		}
		break;
	case RZ_CONS_KEY_F12:
		cmd = rz_config_get(core->config, "key.f12");
		if (cmd && *cmd) {
			ch = rz_core_cmd0(core, cmd);
		}
		break;
	}
	if (oseek != UT64_MAX) {
		rz_core_seek(core, oseek, false);
	}
	return ch;
}

static void setdiff(RzCore *core) {
	char from[64], to[64];
	prompt_read("diff from: ", from, sizeof(from));
	rz_config_set(core->config, "diff.from", from);
	prompt_read("diff to: ", to, sizeof(to));
	rz_config_set(core->config, "diff.to", to);
}

static void findPair(RzCore *core) {
	ut8 buf[256];
	int i, len, d = core->print->cur + 1;
	int delta = 0;
	const ut8 *p, *q = NULL;
	const char *keys = "{}[]()<>";
	ut8 ch = core->block[core->print->cur];

	p = (const ut8 *)strchr(keys, ch);
	if (p) {
		char p_1 = 0;
		if ((const char *)p > keys) {
			p_1 = p[-1];
		}
		delta = (size_t)(p - (const ut8 *)keys);
		ch = (delta % 2 && p != (const ut8 *)keys) ? p_1 : p[1];
	}
	len = 1;
	buf[0] = ch;

	if (p && (delta % 2)) {
		for (i = d - 1; i >= 0; i--) {
			if (core->block[i] == ch) {
				q = core->block + i;
				break;
			}
		}
	} else {
		q = rz_mem_mem(core->block + d, core->blocksize - d,
			(const ut8 *)buf, len);
		if (!q) {
			q = rz_mem_mem(core->block, RZ_MIN(core->blocksize, d),
				(const ut8 *)buf, len);
		}
	}
	if (q) {
		core->print->cur = (int)(size_t)(q - core->block);
		core->print->ocur = -1;
		rz_core_visual_showcursor(core, true);
	}
}

static void findNextWord(RzCore *core) {
	int i, d = core->print->cur_enabled ? core->print->cur : 0;
	for (i = d + 1; i < core->blocksize; i++) {
		switch (core->block[i]) {
		case ' ':
		case '.':
		case '\t':
		case '\n':
			if (core->print->cur_enabled) {
				core->print->cur = i + 1;
				core->print->ocur = -1;
				rz_core_visual_showcursor(core, true);
			} else {
				rz_core_seek_and_save(core, core->offset + i + 1, true);
			}
			return;
		}
	}
}

static int isSpace(char ch) {
	switch (ch) {
	case ' ':
	case '.':
	case ',':
	case '\t':
	case '\n':
		return 1;
	}
	return 0;
}

static void findPrevWord(RzCore *core) {
	int i = core->print->cur_enabled ? core->print->cur : 0;
	while (i > 1) {
		if (isSpace(core->block[i])) {
			i--;
		} else if (isSpace(core->block[i - 1])) {
			i -= 2;
		} else {
			break;
		}
	}
	for (; i >= 0; i--) {
		if (isSpace(core->block[i])) {
			if (core->print->cur_enabled) {
				core->print->cur = i + 1;
				core->print->ocur = -1;
				rz_core_visual_showcursor(core, true);
			}
			break;
		}
	}
}

// TODO: integrate in '/' command with search.inblock ?
static void visual_search(RzCore *core) {
	const ut8 *p;
	int len, d = core->print->cur;
	char str[128], buf[sizeof(str) * 2 + 1];

	rz_line_set_prompt(core->cons->line, "search byte/string in block: ");
	rz_cons_fgets(str, sizeof(str), 0, NULL);
	len = rz_hex_str2bin(str, (ut8 *)buf);
	if (*str == '"') {
		rz_str_ncpy(buf, str + 1, sizeof(buf));
		len = strlen(buf);
		char *e = buf + len - 1;
		if (e > buf && *e == '"') {
			*e = 0;
			len--;
		}
	} else if (len < 1) {
		rz_str_ncpy(buf, str, sizeof(buf));
		len = strlen(buf);
	}
	p = rz_mem_mem(core->block + d, core->blocksize - d,
		(const ut8 *)buf, len);
	if (p) {
		core->print->cur = (int)(size_t)(p - core->block);
		if (len > 1) {
			core->print->ocur = core->print->cur + len - 1;
		} else {
			core->print->ocur = -1;
		}
		rz_core_visual_showcursor(core, true);
		rz_cons_printf("Found in offset 0x%08" PFMT64x " + %d\n", core->offset, core->print->cur);
		rz_cons_any_key(NULL);
	} else {
		RZ_LOG_ERROR("core: Cannot find bytes.\n");
		rz_cons_any_key(NULL);
		rz_cons_clear00();
	}
}

RZ_IPI void rz_core_visual_show_char(RzCore *core, char ch) {
	if (rz_config_get_i(core->config, "scr.feedback") < 2) {
		return;
	}
	if (!IS_PRINTABLE(ch)) {
		return;
	}
	rz_cons_gotoxy(1, 2);
	rz_cons_printf(".---.\n");
	rz_cons_printf("| %c |\n", ch);
	rz_cons_printf("'---'\n");
	rz_cons_flush();
	rz_sys_sleep(1);
}

static void visual_seek_animation(RzCore *core, ut64 addr) {
	if (rz_config_get_i(core->config, "scr.feedback") < 1) {
		return;
	}
	if (core->offset == addr) {
		return;
	}
	rz_cons_gotoxy(1, 2);
	if (addr > core->offset) {
		rz_cons_printf(".----.\n");
		rz_cons_printf("| \\/ |\n");
		rz_cons_printf("'----'\n");
	} else {
		rz_cons_printf(".----.\n");
		rz_cons_printf("| /\\ |\n");
		rz_cons_printf("'----'\n");
	}
	rz_cons_flush();
	rz_sys_usleep(90000);
}

RZ_IPI void rz_core_visual_seek_animation(RzCore *core, ut64 addr) {
	rz_core_seek_and_save(core, addr, true);
	visual_seek_animation(core, addr);
}

RZ_IPI void rz_core_visual_seek_animation_redo(RzCore *core) {
	if (rz_core_seek_redo(core)) {
		visual_seek_animation(core, core->offset);
	}
}

RZ_IPI void rz_core_visual_seek_animation_undo(RzCore *core) {
	if (rz_core_seek_undo(core)) {
		visual_seek_animation(core, core->offset);
	}
}

static void setprintmode(RzCore *core, int n) {
	RzCoreVisual *visual = core->visual;
	rz_config_set_i(core->config, "scr.visual.mode", visual->printidx + n);
	RzAsmOp op;

	switch (visual->printidx) {
	case RZ_CORE_VISUAL_MODE_PD:
	case RZ_CORE_VISUAL_MODE_DB:
		rz_asm_op_init(&op);
		rz_asm_disassemble(core->rasm, &op, core->block, RZ_MIN(32, core->blocksize));
		rz_asm_op_fini(&op);
		break;
	default:
		break;
	}
}

static bool fill_hist_offset(RzCore *core, RzLine *line, RzCoreSeekItem *csi) {
	ut64 off = csi->offset;
	RzFlagItem *f = rz_flag_get_at(core->flags, off, false);
	char *command = NULL;
	if (f && f->offset == off && f->offset > 0) {
		command = rz_str_newf("%s", f->name);
	} else {
		command = rz_str_newf("0x%" PFMT64x, off);
	}
	if (!command) {
		return false;
	}

	strncpy(line->buffer.data, command, RZ_LINE_BUFSIZE - 1);
	line->buffer.index = line->buffer.length = strlen(line->buffer.data);
	free(command);
	return true;
}

RZ_IPI int rz_line_hist_offset_up(RzLine *line) {
	RzCore *core = (RzCore *)line->user;
	RzCoreSeekItem *csi = rz_core_seek_peek(core, line->offset_hist_index - 1);
	if (!csi) {
		return false;
	}

	line->offset_hist_index--;
	bool res = fill_hist_offset(core, line, csi);
	rz_core_seek_item_free(csi);
	return res;
}

RZ_IPI int rz_line_hist_offset_down(RzLine *line) {
	RzCore *core = (RzCore *)line->user;
	RzCoreSeekItem *csi = rz_core_seek_peek(core, line->offset_hist_index + 1);
	if (!csi) {
		return false;
	}
	line->offset_hist_index++;
	bool res = fill_hist_offset(core, line, csi);
	rz_core_seek_item_free(csi);
	return res;
}

RZ_IPI void rz_core_visual_offset(RzCore *core) {
	char buf[256];
	RzLine *line = core->cons->line;

	line->prompt_type = RZ_LINE_PROMPT_OFFSET;
	rz_line_set_hist_callback(line,
		&rz_line_hist_offset_up,
		&rz_line_hist_offset_down);
	rz_line_set_prompt(line, "[offset]> ");
	if (rz_cons_fgets(buf, sizeof(buf) - 1, 0, NULL) > 0) {
		if (!strcmp(buf, "g") || !strcmp(buf, "G")) {
			__core_visual_gogo(core, buf[0]);
		} else {
			if (buf[0] == '.') {
				rz_core_seek_base(core, buf + 1, true);
			} else {
				ut64 addr = rz_num_math(core->num, buf);
				rz_core_seek_and_save(core, addr, true);
			}
		}
		reset_print_cur(core->print);
	}
	rz_line_set_hist_callback(line, &rz_line_hist_cmd_up, &rz_line_hist_cmd_down);
	line->prompt_type = RZ_LINE_PROMPT_DEFAULT;
}

RZ_IPI int rz_core_visual_prevopsz(RzCore *core, ut64 addr) {
	ut64 prev_addr = rz_core_prevop_addr_heuristic(core, addr);
	return addr - prev_addr;
}

static void add_comment(RzCore *core, ut64 addr, const char *prompt) {
	char buf[1024];
	rz_cons_print(prompt);
	rz_core_visual_showcursor(core, true);
	rz_cons_flush();
	rz_cons_set_raw(false);
	rz_line_set_prompt(core->cons->line, ":> ");
	rz_cons_enable_mouse(false);
	if (rz_cons_fgets(buf, sizeof(buf), 0, NULL) < 0) {
		buf[0] = '\0';
	}
	if (!strcmp(buf, "-")) {
		rz_meta_del(core->analysis, RZ_META_TYPE_COMMENT, addr, 1);
	} else if (!strcmp(buf, "!")) {
		rz_core_meta_editor(core, RZ_META_TYPE_COMMENT, addr);
	} else {
		rz_core_meta_append(core, buf, RZ_META_TYPE_COMMENT, addr);
	}
	rz_core_visual_showcursor(core, false);
	rz_cons_set_raw(true);
}

static int follow_ref(RzCore *core, RzList /*<RzAnalysisXRef *>*/ *xrefs, int choice, bool xref_to) {
	RzAnalysisXRef *xrefi = rz_list_get_n(xrefs, choice);
	if (xrefi) {
		if (core->print->cur_enabled) {
			core->print->cur = 0;
		}
		ut64 addr = xref_to ? xrefi->from : xrefi->to;
		rz_core_seek_and_save(core, addr, true);
		return 1;
	}
	return 0;
}

RZ_IPI int rz_core_visual_xrefs(RzCore *core, bool xref_to, bool fcnInsteadOfAddr) {
	ut64 cur_ref_addr = UT64_MAX;
	int ret = 0;
	char ch;
	int count = 0;
	RzList *xrefs = NULL;
	RzAnalysisXRef *xrefi;
	RzListIter *iter;
	int skip = 0;
	int idx = 0;
	char cstr[32];
	ut64 addr = core->offset;
	bool xrefsMode = fcnInsteadOfAddr;
	RzCoreVisual *visual = core->visual;
	if (core->print->cur_enabled) {
		addr += core->print->cur;
	}
repeat:
	rz_list_free(xrefs);
	if (xrefsMode) {
		RzAnalysisFunction *fun = rz_analysis_get_fcn_in(core->analysis, addr, RZ_ANALYSIS_FCN_TYPE_NULL);
		if (fun) {
			if (xref_to) { //  function xrefs
				xrefs = rz_analysis_xrefs_get_to(core->analysis, addr);
				// XXX xrefs = rz_analysis_function_get_xrefs_to(core->analysis, fun);
				//  this function is buggy so we must get the xrefs of the addr
			} else { // functon refs
				xrefs = rz_analysis_function_get_xrefs_from(fun);
			}
		} else {
			xrefs = NULL;
		}
	} else {
		if (xref_to) { // address xrefs
			xrefs = rz_analysis_xrefs_get_to(core->analysis, addr);
		} else { // address refs
			xrefs = rz_analysis_xrefs_get_from(core->analysis, addr);
		}
	}

	rz_cons_clear00();
	rz_cons_gotoxy(1, 1);
	{
		char *address = (core->dbg->bits & RZ_SYS_BITS_64)
			? rz_str_newf("0x%016" PFMT64x, addr)
			: rz_str_newf("0x%08" PFMT64x, addr);
		rz_cons_printf("[%s%srefs]> %s # (TAB/jk/q/?) ",
			xrefsMode ? "fcn." : "addr.", xref_to ? "x" : "", address);
		free(address);
	}
	if (!xrefs || rz_list_empty(xrefs)) {
		rz_list_free(xrefs);
		xrefs = NULL;
		rz_cons_printf("\n\n(no %srefs)\n", xref_to ? "x" : "");
	} else {
		int h, w = rz_cons_get_size(&h);
		bool asm_bytes = rz_config_get_b(core->config, "asm.bytes");
		rz_config_set_b(core->config, "asm.bytes", false);
		RzCmdStateOutput state;
		if (!rz_cmd_state_output_init(&state, RZ_OUTPUT_MODE_STANDARD)) {
			return RZ_CMD_STATUS_INVALID;
		}
		rz_core_flag_describe(core, core->offset, false, &state);
		rz_cmd_state_output_fini(&state);
		int maxcount = 9;
		int rows, cols = rz_cons_get_size(&rows);
		count = 0;
		char *dis = NULL;
		rows -= 4;
		idx = 0;
		ut64 curat = UT64_MAX;
		rz_list_foreach (xrefs, iter, xrefi) {
			ut64 xaddr1 = xref_to ? xrefi->from : xrefi->to;
			ut64 xaddr2 = xref_to ? xrefi->to : xrefi->from;
			if (idx - skip > maxcount) {
				rz_cons_printf("...");
				break;
			}
			if (!rz_list_iter_has_next(iter) && idx < skip) {
				skip = idx;
			}
			if (idx >= skip) {
				if (count > maxcount) {
					strcpy(cstr, "?");
				} else {
					snprintf(cstr, sizeof(cstr), "%d", count);
				}
				if (idx == skip) {
					cur_ref_addr = xaddr1;
				}
				RzAnalysisFunction *fun = rz_analysis_get_fcn_in(core->analysis, xaddr1, RZ_ANALYSIS_FCN_TYPE_NULL);
				char *name;
				if (fun) {
					name = strdup(fun->name);
				} else {
					RzFlagItem *f = rz_flag_get_at(core->flags, xaddr1, true);
					if (f) {
						name = rz_str_newf("%s + %" PFMT64d, f->name, xaddr1 - f->offset);
					} else {
						name = strdup("unk");
					}
				}
				if (w > 45) {
					if (strlen(name) > w - 45) {
						name[w - 45] = 0;
					}
				} else {
					name[0] = 0;
				}

				const char *cmt = rz_meta_get_string(core->analysis, RZ_META_TYPE_COMMENT, xaddr1);
				if (cmt) {
					cmt = rz_str_trim_head_ro(cmt);
					rz_cons_printf(" %d [%s] 0x%08" PFMT64x " 0x%08" PFMT64x " %s %sref (%s) ; %s\n",
						idx, cstr, xaddr2, xaddr1,
						rz_analysis_xrefs_type_tostring(xrefi->type),
						xref_to ? "x" : "", name, cmt);
				}
				free(name);
				if (idx == skip) {
					free(dis);
					curat = xaddr1;
					RzConfigHold *hc = rz_config_hold_new(core->config);
					if (!hc) {
						return RZ_CMD_STATUS_ERROR;
					}
					rz_config_hold_i(hc, "asm.flags.limit", NULL);
					rz_config_set_i(core->config, "asm.flags.limit", 1);
					char *res = rz_core_print_cons_disassembly(core, xaddr2, 4, 0);
					rz_config_hold_restore(hc);
					rz_config_hold_free(hc);
					dis = NULL;
					/* Draw a separator */
					if (rz_config_get_b(core->config, "scr.utf8")) {
						char *line = rz_str_repeat("─", w - 5);
						res = rz_str_appendf(res, ">%s\n", line);
					} else {
						char *line = rz_str_repeat("-", w - 5);
						res = rz_str_appendf(res, "; %s\n", line);
					}
					switch (visual->printMode) {
					case 0:
						/* Current reference context */
						dis = rz_core_print_cons_disassembly(core, xaddr1, rows - 4, 0);
						break;
					case 1:
						/* Instructions preceding the reference context */
						dis = rz_core_print_cons_disassembly(core, xaddr1 - 32, rows - 4, 0);
						break;
					case 2:
						/* Hexdump of the reference context */
						dis = rz_core_print_hexdump_or_hexdiff_str(core, RZ_OUTPUT_MODE_STANDARD, xaddr1, core->blocksize, false);

						break;
					case 3:
						/* Strings near the reference context */
						dis = rz_core_print_disasm_strings(core, RZ_CORE_DISASM_STRINGS_MODE_INST, 0, NULL);
						break;
					}
					if (dis) {
						res = rz_str_append(res, dis);
						free(dis);
					}
					dis = res;
				}
				if (++count >= rows) {
					rz_cons_printf("...");
					break;
				}
			}
			idx++;
		}
		if (dis) {
			if (count < rows) {
				rz_cons_newline();
			}
			int i = count;
			for (; i < 9; i++) {
				rz_cons_newline();
			}
			/* prepare highlight */
			char *cmd = rz_str_dup(rz_cons_singleton()->highlight);
			char *ats = rz_str_newf("%" PFMT64x, curat);
			if (ats && RZ_STR_ISEMPTY(cmd)) {
				rz_cons_highlight(ats);
			}
			/* print disasm */
			char *d = rz_str_ansi_crop(dis, 0, 0, cols, rows - 9);
			if (d) {
				rz_cons_printf("%s", d);
				free(d);
			}
			/* flush and restore highlight */
			rz_cons_flush();
			rz_cons_highlight(cmd);
			free(ats);
			free(cmd);
			free(dis);
			dis = NULL;
		}
		rz_config_set_b(core->config, "asm.bytes", asm_bytes);
	}
	rz_cons_flush();
	rz_cons_enable_mouse(rz_config_get_b(core->config, "scr.wheel"));
	ch = rz_cons_readchar();
	ch = rz_cons_arrow_to_hjkl(ch);
	if (ch == ':') {
		rz_core_visual_prompt_input(core);
		goto repeat;
	} else if (ch == '?') {
		rz_cons_clear00();
		rz_cons_printf("Usage: Visual Xrefs\n"
			       " jk  - select next or previous item (use arrows)\n"
			       " JK  - step 10 rows\n"
			       " pP  - rotate between various print modes\n"
			       " :   - run rizin command\n"
			       " /   - highlight given word\n"
			       " ?   - show this help message\n"
			       " <>  - '<' for xrefs and '>' for refs\n"
			       " TAB - toggle between address and function references\n"
			       " xX  - switch to refs or xrefs\n"
			       " q   - quit this view\n"
			       " \\n  - seek to this xref");
		rz_cons_flush();
		rz_cons_any_key(NULL);
		goto repeat;
	} else if (ch == 9) { // TAB
		xrefsMode = !xrefsMode;
		rz_core_visual_toggle_decompiler_disasm(core, false, true);
		goto repeat;
	} else if (ch == 'p') {
		rz_core_visual_toggle_decompiler_disasm(core, false, true);
		visual->printMode++;
		if (visual->printMode > lastPrintMode) {
			visual->printMode = 0;
		}
		goto repeat;
	} else if (ch == 'P') {
		rz_core_visual_toggle_decompiler_disasm(core, false, true);
		visual->printMode--;
		if (visual->printMode < 0) {
			visual->printMode = lastPrintMode;
		}
		goto repeat;
	} else if (ch == '/') {
		rz_core_prompt_highlight(core);
		goto repeat;
	} else if (ch == 'x' || ch == '<') {
		xref_to = true;
		xrefsMode = !xrefsMode;
		goto repeat;
	} else if (ch == 'X' || ch == '>') {
		xref_to = false;
		xrefsMode = !xrefsMode;
		goto repeat;
	} else if (ch == 'J') {
		skip += 10;
		goto repeat;
	} else if (ch == 'g') {
		skip = 0;
		goto repeat;
	} else if (ch == 'G') {
		skip = 9999;
		goto repeat;
	} else if (ch == ';') {
		add_comment(core, cur_ref_addr, "\nEnter comment for reference:\n");
		goto repeat;
	} else if (ch == '.') {
		skip = 0;
		goto repeat;
	} else if (ch == 'j') {
		skip++;
		goto repeat;
	} else if (ch == 'K') {
		skip = (skip < 10) ? 0 : skip - 10;
		goto repeat;
	} else if (ch == 'k') {
		skip--;
		if (skip < 0) {
			skip = 0;
		}
		goto repeat;
	} else if (ch == ' ' || ch == '\n' || ch == '\r' || ch == 'l') {
		ret = follow_ref(core, xrefs, skip, xref_to);
	} else if (IS_DIGIT(ch)) {
		ret = follow_ref(core, xrefs, ch - 0x30, xref_to);
	} else if (ch != 'q' && ch != 'Q' && ch != 'h') {
		goto repeat;
	}
	rz_list_free(xrefs);

	return ret;
}

#if __WINDOWS__
void SetWindow(int Width, int Height) {
	COORD coord;
	coord.X = Width;
	coord.Y = Height;

	SMALL_RECT Rect;
	Rect.Top = 0;
	Rect.Left = 0;
	Rect.Bottom = Height - 1;
	Rect.Right = Width - 1;

	HANDLE Handle = GetStdHandle(STD_OUTPUT_HANDLE);
	SetConsoleScreenBufferSize(Handle, coord);
	SetConsoleWindowInfo(Handle, TRUE, &Rect);
}
#endif

// unnecesarily public
char *getcommapath(RzCore *core) {
	char *cwd;
	const char *dir = rz_config_get(core->config, "dir.projects");
	const char *prj = rz_config_get(core->config, "prj.name");
	if (dir && *dir && prj && *prj) {
		char *abspath = rz_file_abspath(dir);
		/* use prjdir as base directory for comma-ent files */
		cwd = rz_str_newf("%s" RZ_SYS_DIR "%s.d", abspath, prj);
		free(abspath);
	} else {
		/* use cwd as base directory for comma-ent files */
		cwd = rz_sys_getdir();
	}
	return cwd;
}

static void visual_comma(RzCore *core) {
	bool mouse_state = __holdMouseState(core);
	ut64 addr = core->offset + (core->print->cur_enabled ? core->print->cur : 0);
	char *comment, *cmtfile;
	const char *prev_cmt = rz_meta_get_string(core->analysis, RZ_META_TYPE_COMMENT, addr);
	comment = prev_cmt ? strdup(prev_cmt) : NULL;
	cmtfile = rz_str_between(comment, ",(", ")");
	if (!cmtfile) {
		char *fn;
		fn = rz_cons_input("<comment-file> ");
		if (fn && *fn) {
			cmtfile = strdup(fn);
			if (!comment || !*comment) {
				comment = rz_str_newf(",(%s)", fn);
				rz_meta_set_string(core->analysis, RZ_META_TYPE_COMMENT, addr, comment);
			} else {
				// append filename in current comment
				char *nc = rz_str_newf("%s ,(%s)", comment, fn);
				rz_meta_set_string(core->analysis, RZ_META_TYPE_COMMENT, addr, nc);
				free(nc);
			}
		}
		free(fn);
	}
	if (cmtfile) {
		char *cwd = getcommapath(core);
		char *cwf = rz_str_newf("%s" RZ_SYS_DIR "%s", cwd, cmtfile);
		char *odata = rz_file_slurp(cwf, NULL);
		if (!odata) {
			RZ_LOG_ERROR("core: Could not open '%s'.\n", cwf);
			free(cwf);
			free(cwd);
			goto beach;
		}
		char *data = rz_core_editor(core, NULL, odata);
		rz_file_dump(cwf, (const ut8 *)data, -1, 0);
		free(data);
		free(odata);
		free(cwf);
		free(cwd);
	} else {
		RZ_LOG_ERROR("core: No commafile found.\n");
	}
beach:
	free(cmtfile);
	free(comment);
	rz_cons_enable_mouse(mouse_state && rz_config_get_b(core->config, "scr.wheel"));
}

static bool isDisasmPrint(int mode) {
	return (mode == RZ_CORE_VISUAL_MODE_PD || mode == RZ_CORE_VISUAL_MODE_DB);
}

static void cursor_ocur(RzCore *core, bool use_ocur) {
	RzPrint *p = core->print;
	if (use_ocur && p->ocur == -1) {
		p->ocur = p->cur;
	} else if (!use_ocur) {
		p->ocur = -1;
	}
}

static void nextOpcode(RzCore *core) {
	RzAnalysisOp *aop = rz_core_analysis_op(core, core->offset + core->print->cur, RZ_ANALYSIS_OP_MASK_BASIC);
	RzPrint *p = core->print;
	if (aop) {
		p->cur += aop->size;
		rz_analysis_op_free(aop);
	} else {
		p->cur += 4;
	}
}

static void prevOpcode(RzCore *core) {
	RzPrint *p = core->print;
	ut64 addr, oaddr = core->offset + core->print->cur;
	if (rz_core_prevop_addr(core, oaddr, 1, &addr)) {
		const int delta = oaddr - addr;
		p->cur -= delta;
	} else {
		p->cur -= 4;
	}
}

static void cursor_nextrow(RzCore *core, bool use_ocur) {
	RzCoreVisual *visual = core->visual;
	RzPrint *p = core->print;
	ut32 roff, next_roff;
	int row, sz, delta;
	RzAsmOp op;

	cursor_ocur(core, use_ocur);
	if (PIDX == RZ_CORE_VISUAL_MODE_PD) {
		nextOpcode(core);
		return;
	}

	if (PIDX == 7 || !strcmp("prc", rz_config_get(core->config, "cmd.visual"))) {
		p->cur += rz_config_get_i(core->config, "hex.cols");
		return;
	}
	if (visual->splitView) {
		int w = rz_config_get_i(core->config, "hex.cols");
		if (w < 1) {
			w = 16;
		}
		if (core->seltab == 0) {
			visual->splitPtr += w;
		} else {
			core->offset += w;
		}
		return;
	}
	if (PIDX == RZ_CORE_VISUAL_MODE_DB) {
		const int cols = core->dbg->regcols;
		int w = rz_config_get_i(core->config, "hex.cols");
		switch (core->seltab) {
		case 0:
			if (w < 1) {
				w = 16;
			}
			rz_config_set_i(core->config, "stack.delta",
				rz_config_get_i(core->config, "stack.delta") - w);
			return;
		case 1:
			p->cur += cols > 0 ? cols : 3;
			return;
		default:
			nextOpcode(core);
			return;
		}
	}
	if (p->row_offsets && PIDX != RZ_CORE_VISUAL_MODE_PX) {
		// FIXME: cache the current row
		row = rz_print_row_at_off(p, p->cur);
		roff = rz_print_rowoff(p, row);
		if (roff == -1) {
			p->cur++;
			return;
		}
		next_roff = rz_print_rowoff(p, row + 1);
		if (next_roff == UT32_MAX) {
			p->cur++;
			return;
		}
		if (next_roff > core->blocksize) {
			p->cur += 32; // XXX workaround to "fix" cursor nextrow far away scrolling issue
			return;
		}
		if (next_roff + 32 < core->blocksize) {
			sz = rz_asm_disassemble(core->rasm, &op,
				core->block + next_roff, 32);
			if (sz < 1) {
				sz = 1;
			}
		} else {
			sz = 1;
		}
		delta = p->cur - roff;
		p->cur = next_roff + RZ_MIN(delta, sz - 1);
	} else {
		p->cur += RZ_MAX(1, p->cols);
	}
}

static void cursor_prevrow(RzCore *core, bool use_ocur) {
	RzCoreVisual *visual = core->visual;
	RzPrint *p = core->print;
	ut32 roff, prev_roff;
	int row;

	cursor_ocur(core, use_ocur);
	if (PIDX == RZ_CORE_VISUAL_MODE_PD) { // DISASM
		prevOpcode(core);
		return;
	}

	if (PIDX == 7 || !strcmp("prc", rz_config_get(core->config, "cmd.visual"))) {
		int cols = rz_config_get_i(core->config, "hex.cols");
		p->cur -= RZ_MAX(cols, 0);
		return;
	}

	if (visual->splitView) {
		int w = rz_config_get_i(core->config, "hex.cols");
		if (w < 1) {
			w = 16;
		}
		if (core->seltab == 0) {
			visual->splitPtr -= w;
		} else {
			core->offset -= w;
		}
		return;
	}
	if (PIDX == RZ_CORE_VISUAL_MODE_DB) {
		switch (core->seltab) {
		case 0: {
			int w = rz_config_get_i(core->config, "hex.cols");
			if (w < 1) {
				w = 16;
			}
			rz_config_set_i(core->config, "stack.delta",
				rz_config_get_i(core->config, "stack.delta") + w);
		}
			return;
		case 1: {
			const int cols = core->dbg->regcols;
			p->cur -= cols > 0 ? cols : 4;
			return;
		}
		default:
			prevOpcode(core);
			return;
		}
	}
	if (p->row_offsets && PIDX != RZ_CORE_VISUAL_MODE_PX) {
		int delta, prev_sz;

		// FIXME: cache the current row
		row = rz_print_row_at_off(p, p->cur);
		roff = rz_print_rowoff(p, row);
		if (roff == UT32_MAX) {
			p->cur--;
			return;
		}
		prev_roff = row > 0 ? rz_print_rowoff(p, row - 1) : UT32_MAX;
		delta = p->cur - roff;
		if (prev_roff == UT32_MAX) {
			ut64 prev_addr = rz_core_prevop_addr_heuristic(core, core->offset + roff);
			if (prev_addr > core->offset) {
				prev_roff = 0;
				prev_sz = 1;
			} else {
				RzAsmOp op;
				prev_roff = 0;
				rz_core_seek(core, prev_addr, true);
				prev_sz = rz_asm_disassemble(core->rasm, &op,
					core->block, 32);
			}
		} else {
			prev_sz = roff - prev_roff;
		}
		int res = RZ_MIN(delta, prev_sz - 1);
		ut64 cur = prev_roff + res;
		if (cur == p->cur) {
			if (p->cur > 0) {
				p->cur--;
			}
		} else {
			p->cur = prev_roff + delta; // res;
		}
	} else {
		p->cur -= p->cols;
	}
}

static void cursor_left(RzCore *core, bool use_ocur) {
	if (PIDX == 2) {
		if (core->seltab == 1) {
			core->print->cur--;
			return;
		}
	}
	cursor_ocur(core, use_ocur);
	core->print->cur--;
}

static void cursor_right(RzCore *core, bool use_ocur) {
	if (PIDX == 2) {
		if (core->seltab == 1) {
			core->print->cur++;
			return;
		}
	}
	cursor_ocur(core, use_ocur);
	core->print->cur++;
}

static bool fix_cursor(RzCore *core) {
	RzPrint *p = core->print;
	RzCoreVisual *visual = core->visual;
	int offscreen = (core->cons->rows - 3) * p->cols;
	bool res = false;

	if (!core->print->cur_enabled) {
		return false;
	}
	if (core->print->screen_bounds > 1) {
		bool off_is_visible = core->offset < core->print->screen_bounds;
		bool cur_is_visible = core->offset + p->cur < core->print->screen_bounds;
		bool is_close = core->offset + p->cur < core->print->screen_bounds + 32;

		if ((!cur_is_visible && !is_close) || (!cur_is_visible && p->cur == 0)) {
			// when the cursor is not visible and it's far from the
			// last visible byte, just seek there.
			rz_core_seek_delta(core, p->cur, false);
			reset_print_cur(p);
		} else if ((!cur_is_visible && is_close) || !off_is_visible) {
			RzAsmOp op;
			int sz = rz_asm_disassemble(core->rasm,
				&op, core->block, 32);
			if (sz < 1) {
				sz = 1;
			}
			rz_core_seek_delta(core, sz, false);
			p->cur = RZ_MAX(p->cur - sz, 0);
			if (p->ocur != -1) {
				p->ocur = RZ_MAX(p->ocur - sz, 0);
			}
			res |= off_is_visible;
		}
	} else if (core->print->cur >= offscreen) {
		rz_core_seek(core, core->offset + p->cols, true);
		p->cur -= p->cols;
		if (p->ocur != -1) {
			p->ocur -= p->cols;
		}
	}

	if (p->cur < 0) {
		int sz = p->cols;
		if (isDisasmPrint(visual->printidx)) {
			sz = rz_core_visual_prevopsz(core, core->offset + p->cur);
			if (sz < 1) {
				sz = 1;
			}
		}
		rz_core_seek_delta(core, -sz, false);
		p->cur += sz;
		if (p->ocur != -1) {
			p->ocur += sz;
		}
	}
	return res;
}

static bool insert_mode_enabled(RzCore *core) {
	RzCoreVisual *visual = core->visual;
	if (!visual->insertMode) {
		return false;
	}
	char ch = (ut8)rz_cons_readchar();
	if ((ut8)ch == KEY_ALTQ) {
		(void)rz_cons_readchar();
		visual->insertMode = false;
		return true;
	}
	char arrows = rz_cons_arrow_to_hjkl(ch);
	switch (ch) {
	case 127:
		core->print->cur = RZ_MAX(0, core->print->cur - 1);
		return true;
	case 9: // tab "tab" TAB
		core->print->col = core->print->col == 1 ? 2 : 1;
		break;
	}
	if (ch != 'h' && arrows == 'h') {
		core->print->cur = RZ_MAX(0, core->print->cur - 1);
		return true;
	} else if (ch != 'l' && arrows == 'l') {
		core->print->cur = core->print->cur + 1;
		return true;
	} else if (ch != 'j' && arrows == 'j') {
		cursor_nextrow(core, false);
		return true;
	} else if (ch != 'k' && arrows == 'k') {
		cursor_prevrow(core, false);
		return true;
	}
	if (core->print->col == 2) {
		/* ascii column */
		if (IS_PRINTABLE(ch)) {
			ut8 chs[2] = { ch, 0 };
			if (rz_core_write_at(core, core->offset + core->print->cur, chs, 1)) {
				core->print->cur++;
			}
		}
		return true;
	}
	ch = arrows;
	/* hex column */
	switch (ch) {
	case '0':
	case '1':
	case '2':
	case '3':
	case '4':
	case '5':
	case '6':
	case '7':
	case '8':
	case '9':
	case 'a':
	case 'b':
	case 'c':
	case 'd':
	case 'e':
	case 'f':
		if (visual->insertNibble != -1) {
			char hexpair[3] = { visual->insertNibble, ch, 0 };
			bool res = rz_core_write_hexpair(core, core->offset + core->print->cur, hexpair);
			visual->insertNibble = -1;
			if (!res) {
				RZ_LOG_ERROR("Cannot write at address %" PFMT64x ".\n", core->offset + core->print->cur);
				break;
			}
			core->print->cur++;
		} else {
			visual->insertNibble = ch;
		}
		break;
	case 'r': // "r -1"
		rz_core_file_resize_delta(core, -1);
		break;
	case 'R': // "r +1"
		rz_core_file_resize_delta(core, +1);
		break;
	case 'h':
		core->print->cur = RZ_MAX(0, core->print->cur - 1);
		break;
	case 'l':
		core->print->cur = core->print->cur + 1;
		break;
	case 'j':
		cursor_nextrow(core, false);
		break;
	case 'k':
		cursor_prevrow(core, false);
		break;
	case 'Q':
	case 'q':
		visual->insertMode = false;
		break;
	case '?':
		rz_cons_less_str("\nVisual Insert Mode:\n\n"
				 " tab          - toggle between ascii and hex columns\n"
				 " q (or alt-q) - quit insert mode\n"
				 "\nHex column:\n"
				 " r            - remove byte in cursor\n"
				 " R            - insert byte in cursor\n"
				 " [0-9a-f]     - insert hexpairs in hex column\n"
				 " hjkl         - move around\n"
				 "\nAscii column:\n"
				 " arrows       - move around\n"
				 " alt-q        - quit insert mode\n",
			"?");
		break;
	}
	return true;
}

<<<<<<< HEAD
static char *get_afb_output(RZ_NONNULL RzCore *core, RZ_NONNULL RzAnalysisFunction *fcn) {
	rz_return_val_if_fail(core && fcn, NULL);
	RzCmdStateOutput state;
	state.mode = RZ_OUTPUT_MODE_STANDARD;
	char *fcn_info = rz_core_analysis_bbs_info_print(core, fcn, &state);
	return fcn_info;
=======
static char *rz_get_afb_output(RZ_NONNULL RzCore *core, RZ_NONNULL RzAnalysisFunction *fcn) {
	rz_return_val_if_fail(core && fcn, NULL);
	RzAnalysisBlock *bb;
	void **it;
	RzStrBuf *buf = rz_strbuf_new("");
	rz_pvector_foreach (fcn->bbs, it) {
		bb = *it;
		rz_strbuf_appendf(buf, "0x%08" PFMT64x " 0x%08" PFMT64x " 00:0000 %" PFMT64u " j 0x%08" PFMT64x " f 0x%08" PFMT64x "\n",
			bb->addr, bb->addr + bb->size, bb->size, bb->jump, bb->fail);
	}
	char *result = rz_strbuf_drain(buf);
	return result;
>>>>>>> aa4d7191
}

/**
 * \brief Seeks to any basic block of the current function.
 *
 * \param core The RzCore instance.
 */
static void rz_view_and_seek_to_bb(RZ_NONNULL RzCore *core) {
	rz_return_if_fail(core);
	RzAnalysisFunction *fcn = rz_analysis_get_fcn_in(core->analysis, core->offset, 0);
	if (!fcn) {
		return;
	}
<<<<<<< HEAD
	char *afb_output = get_afb_output(core, fcn);
=======
	char *afb_output = rz_get_afb_output(core, fcn);
>>>>>>> aa4d7191
	char *output = rz_core_filter_string_output(afb_output, "");
	RZ_FREE(afb_output);
	if (!output) {
		return;
	}
	rz_cons_println(output);
	rz_cons_flush();
	char *input = rz_cons_input("Seek to address: ");
	if (RZ_STR_ISEMPTY(input)) {
		return;
	}
	ut64 addr = strtoull(input, NULL, 16);
	RZ_FREE(input);
	RZ_FREE(output);
	RzAnalysisBlock *bb;
	void **iter;
	rz_pvector_foreach (fcn->bbs, iter) {
		bb = *iter;
		if (bb->addr <= addr && addr < bb->addr + bb->size) {
			rz_core_seek(core, addr, true);
			break;
		}
	}
}

RZ_IPI void rz_core_visual_browse(RzCore *core, const char *input) {
	const char *browsemsg =
		"Browse stuff:\n"
		"-------------\n"
		" _  hud mode (V_)\n"
		" 1  bit editor (vd1)\n"
		" b  blocks\n"
		" a  analysis classes\n"
		" c  classes\n"
		" C  comments\n"
		" d  debug traces\n"
		" e  eval var configurations\n"
		" E  esil debugger mode\n"
		" f  flags\n"
		" F  functions\n"
		" g  graph\n"
		" h  history\n"
		" i  imports\n"
		" m  maps\n"
		" p  pids/threads\n"
		" q  quit\n"
		" r  ROP gadgets\n"
		" s  symbols\n"
		" T  themes\n"
		" v  vars\n"
		" x  xrefs\n"
		" X  refs\n"
		" :  run command\n";
	for (;;) {
		rz_cons_clear00();
		rz_cons_printf("%s\n", browsemsg);
		rz_cons_flush();
		char ch = 0;
		if (input && *input) {
			ch = *input;
			input++;
		} else {
			ch = rz_cons_readchar();
		}
		ch = rz_cons_arrow_to_hjkl(ch);
		switch (ch) {
		case '1':
			rz_core_visual_bit_editor(core);
			break;
		case 'g': // "vbg"
			if (rz_core_visual_view_graph(core)) {
				return;
			}
			break;
		case 'r': // "vbr"
			rz_core_visual_view_rop(core);
			break;
		case 'f': // "vbf"
			rz_core_visual_trackflags(core);
			break;
		case 'F': // "vbF"
			rz_core_visual_analysis(core, NULL);
			break;
		case 'd': // "vbd"
			rz_core_visual_debugtraces(core, NULL);
			break;
		case 'v': // "vbv"
			rz_core_visual_analysis(core, "v");
			break;
		case 'e': // "vbe"
			rz_core_visual_config(core);
			break;
		case 'E': // "vbE"
			rz_core_visual_esil(core);
			break;
		case 'c': // "vbc"
			rz_core_visual_classes(core);
			break;
		case 'a': // "vba"
			rz_core_visual_analysis_classes(core);
			break;
		case 'C': // "vbC"
			rz_core_visual_comments(core);
			break;
		case 'T': // "vbT"
			rz_core_cmd0(core, "eco $(eco~...)");
			break;
		case 'p':
			rz_debug_switch_to_first_thread(core->dbg);
			break;
		case 'b':
			rz_view_and_seek_to_bb(core);
			break;
		case 'i':
			// XXX ii shows index first and iiq shows no offset :(
			rz_core_cmd0(core, "s $(ii~...)");
			break;
		case 's':
			rz_core_cmd0(core, "s $(isq~...)");
			break;
		case 'm':
			rz_core_cmd0(core, "s $(dm~...)");
			break;
		case 'x':
			rz_core_visual_xrefs(core, true, true);
			break;
		case 'X':
			rz_core_visual_xrefs(core, false, true);
			break;
		case 'h': // seek history
			rz_core_cmdf(core, "sh~...");
			break;
		case '_':
			rz_core_visual_hudstuff(core);
			break;
		case ':':
			rz_core_visual_prompt_input(core);
			break;
		case 127: // backspace
		case 'q':
			return;
		}
	}
}

static bool isNumber(RzCore *core, int ch) {
	if (ch > '0' && ch <= '9') {
		return true;
	}
	if (core->print->cur_enabled) {
		return ch == '0';
	}
	return false;
}

static char numbuf[32] = { 0 };
static int numbuf_i = 0;

static void numbuf_append(int ch) {
	if (numbuf_i >= sizeof(numbuf) - 1) {
		numbuf_i = 0;
	}
	numbuf[numbuf_i++] = ch;
	numbuf[numbuf_i] = 0;
}

static int numbuf_pull(void) {
	int distance = 1;
	if (numbuf_i) {
		numbuf[numbuf_i] = 0;
		distance = atoi(numbuf);
		if (!distance) {
			distance = 1;
		}
		numbuf_i = 0;
	}
	return distance;
}

static bool canWrite(RzCore *core, ut64 addr) {
	if (rz_config_get_b(core->config, "io.cache")) {
		return true;
	}
	RzIOMap *map = rz_io_map_get(core->io, addr);
	return (map && (map->perm & RZ_PERM_W));
}

RZ_IPI int rz_core_visual_cmd(RzCore *core, const char *arg) {
	ut8 och = arg[0];
	RzAsmOp op;
	ut64 offset = core->offset;
	RzCoreVisual *visual = core->visual;
	RzLine *line = core->cons->line;
	char buf[4096];
	const char *key_s;
	int i, cols = core->print->cols;
	int wheelspeed;
	int ch = och;
	if ((ut8)ch == KEY_ALTQ) {
		rz_cons_readchar();
		ch = 'q';
	}
	ch = rz_cons_arrow_to_hjkl(ch);
	ch = visual_nkey(core, ch);
	if (ch < 2) {
		int x, y;
		if (rz_cons_get_click(&x, &y)) {
			if (y == 1) {
				if (x < 15) {
					ch = '_';
				} else if (x < 20) {
					ch = 'p';
				} else if (x < 24) {
					ch = 9;
				}
			} else if (y == 2) {
				if (x < 2) {
					rz_core_visual_closetab(core);
				} else if (x < 5) {
					rz_core_visual_newtab(core);
				} else {
					rz_core_visual_nexttab(core);
				}
				return 1;
			} else {
				ch = 0; //'c';
			}
		} else {
			return 1;
		}
	}
	if (rz_cons_singleton()->mouse_event) {
		wheelspeed = rz_config_get_i(core->config, "scr.wheel.speed");
	} else {
		wheelspeed = 1;
	}

	if (ch == 'l' && och == 6) {
		ch = 'J';
	} else if (ch == 'h' && och == 2) {
		ch = 'K';
	}

	// do we need hotkeys for data references? not only calls?
	// '0' is handled to seek at the beginning of the function
	// unless the cursor is set, then, the 0 is captured here
	if (isNumber(core, ch)) {
		// only in disasm and debug prints..
		if (isDisasmPrint(visual->printidx)) {
			if (rz_config_get_b(core->config, "asm.hints") && (rz_config_get_b(core->config, "asm.hint.jmp") || rz_config_get_b(core->config, "asm.hint.lea") || rz_config_get_b(core->config, "asm.hint.emu") || rz_config_get_b(core->config, "asm.hint.call"))) {
				rz_core_visual_jump(core, ch);
			} else {
				numbuf_append(ch);
			}
		} else {
			numbuf_append(ch);
		}
	} else {
		switch (ch) {
		case 0x0d: // "enter" "\\n" "newline"
		{
			RzAnalysisOp *op;
			bool wheel = rz_config_get_b(core->config, "scr.wheel");
			if (wheel) {
				rz_cons_enable_mouse(true);
			}
			do {
				op = rz_core_analysis_op(core, core->offset + core->print->cur, RZ_ANALYSIS_OP_MASK_BASIC);
				if (op) {
					if (op->type == RZ_ANALYSIS_OP_TYPE_JMP ||
						op->type == RZ_ANALYSIS_OP_TYPE_CJMP ||
						op->type == RZ_ANALYSIS_OP_TYPE_CALL ||
						op->type == RZ_ANALYSIS_OP_TYPE_CCALL) {
						if (core->print->cur_enabled) {
							int delta = RZ_ABS((st64)op->jump - (st64)offset);
							if (op->jump < core->offset || op->jump >= core->print->screen_bounds) {
								rz_core_visual_seek_animation(core, op->jump);
								core->print->cur = 0;
							} else {
								core->print->cur = delta;
							}
						} else {
							rz_core_visual_seek_animation(core, op->jump);
						}
					}
				}
				rz_analysis_op_free(op);
			} while (--wheelspeed > 0);
		} break;
		case 'o': // tab TAB
			nextPrintFormat(core);
			break;
		case 'O': // tab TAB
		case 9: // tab TAB
			rz_core_visual_toggle_decompiler_disasm(core, false, true);
			if (visual->splitView) {
				// this split view is kind of useless imho, we should kill it or merge it into tabs
				core->print->cur = 0;
				core->curtab = 0;
				core->seltab++;
				if (core->seltab > 1) {
					core->seltab = 0;
				}
			} else {
				if (core->print->cur_enabled) {
					core->curtab = 0;
					if (visual->printidx == RZ_CORE_VISUAL_MODE_DB) {
						core->print->cur = 0;
						core->seltab++;
						if (core->seltab > 2) {
							core->seltab = 0;
						}
					} else {
						core->seltab = 0;
						ut64 f = rz_config_get_i(core->config, "diff.from");
						ut64 t = rz_config_get_i(core->config, "diff.to");
						if (f == t && f == 0) {
							core->print->col = core->print->col == 1 ? 2 : 1;
						}
					}
				} else {
					prevPrintFormat(core);
				}
			}
			break;
		case '&':
			rotateAsmBits(core);
			break;
		case 'a': {
			{
				ut64 addr = core->offset;
				if (PIDX == 2) {
					if (core->seltab == 0) {
						addr = rz_debug_reg_get(core->dbg, "SP");
					}
				}
				if (!canWrite(core, addr)) {
					rz_cons_printf("\nFile has been opened in read-only mode. Use -w flag, oo+ or e io.cache=true\n");
					rz_cons_any_key(NULL);
					return true;
				}
			}
			rz_cons_printf("Enter assembler opcodes separated with ';':\n");
			rz_core_visual_showcursor(core, true);
			rz_cons_flush();
			rz_cons_set_raw(false);
			strcpy(buf, "\"wa ");
			rz_line_set_prompt(line, ":> ");
			rz_cons_enable_mouse(false);
			if (rz_cons_fgets(buf + 4, sizeof(buf) - 4, 0, NULL) < 0) {
				buf[0] = '\0';
			}
			strcat(buf, "\"");
			bool wheel = rz_config_get_b(core->config, "scr.wheel");
			if (wheel) {
				rz_cons_enable_mouse(true);
			}
			if (*buf) {
				if (core->print->cur_enabled) {
					int t = core->offset + core->print->cur;
					rz_core_seek(core, t, false);
				}
				rz_core_cmd(core, buf, true);
				if (core->print->cur_enabled) {
					int t = core->offset - core->print->cur;
					rz_core_seek(core, t, true);
				}
			}
			rz_core_visual_showcursor(core, false);
			rz_cons_set_raw(true);
		} break;
		case '=': { // TODO: edit
			rz_core_visual_showcursor(core, true);
			const char *buf = NULL;
#define I core->cons
			const char *cmd = rz_config_get(core->config, "cmd.vprompt");
			rz_line_set_prompt(line, "cmd.vprompt> ");
			I->line->contents = strdup(cmd);
			buf = rz_line_readline(line);
			I->line->contents = NULL;
			(void)rz_config_set(core->config, "cmd.vprompt", buf);
			rz_core_visual_showcursor(core, false);
		} break;
		case '|': { // TODO: edit
			rz_core_visual_showcursor(core, true);
			const char *buf = NULL;
#define I core->cons
			const char *cmd = rz_config_get(core->config, "cmd.cprompt");
			rz_line_set_prompt(line, "cmd.cprompt> ");
			line->contents = strdup(cmd);
			buf = rz_line_readline(line);
			if (buf && !strcmp(buf, "|")) {
				RZ_FREE(line->contents);
				core->print->cur_enabled = true;
				core->print->cur = 0;
				(void)rz_config_set(core->config, "cmd.cprompt", "p=e $r-2");
			} else {
				RZ_FREE(line->contents);
				(void)rz_config_set(core->config, "cmd.cprompt", buf ? buf : "");
			}
			rz_core_visual_showcursor(core, false);
		} break;
		case '!':
			rz_core_visual_panels_root(core, visual->panels_root);
			break;
		case 'g':
			rz_core_visual_showcursor(core, true);
			rz_core_visual_offset(core);
			rz_core_visual_showcursor(core, false);
			break;
		case 'G':
			__core_visual_gogo(core, 'G');
			break;
		case 'A': {
			const int oce = core->print->cur_enabled;
			const int oco = core->print->ocur;
			const int occ = core->print->cur;
			ut64 off = oce ? core->offset + core->print->cur : core->offset;
			core->print->cur_enabled = 0;
			rz_cons_enable_mouse(false);
			rz_core_visual_asm(core, off);
			core->print->cur_enabled = oce;
			core->print->cur = occ;
			core->print->ocur = oco;
			if (rz_config_get_b(core->config, "scr.wheel")) {
				rz_cons_enable_mouse(true);
			}
		} break;
		case '\\':
			if (visual->splitPtr == UT64_MAX) {
				visual->splitPtr = core->offset;
			}
			visual->splitView = !visual->splitView;
			setcursor(core, visual->splitView);
			break;
		case 'c':
			setcursor(core, !core->print->cur_enabled);
			break;
		case '$':
			if (core->print->cur_enabled) {
				rz_core_reg_set_by_role_or_name(core, "PC", core->offset + core->print->cur);
			} else {
				rz_core_reg_set_by_role_or_name(core, "PC", core->offset);
			}
			break;
		case '@':
			if (core->print->cur_enabled) {
				char buf[128];
				prompt_read("cursor at:", buf, sizeof(buf));
				core->print->cur = (st64)rz_num_math(core->num, buf);
			}
			break;
		case 'C':
			if (++visual->color > 3) {
				visual->color = 0;
			}
			rz_config_set_i(core->config, "scr.color", visual->color);
			break;
		case 'd': {
			bool mouse_state = __holdMouseState(core);
			rz_core_visual_showcursor(core, true);
			int distance = numbuf_pull();
			rz_core_visual_define(core, arg + 1, distance - 1);
			rz_core_visual_showcursor(core, false);
			rz_cons_enable_mouse(mouse_state && rz_config_get_b(core->config, "scr.wheel"));
		} break;
		case 'D':
			setdiff(core);
			break;
		case 'f': {
			bool mouse_state = __holdMouseState(core);
			int range, min, max;
			char name[256], *n;
			rz_line_set_prompt(line, "flag name: ");
			rz_core_visual_showcursor(core, true);
			if (rz_cons_fgets(name, sizeof(name), 0, NULL) >= 0 && *name) {
				n = name;
				rz_str_trim(n);
				if (core->print->ocur != -1) {
					min = RZ_MIN(core->print->cur, core->print->ocur);
					max = RZ_MAX(core->print->cur, core->print->ocur);
				} else {
					min = max = core->print->cur;
				}
				range = max - min + 1;
				if (!strcmp(n, "-")) {
					rz_flag_unset_off(core->flags, core->offset + core->print->cur);
				} else if (*n == '.') {
					RzAnalysisFunction *fcn = rz_analysis_get_fcn_in(core->analysis, core->offset + min, 0);
					if (fcn) {
						if (n[1] == '-') {
							// Unset the local label (flag)
							rz_analysis_function_delete_label(fcn, n + 1);
						} else {
							rz_analysis_function_set_label(fcn, n + 1, core->offset + min);
						}
					} else {
						RZ_LOG_ERROR("core: Cannot find function at 0x%08" PFMT64x "\n", core->offset + min);
					}
				} else if (*n == '-') {
					if (*n) {
						rz_flag_unset_name(core->flags, n + 1);
					}
				} else {
					if (range < 1) {
						range = 1;
					}
					if (*n) {
						rz_flag_set(core->flags, n, core->offset + min, range);
					}
				}
			}
			rz_cons_enable_mouse(mouse_state && rz_config_get_b(core->config, "scr.wheel"));
			rz_core_visual_showcursor(core, false);
		} break;
		case ',':
			visual_comma(core);
			break;
		case 't': {
			rz_cons_gotoxy(0, 0);
			if (visual->tabs) {
				rz_cons_printf("[tnp:=+-] ");
			} else {
				rz_cons_printf("[t] ");
			}
			rz_cons_flush();
			int ch = rz_cons_readchar();
			if (isdigit(ch)) {
				rz_core_visual_nthtab(core, ch - '0' - 1);
			}
			switch (ch) {
			case 'h':
			case 'k':
			case 'p':
				rz_core_visual_prevtab(core);
				break;
			case 9: // t-TAB
			case 'l':
			case 'j':
			case 'n':
				rz_core_visual_nexttab(core);
				break;
			case '=':
				rz_core_visual_tabname_prompt(core);
				break;
			case '-':
				rz_core_visual_closetab(core);
				break;
			case ':': {
				RzCoreVisualTab *tab = rz_core_visual_newtab(core);
				if (tab) {
					tab->name[0] = ':';
					rz_cons_fgets(tab->name + 1, sizeof(tab->name) - 1, 0, NULL);
				}
			} break;
			case '+':
			case 't':
			case 'a':
				rz_core_visual_newtab(core);
				break;
			}
		} break;
		case 'T':
			rz_core_visual_closetab(core);
			break;
		case 'n':
			rz_core_seek_next(core, rz_config_get(core->config, "scr.nkey"), true);
			break;
		case 'N':
			rz_core_seek_prev(core, rz_config_get(core->config, "scr.nkey"), true);
			break;
		case 'i':
		case 'I': {
			ut64 oaddr = core->offset;
			int delta = (core->print->ocur != -1) ? RZ_MIN(core->print->cur, core->print->ocur) : core->print->cur;
			ut64 addr = core->offset + delta;
			if (PIDX == 0) {
				if (strstr(printfmtSingle[0], "pxb")) {
					rz_core_visual_define(core, "1", 1);
					return true;
				}
				if (core->print->ocur == -1) {
					visual->insertMode = true;
					core->print->cur_enabled = true;
					return true;
				}
			} else if (PIDX == 2) {
				if (core->seltab == 0) {
					addr = rz_debug_reg_get(core->dbg, "SP") + delta;
				} else if (core->seltab == 1) {
					// regs, writing in here not implemented
					return true;
				}
			}
			if (!canWrite(core, addr)) {
				rz_cons_printf("\nFile has been opened in read-only mode. Use -w flag, oo+ or e io.cache=true\n");
				rz_cons_any_key(NULL);
				return true;
			}
			rz_core_visual_showcursor(core, true);
			rz_cons_flush();
			rz_cons_set_raw(0);
			if (ch == 'I') {
				strcpy(buf, "wb ");
				rz_line_set_prompt(line, "insert hexpair block: ");
				if (rz_cons_fgets(buf + 4, sizeof(buf) - 4, 0, NULL) < 0) {
					buf[0] = '\0';
				}
				char *p = strdup(buf);
				int cur = core->print->cur;
				if (cur >= core->blocksize) {
					cur = core->print->cur - 1;
				}
				snprintf(buf, sizeof(buf), "%s @ $$0!%i", p,
					core->blocksize - cur);
				rz_core_cmd(core, buf, 0);
				free(p);
				break;
			}
			if (core->print->col == 2) {
				strcpy(buf, "\"w ");
				rz_line_set_prompt(line, "insert string: ");
				if (rz_cons_fgets(buf + 3, sizeof(buf) - 3, 0, NULL) < 0) {
					buf[0] = '\0';
				}
				strcat(buf, "\"");
			} else {
				rz_line_set_prompt(line, "insert hex: ");
				if (core->print->ocur != -1) {
					int bs = RZ_ABS(core->print->cur - core->print->ocur) + 1;
					core->blocksize = bs;
					strcpy(buf, "wb ");
				} else {
					strcpy(buf, "wx ");
				}
				if (rz_cons_fgets(buf + strlen(buf), sizeof(buf) - strlen(buf), 0, NULL) < 0) {
					buf[0] = '\0';
				}
			}
			if (core->print->cur_enabled) {
				rz_core_seek(core, addr, false);
			}
			rz_core_cmd(core, buf, 1);
			if (core->print->cur_enabled) {
				rz_core_seek(core, addr, true);
			}
			rz_cons_set_raw(1);
			rz_core_visual_showcursor(core, false);
			rz_core_seek(core, oaddr, true);
		} break;
		case 'R':
			if (rz_config_get_b(core->config, "scr.randpal")) {
				rz_cons_pal_random();
			} else {
				rz_core_theme_nextpal(core, RZ_CONS_PAL_SEEK_NEXT);
			}
			break;
		case 'e':
			rz_core_visual_config(core);
			break;
		case '^': {
			RzAnalysisFunction *fcn = rz_analysis_get_fcn_in(core->analysis, core->offset, 0);
			if (fcn) {
				rz_core_seek_and_save(core, fcn->addr, false);
			} else {
				__core_visual_gogo(core, 'g');
			}
		} break;
		case 'E':
			rz_core_visual_colors(core);
			break;
		case 'x':
			rz_core_visual_xrefs(core, true, false);
			break;
		case 'X':
			rz_core_visual_xrefs(core, false, false);
			break;
		case 'r':
			// TODO: toggle shortcut hotkeys
			rz_core_visual_toggle_hints(core);
			visual_refresh(core);
			break;
		case ' ':
		case 'V': {
			RzAnalysisFunction *fun = rz_analysis_get_fcn_in(core->analysis, core->offset, RZ_ANALYSIS_FCN_TYPE_NULL);
			int ocolor = rz_config_get_i(core->config, "scr.color");
			if (!fun) {
				rz_cons_message("Not in a function. Type 'df' to define it here");
				break;
			} else if (rz_pvector_len(fun->bbs) < 1) {
				rz_cons_message("No basic blocks in this function. You may want to use 'afb+'.");
				break;
			}
			reset_print_cur(core->print);
			eprintf("\rRendering graph...");
			rz_core_visual_graph(core, NULL, NULL, true);
			rz_config_set_i(core->config, "scr.color", ocolor);
		} break;
		case 'v':
			rz_core_visual_analysis(core, NULL);
			break;
		case 'h':
		case 'l': {
			int distance = numbuf_pull();
			if (core->print->cur_enabled) {
				if (ch == 'h') {
					for (i = 0; i < distance; i++) {
						cursor_left(core, false);
					}
				} else {
					for (i = 0; i < distance; i++) {
						cursor_right(core, false);
					}
				}
			} else {
				if (ch == 'h') {
					distance = -distance;
				}
				rz_core_seek_delta(core, distance, false);
			}
		} break;
		case 'L':
		case 'H': {
			int distance = numbuf_pull();
			if (core->print->cur_enabled) {
				if (ch == 'H') {
					for (i = 0; i < distance; i++) {
						cursor_left(core, true);
					}
				} else {
					for (i = 0; i < distance; i++) {
						cursor_right(core, true);
					}
				}
			} else {
				if (ch == 'H') {
					distance = -distance;
				}
				rz_core_seek_delta(core, distance * 2, false);
			}
		} break;
		case 'j':
			if (core->print->cur_enabled) {
				int distance = numbuf_pull();
				for (i = 0; i < distance; i++) {
					cursor_nextrow(core, false);
				}
			} else {
				if (rz_config_get_b(core->config, "scr.wheel.nkey")) {
					int i, distance = numbuf_pull();
					if (distance < 1) {
						distance = 1;
					}
					for (i = 0; i < distance; i++) {
						const char *nkey = rz_config_get(core->config, "scr.nkey");
						rz_core_seek_next(core, nkey, true);
					}
				} else {
					int times = RZ_MAX(1, wheelspeed);
					// Check if we have a data annotation.
					ut64 amisize;
					RzAnalysisMetaItem *ami = rz_meta_get_at(core->analysis, core->offset, RZ_META_TYPE_DATA, &amisize);
					if (!ami) {
						ami = rz_meta_get_at(core->analysis, core->offset, RZ_META_TYPE_STRING, &amisize);
					}
					if (ami) {
						rz_core_seek_delta(core, amisize, false);
					} else {
						int distance = numbuf_pull();
						if (distance > 1) {
							times = distance;
						}
						while (times--) {
							if (isDisasmPrint(visual->printidx)) {
								rz_core_visual_disasm_down(core, &op, &cols);
							} else if (!strcmp(__core_visual_print_command(core),
									   "prc")) {
								cols = rz_config_get_i(core->config, "hex.cols");
							}
							rz_core_seek(core, core->offset + cols, true);
						}
					}
				}
			}
			break;
		case 'J':
			if (core->print->cur_enabled) {
				int distance = numbuf_pull();
				for (i = 0; i < distance; i++) {
					cursor_nextrow(core, true);
				}
			} else {
				if (core->print->screen_bounds > 1 && core->print->screen_bounds >= core->offset) {
					ut64 addr = UT64_MAX;
					if (isDisasmPrint(visual->printidx)) {
						if (core->print->screen_bounds == core->offset) {
							rz_asm_disassemble(core->rasm, &op, core->block, 32);
						}
						if (addr == core->offset || addr == UT64_MAX) {
							addr = core->offset + 48;
						}
					} else {
						int h;
						int hexCols = rz_config_get_i(core->config, "hex.cols");
						if (hexCols < 1) {
							hexCols = 16;
						}
						(void)rz_cons_get_size(&h);
						int delta = hexCols * (h / 4);
						addr = core->offset + delta;
					}
					rz_core_seek(core, addr, true);
				} else {
					rz_core_seek(core, core->offset + visual->obs, true);
				}
			}
			break;
		case 'k':
			if (core->print->cur_enabled) {
				int distance = numbuf_pull();
				for (i = 0; i < distance; i++) {
					cursor_prevrow(core, false);
				}
			} else {
				if (rz_config_get_b(core->config, "scr.wheel.nkey")) {
					int i, distance = numbuf_pull();
					if (distance < 1) {
						distance = 1;
					}
					for (i = 0; i < distance; i++) {
						rz_core_seek_prev(core, rz_config_get(core->config, "scr.nkey"), true);
					}
				} else {
					int times = wheelspeed;
					if (times < 1) {
						times = 1;
					}
					int distance = numbuf_pull();
					if (distance > 1) {
						times = distance;
					}
					while (times--) {
						if (isDisasmPrint(visual->printidx)) {
							rz_core_visual_disasm_up(core, &cols);
						} else if (!strcmp(__core_visual_print_command(core), "prc")) {
							cols = rz_config_get_i(core->config, "hex.cols");
						}
						rz_core_seek_delta(core, -cols, false);
					}
				}
			}
			break;
		case 'K':
			if (core->print->cur_enabled) {
				int distance = numbuf_pull();
				for (i = 0; i < distance; i++) {
					cursor_prevrow(core, true);
				}
			} else {
				if (core->print->screen_bounds > 1 && core->print->screen_bounds > core->offset) {
					int delta = (core->print->screen_bounds - core->offset);
					if (core->offset >= delta) {
						rz_core_seek(core, core->offset - delta, true);
					} else {
						rz_core_seek(core, 0, true);
					}
				} else {
					ut64 at = (core->offset > visual->obs) ? core->offset - visual->obs : 0;
					if (core->offset > visual->obs) {
						rz_core_seek(core, at, true);
					} else {
						rz_core_seek(core, 0, true);
					}
				}
			}
			break;
		case '[':
			// comments column
			if (core->print->cur_enabled &&
				(visual->printidx == RZ_CORE_VISUAL_MODE_PD ||
					(visual->printidx == RZ_CORE_VISUAL_MODE_DB && core->seltab == 2))) {
				int cmtcol = rz_config_get_i(core->config, "asm.cmt.col");
				if (cmtcol > 2) {
					rz_config_set_i(core->config, "asm.cmt.col", cmtcol - 2);
				}
			}
			// hex column
			if ((visual->printidx != RZ_CORE_VISUAL_MODE_PD && visual->printidx != RZ_CORE_VISUAL_MODE_DB) ||
				(visual->printidx == RZ_CORE_VISUAL_MODE_DB && core->seltab != 2)) {
				int scrcols = rz_config_get_i(core->config, "hex.cols");
				if (scrcols > 1) {
					rz_config_set_i(core->config, "hex.cols", scrcols - 1);
				}
			}
			break;
		case ']':
			// comments column
			if (core->print->cur_enabled &&
				(visual->printidx == RZ_CORE_VISUAL_MODE_PD ||
					(visual->printidx == RZ_CORE_VISUAL_MODE_DB && core->seltab == 2))) {
				int cmtcol = rz_config_get_i(core->config, "asm.cmt.col");
				rz_config_set_i(core->config, "asm.cmt.col", cmtcol + 2);
			}
			// hex column
			if ((visual->printidx != RZ_CORE_VISUAL_MODE_PD && visual->printidx != RZ_CORE_VISUAL_MODE_DB) ||
				(visual->printidx == RZ_CORE_VISUAL_MODE_DB && core->seltab != 2)) {
				int scrcols = rz_config_get_i(core->config, "hex.cols");
				rz_config_set_i(core->config, "hex.cols", scrcols + 1);
			}
			break;
		case 's':
			key_s = rz_config_get(core->config, "key.s");
			if (key_s && *key_s) {
				rz_core_cmd0(core, key_s);
			} else {
				rz_core_debug_single_step_in(core);
			}
			break;
		case 'S':
			key_s = rz_config_get(core->config, "key.S");
			if (key_s && *key_s) {
				rz_core_cmd0(core, key_s);
			} else {
				rz_core_debug_single_step_over(core);
			}
			break;
		case '"':
			rz_config_toggle(core->config, "scr.dumpcols");
			break;
		case 'p':
			rz_core_visual_toggle_decompiler_disasm(core, false, true);
			if (visual->printidx == RZ_CORE_VISUAL_MODE_DB && core->print->cur_enabled) {
				nextPrintCommand(core);
			} else {
				setprintmode(core, 1);
			}
			break;
		case 'P':
			if (visual->printidx == RZ_CORE_VISUAL_MODE_DB && core->print->cur_enabled) {
				prevPrintCommand(core);
			} else {
				setprintmode(core, -1);
			}
			break;
		case '%':
			if (core->print->cur_enabled) {
				findPair(core);
			} else {
				/* do nothing? */
				visual->autoblocksize = !visual->autoblocksize;
				if (visual->autoblocksize) {
					visual->obs = core->blocksize;
				} else {
					rz_core_block_size(core, visual->obs);
				}
				rz_cons_clear();
			}
			break;
		case 'w':
			findNextWord(core);
			break;
		case 'W':
			findPrevWord(core);
			break;
		case 'm': {
			rz_cons_gotoxy(0, 0);
			rz_cons_printf(RZ_CONS_CLEAR_LINE "Set shortcut key for 0x%" PFMT64x "\n", core->offset);
			rz_cons_flush();
			int ch = rz_cons_readchar();
			rz_core_visual_mark(core, ch);
		} break;
		case 'M': {
			rz_cons_gotoxy(0, 0);
			if (rz_core_visual_mark_dump(core)) {
				rz_cons_printf(RZ_CONS_CLEAR_LINE "Remove a shortcut key from the list\n");
				rz_cons_flush();
				int ch = rz_cons_readchar();
				rz_core_visual_mark_del(core, ch);
			}
		} break;
		case '\'': {
			rz_cons_gotoxy(0, 0);
			if (rz_core_visual_mark_dump(core)) {
				rz_cons_flush();
				int ch = rz_cons_readchar();
				rz_core_visual_mark_seek(core, ch);
			}
		} break;
		case 'y':
			if (core->print->ocur == -1) {
				rz_core_yank(core, core->offset + core->print->cur, 1);
			} else {
				rz_core_yank(core, core->offset + ((core->print->ocur < core->print->cur) ? core->print->ocur : core->print->cur), RZ_ABS(core->print->cur - core->print->ocur) + 1);
			}
			break;
		case 'Y':
			if (!core->yank_buf) {
				rz_cons_strcat("Cannot paste, clipboard is empty.\n");
				rz_cons_flush();
				rz_cons_any_key(NULL);
				rz_cons_clear00();
			} else {
				rz_core_yank_paste(core, core->offset + core->print->cur, 0);
			}
			break;
		case '0': {
			RzAnalysisFunction *fcn = rz_analysis_get_fcn_in(core->analysis, core->offset, RZ_ANALYSIS_FCN_TYPE_NULL);
			if (fcn) {
				rz_core_seek_and_save(core, fcn->addr, true);
			}
		} break;
		case '-':
			if (core->print->cur_enabled) {
				if (visual->printidx == RZ_CORE_VISUAL_MODE_DB) {
					if (!core->seltab) {
						// stack view
						int w = rz_config_get_i(core->config, "hex.cols");
						rz_config_set_i(core->config, "stack.size",
							rz_config_get_i(core->config, "stack.size") - w);
					}
				} else {
					if (core->print->ocur == -1) {
						sprintf(buf, "wos 01 @ $$+%i @!1", core->print->cur);
					} else {
						sprintf(buf, "wos 01 @ $$+%i @!%i", core->print->cur < core->print->ocur ? core->print->cur : core->print->ocur,
							RZ_ABS(core->print->ocur - core->print->cur) + 1);
					}
					rz_core_cmd(core, buf, 0);
				}
			} else {
				if (!visual->autoblocksize) {
					rz_core_block_size(core, core->blocksize - 1);
				}
			}
			break;
		case '+':
			if (core->print->cur_enabled) {
				if (visual->printidx == RZ_CORE_VISUAL_MODE_DB) {
					if (!core->seltab) {
						// stack view
						int w = rz_config_get_i(core->config, "hex.cols");
						rz_config_set_i(core->config, "stack.size",
							rz_config_get_i(core->config, "stack.size") + w);
					}
				} else {
					if (core->print->ocur == -1) {
						sprintf(buf, "woa 01 @ $$+%i @!1", core->print->cur);
					} else {
						sprintf(buf, "woa 01 @ $$+%i @!%i", core->print->cur < core->print->ocur ? core->print->cur : core->print->ocur,
							RZ_ABS(core->print->ocur - core->print->cur) + 1);
					}
					rz_core_cmd(core, buf, 0);
				}
			} else {
				if (!visual->autoblocksize) {
					rz_core_block_size(core, core->blocksize + 1);
				}
			}
			break;
		case '/': {
			bool mouse_state = __holdMouseState(core);
			if (core->print->cur_enabled) {
				visual_search(core);
			} else {
				if (visual->autoblocksize) {
					rz_core_prompt_highlight(core);
				} else {
					rz_core_block_size(core, core->blocksize - cols);
				}
			}
			rz_cons_enable_mouse(mouse_state && rz_config_get_i(core->config, "scr.wheel"));
		} break;
		case ')':
			rotateAsmemu(core);
			break;
		case '#':
			if (visual->printidx == 1) {
				rz_core_visual_toggle_decompiler_disasm(core, false, false);
			} else {
				// do nothing for now :?, px vs pxa?
			}
			break;
		case '*':
			if (core->print->cur_enabled) {
				rz_core_reg_set_by_role_or_name(core, "PC", core->offset + core->print->cur);
			} else if (!visual->autoblocksize) {
				rz_core_block_size(core, core->blocksize + cols);
			}
			break;
		case '>':
			if (core->print->cur_enabled) {
				if (core->print->ocur == -1) {
					RZ_LOG_ERROR("core: No range selected. Use HJKL.\n");
					rz_cons_any_key(NULL);
					break;
				}
				char buf[128];
				// TODO autocomplete filenames
				prompt_read("dump to file: ", buf, sizeof(buf));
				if (buf[0]) {
					ut64 from = core->offset + core->print->ocur;
					ut64 size = RZ_ABS(core->print->cur - core->print->ocur) + 1;
					rz_core_dump(core, buf, from, size, false);
				}
			} else {
				rz_core_seek_and_save(core, core->offset + core->blocksize, false);
			}
			break;
		case '<': // "V<"
			if (core->print->cur_enabled) {
				char buf[128];
				// TODO autocomplete filenames
				prompt_read("load from file: ", buf, sizeof(buf));
				if (buf[0]) {
					size_t sz;
					char *data = rz_file_slurp(buf, &sz);
					if (data) {
						int cur;
						if (core->print->ocur != -1) {
							cur = RZ_MIN(core->print->cur, core->print->ocur);
						} else {
							cur = core->print->cur;
						}
						ut64 from = core->offset + cur;
						ut64 size = RZ_ABS(core->print->cur - core->print->ocur) + 1;
						ut64 s = RZ_MIN(size, (ut64)sz);
						rz_io_write_at(core->io, from, (const ut8 *)data, s);
					}
				}
			} else {
				rz_core_seek_and_save(core, core->offset - core->blocksize, false);
			}
			break;
		case '.': // "V."
			if (core->print->cur_enabled) {
				rz_config_set_i(core->config, "stack.delta", 0);
				rz_core_seek_and_save(core, core->offset + core->print->cur, true);
				core->print->cur = 0;
			} else {
				ut64 addr = rz_debug_reg_get(core->dbg, "PC");
				if (addr && addr != UT64_MAX) {
					rz_core_seek_and_save(core, addr, true);
					rz_core_analysis_set_reg(core, "PC", addr);
				} else {
					ut64 entry = rz_num_get(core->num, "entry0");
					if (!entry || entry == UT64_MAX) {
						RzBinObject *o = rz_bin_cur_object(core->bin);
						RzBinSection *s = o ? rz_bin_get_section_at(o, addr, core->io->va) : NULL;
						if (s) {
							entry = s->vaddr;
						} else {
							RzPVector *maps = rz_io_maps(core->io);
							RzIOMap *map = rz_pvector_pop(maps);
							if (map) {
								entry = map->itv.addr;
							} else {
								entry = rz_config_get_i(core->config, "bin.baddr");
							}
							rz_pvector_push_front(maps, map);
						}
					}
					if (entry != UT64_MAX) {
						rz_core_seek_and_save(core, entry, true);
					}
				}
			}
			break;
		case ':':
			rz_core_visual_prompt_input(core);
			break;
		case '_':
			rz_core_visual_hudstuff(core);
			break;
		case ';':
			rz_cons_gotoxy(0, 0);
			ut64 addr = core->print->cur_enabled ? core->offset + core->print->cur : core->offset;
			add_comment(core, addr, "Enter a comment: ('-' to remove, '!' to use cfg.editor)\n");
			break;
		case 'b':
			rz_core_visual_browse(core, arg + 1);
			break;
		case 'B': {
			ut64 addr = core->print->cur_enabled ? core->offset + core->print->cur : core->offset;
			rz_core_debug_breakpoint_toggle(core, addr);
		} break;
		case 'u':
			rz_core_visual_seek_animation_undo(core);
			break;
		case 'U':
			rz_core_visual_seek_animation_redo(core);
			break;
		case '?':
			if (visual_help(core) == '?') {
				rz_core_visual_hud(core);
			}
			break;
		case 0x1b:
		case 'q':
		case 'Q':
			setcursor(core, false);
			return false;
		}
		numbuf_i = 0;
	}
	rz_core_block_read(core);
	return true;
}

static void visual_flagzone(RzCore *core) {
	const char *a, *b;
	int a_len = 0;
	int w = rz_cons_get_size(NULL);
	rz_flag_zone_around(core->flags, core->offset, &a, &b);
	if (a) {
		rz_cons_printf("[<< %s]", a);
		a_len = strlen(a) + 4;
	}
	int padsize = (w / 2) - a_len;
	int title_size = 12;
	if (a || b) {
		char *title = rz_str_newf("[ 0x%08" PFMT64x " ]", core->offset);
		title_size = strlen(title);
		padsize -= strlen(title) / 2;
		char *halfpad = rz_str_pad(' ', padsize);
		rz_cons_printf("%s%s", halfpad, title);
		free(title);
		free(halfpad);
	}
	if (b) {
		padsize = (w / 2) - title_size - strlen(b) - 4;
		char *halfpad = rz_str_pad(' ', padsize);
		rz_cons_printf("%s[%s >>]", halfpad, b);
		free(halfpad);
	}
	if (a || b) {
		rz_cons_newline();
	}
}

RZ_IPI void rz_core_visual_title(RzCore *core, int color) {
	bool showDelta = rz_config_get_b(core->config, "scr.slow");
	static ut64 oldpc = 0;
	const char *BEGIN = core->cons->context->pal.prompt;
	const char *filename;
	char pos[512], bar[512], pcs[32];
	RzCoreVisual *visual = core->visual;
	if (!oldpc) {
		oldpc = rz_debug_reg_get(core->dbg, "PC");
	}
	/* automatic block size */
	int pc, hexcols = rz_config_get_i(core->config, "hex.cols");
	if (visual->autoblocksize) {
		switch (visual->printidx) {
		case RZ_CORE_VISUAL_MODE_PX: // x
			if (visual->currentFormat == 3 || visual->currentFormat == 9 || visual->currentFormat == 5) { // prx
				rz_core_block_size(core, (int)(core->cons->rows * hexcols * 4));
			} else if ((RZ_ABS(visual->hexMode) % 3) == 0) { // prx
				rz_core_block_size(core, (int)(core->cons->rows * hexcols));
			} else {
				rz_core_block_size(core, (int)(core->cons->rows * hexcols * 2));
			}
			break;
		case RZ_CORE_VISUAL_MODE_OV:
		case RZ_CORE_VISUAL_MODE_CD:
			rz_core_block_size(core, (int)(core->cons->rows * hexcols * 2));
			break;
		case RZ_CORE_VISUAL_MODE_PD: // pd
		case RZ_CORE_VISUAL_MODE_DB: // pd+dbg
		{
			int bsize = core->cons->rows * 5;

			if (core->print->screen_bounds > 1) {
				// estimate new blocksize with the size of the last
				// printed instructions
				int new_sz = core->print->screen_bounds - core->offset + 32;
				new_sz = RZ_MIN(new_sz, 16 * 1024);
				if (new_sz > bsize) {
					bsize = new_sz;
				}
			}
			rz_core_block_size(core, bsize);
			break;
		}
		}
	}
	if (rz_config_get_i(core->config, "scr.scrollbar") == 2) {
		visual_flagzone(core);
	}
	if (rz_config_get_b(core->config, "cfg.debug")) {
		ut64 curpc = rz_debug_reg_get(core->dbg, "PC");
		if (curpc && curpc != UT64_MAX && curpc != oldpc) {
			// check dbg.follow here
			int follow = (int)(st64)rz_config_get_i(core->config, "dbg.follow");
			if (follow > 0) {
				if ((curpc < core->offset) || (curpc >= (core->offset + follow))) {
					rz_core_seek(core, curpc, true);
				}
			} else if (follow < 0) {
				rz_core_seek(core, curpc + follow, true);
			}
			oldpc = curpc;
		}
	}
	RzIOMap *map = rz_io_map_get(core->io, core->offset);
	RzIODesc *desc = map
		? rz_io_desc_get(core->io, map->fd)
		: core->file ? rz_io_desc_get(core->io, core->file->fd)
			     : NULL;
	filename = desc ? desc->name : "";

	{ /* get flag with delta */
		ut64 addr = core->offset + (core->print->cur_enabled ? core->print->cur : 0);
		/* TODO: we need a helper into rz_flags to do that */
		RzFlagItem *f = NULL;
		if (rz_flag_space_push(core->flags, RZ_FLAGS_FS_SYMBOLS)) {
			f = rz_flag_get_at(core->flags, addr, showDelta);
			rz_flag_space_pop(core->flags);
		}
		if (!f) {
			f = rz_flag_get_at(core->flags, addr, showDelta);
		}
		if (f) {
			if (f->offset == addr || !f->offset) {
				snprintf(pos, sizeof(pos), "@ %s", f->name);
			} else {
				snprintf(pos, sizeof(pos), "@ %s+%d # 0x%" PFMT64x,
					f->name, (int)(addr - f->offset), addr);
			}
		} else {
			RzAnalysisFunction *fcn = rz_analysis_get_fcn_in(core->analysis, addr, 0);
			if (fcn) {
				int delta = addr - fcn->addr;
				if (delta > 0) {
					snprintf(pos, sizeof(pos), "@ %s+%d", fcn->name, delta);
				} else if (delta < 0) {
					snprintf(pos, sizeof(pos), "@ %s%d", fcn->name, delta);
				} else {
					snprintf(pos, sizeof(pos), "@ %s", fcn->name);
				}
			} else {
				pos[0] = 0;
			}
		}
	}

	if (core->print->cur < 0) {
		core->print->cur = 0;
	}

	if (color) {
		rz_cons_strcat(BEGIN);
	}
	const char *cmd_visual = rz_config_get(core->config, "cmd.visual");
	if (cmd_visual && *cmd_visual) {
		rz_str_ncpy(bar, cmd_visual, sizeof(bar) - 1);
		bar[10] = '.'; // chop cmdfmt
		bar[11] = '.'; // chop cmdfmt
		bar[12] = 0; // chop cmdfmt
	} else {
		const char *cmd = __core_visual_print_command(core);
		if (cmd) {
			rz_str_ncpy(bar, cmd, sizeof(bar) - 1);
			bar[10] = '.'; // chop cmdfmt
			bar[11] = '.'; // chop cmdfmt
			bar[12] = 0; // chop cmdfmt
		}
	}
	{
		ut64 sz = rz_io_size(core->io);
		ut64 pa = core->offset;
		{
			RzIOMap *map = rz_io_map_get(core->io, core->offset);
			if (map) {
				pa = map->delta;
			}
		}
		if (sz == UT64_MAX) {
			pcs[0] = 0;
		} else {
			if (!sz || pa > sz) {
				pc = 0;
			} else {
				pc = (pa * 100) / sz;
			}
			sprintf(pcs, "%d%% ", pc);
		}
	}
	{
		char *title;
		char *address = (core->print->wide_offsets && core->dbg->bits & RZ_SYS_BITS_64)
			? rz_str_newf("0x%016" PFMT64x, core->offset)
			: rz_str_newf("0x%08" PFMT64x, core->offset);
		if (visual->insertMode) {
			title = rz_str_newf("[%s + %d> * INSERT MODE *\n",
				address, core->print->cur);
		} else {
			char pm[32] = "[XADVC]";
			int i;
			for (i = 0; i < 6; i++) {
				if (visual->printidx == i) {
					pm[i + 1] = toupper(pm[i + 1]);
				} else {
					pm[i + 1] = tolower(pm[i + 1]);
				}
			}
			if (core->print->cur_enabled) {
				if (core->print->ocur == -1) {
					title = rz_str_newf("[%s *0x%08" PFMT64x " %s%d ($$+0x%x)]> %s %s\n",
						address, core->offset + core->print->cur,
						pm, visual->currentFormat, core->print->cur,
						bar, pos);
				} else {
					title = rz_str_newf("[%s 0x%08" PFMT64x " %s%d [0x%x..0x%x] %d]> %s %s\n",
						address, core->offset + core->print->cur,
						pm, visual->currentFormat, core->print->ocur, core->print->cur,
						RZ_ABS(core->print->cur - core->print->ocur) + 1,
						bar, pos);
				}
			} else {
				title = rz_str_newf("[%s %s%d %s%d %s]> %s %s\n",
					address, pm, visual->currentFormat, pcs, core->blocksize, filename, bar, pos);
			}
		}
		const int tabsCount = rz_core_visual_tab_count(core);
		if (tabsCount > 0) {
			const char *kolor = core->cons->context->pal.prompt;
			char *tabstring = rz_core_visual_tab_string(core, kolor);
			if (tabstring) {
				title = rz_str_append(title, tabstring);
				free(tabstring);
			}
#if 0
			// TODO: add an option to show this tab mode instead?
			const int curTab = core->visual.tab;
			rz_cons_printf ("[");
			int i;
			for (i = 0; i < tabsCount; i++) {
				if (i == curTab) {
					rz_cons_printf ("%d", curTab + 1);
				} else {
					rz_cons_printf (".");
				}
			}
			rz_cons_printf ("]");
			rz_cons_printf ("[tab:%d/%d]", core->visual.tab, tabsCount);
#endif
		}
		rz_cons_print(title);
		free(title);
		free(address);
	}
	if (color) {
		rz_cons_strcat(Color_RESET);
	}
}

static int visual_responsive(RzCore *core) {
	int h, w = rz_cons_get_size(&h);
	if (rz_config_get_b(core->config, "scr.responsive")) {
		if (w < 110) {
			rz_config_set_b(core->config, "asm.cmt.right", false);
		} else {
			rz_config_set_b(core->config, "asm.cmt.right", true);
		}
		if (w < 68) {
			rz_config_set_i(core->config, "hex.cols", (int)(w / 5.2));
		} else {
			rz_config_set_i(core->config, "hex.cols", 16);
		}
		if (w < 25) {
			rz_config_set_b(core->config, "asm.offset", false);
		} else {
			rz_config_set_b(core->config, "asm.offset", true);
		}
		if (w > 80) {
			rz_config_set_i(core->config, "asm.lines.width", 14);
			rz_config_set_i(core->config, "asm.lines.width", w - (int)(w / 1.2));
			rz_config_set_i(core->config, "asm.cmt.col", w - (int)(w / 2.5));
		} else {
			rz_config_set_i(core->config, "asm.lines.width", 7);
		}
		if (w < 70) {
			rz_config_set_i(core->config, "asm.lines.width", 1);
			rz_config_set_b(core->config, "asm.bytes", false);
		} else {
			rz_config_set_b(core->config, "asm.bytes", true);
		}
	}
	return w;
}

// TODO: use colors
RZ_IPI void rz_core_visual_scrollbar(RzCore *core) {
	int i, h, w = rz_cons_get_size(&h);

	int scrollbar = rz_config_get_i(core->config, "scr.scrollbar");
	if (scrollbar == 2) {
		// already handled by the visual_flagzone()
		return;
	}
	if (scrollbar > 2) {
		rz_core_visual_scrollbar_bottom(core);
		return;
	}

	if (w < 10 || h < 3) {
		return;
	}
	ut64 from = 0;
	ut64 to = UT64_MAX;
	if (rz_config_get_b(core->config, "cfg.debug")) {
		from = rz_num_math(core->num, "$D");
		to = rz_num_math(core->num, "$D+$DD");
	} else if (rz_config_get_b(core->config, "io.va")) {
		from = rz_num_math(core->num, "$S");
		to = rz_num_math(core->num, "$S+$SS");
	} else {
		to = rz_num_math(core->num, "$s");
	}
	char *s = rz_str_newf("[0x%08" PFMT64x "]", from);
	rz_cons_gotoxy(w - strlen(s) + 1, 2);
	rz_cons_strcat(s);
	free(s);

	ut64 block = (to - from) / h;

	RzList *words = rz_flag_zone_barlist(core->flags, from, block, h);

	bool hadMatch = false;
	for (i = 0; i < h; i++) {
		const char *word = rz_list_pop_head(words);
		if (word && *word) {
			rz_cons_gotoxy(w - strlen(word) - 1, i + 3);
			rz_cons_printf("%s>", word);
		}
		rz_cons_gotoxy(w, i + 3);
		if (hadMatch) {
			rz_cons_printf("|");
		} else {
			ut64 cur = from + (block * i);
			ut64 nex = from + (block * (i + 1));
			if (RZ_BETWEEN(cur, core->offset, nex)) {
				rz_cons_printf(Color_INVERT "|" Color_RESET);
				hadMatch = true;
			} else {
				rz_cons_printf("|");
			}
		}
	}
	s = rz_str_newf("[0x%08" PFMT64x "]", to);
	if (s) {
		rz_cons_gotoxy(w - strlen(s) + 1, h + 1);
		rz_cons_strcat(s);
		free(s);
	}
	rz_list_free(words);
	rz_cons_flush();
}

RZ_IPI void rz_core_visual_scrollbar_bottom(RzCore *core) {
	int i, h, w = rz_cons_get_size(&h);

	if (w < 10 || h < 4) {
		return;
	}
	ut64 from = 0;
	ut64 to = UT64_MAX;
	if (rz_config_get_b(core->config, "cfg.debug")) {
		from = rz_num_math(core->num, "$D");
		to = rz_num_math(core->num, "$D+$DD");
	} else if (rz_config_get_b(core->config, "io.va")) {
		from = rz_num_math(core->num, "$S");
		to = rz_num_math(core->num, "$S+$SS");
	} else {
		to = rz_num_math(core->num, "$s");
	}
	char *s = rz_str_newf("[0x%08" PFMT64x "]", from);
	int slen = strlen(s) + 1;
	rz_cons_gotoxy(0, h + 1);
	rz_cons_strcat(s);
	free(s);

	int linew = (w - (slen * 2)) + 1;
	ut64 block = (to - from) / linew;

	RzList *words = rz_flag_zone_barlist(core->flags, from, block, h);

	bool hadMatch = false;
	for (i = 0; i < linew + 1; i++) {
		rz_cons_gotoxy(i + slen, h + 1);
		if (hadMatch) {
			rz_cons_strcat("-");
		} else {
			ut64 cur = from + (block * i);
			ut64 nex = from + (block * (i + 2));
			if (RZ_BETWEEN(cur, core->offset, nex)) {
				rz_cons_strcat(Color_INVERT "-" Color_RESET);
				hadMatch = true;
			} else {
				rz_cons_strcat("-");
			}
		}
	}
	for (i = 0; i < linew; i++) {
		const char *word = rz_list_pop_head(words);
		if (word && *word) {
			ut64 cur = from + (block * i);
			ut64 nex = from + (block * (i + strlen(word) + 1));
			rz_cons_gotoxy(i + slen - 1, h);
			if (RZ_BETWEEN(cur, core->offset, nex)) {
				rz_cons_printf(Color_INVERT "{%s}" Color_RESET, word);
			} else {
				rz_cons_printf("{%s}", word);
			}
		}
	}
	s = rz_str_newf("[0x%08" PFMT64x "]", to);
	if (s) {
		rz_cons_gotoxy(linew + slen + 1, h + 1);
		rz_cons_strcat(s);
		free(s);
	}
	rz_list_free(words);
	rz_cons_flush();
}

static void visual_refresh(RzCore *core) {
	static ut64 oseek = UT64_MAX;
	const char *vi, *vcmd, *cmd_str;
	if (!core) {
		return;
	}
	rz_print_set_cursor(core->print, core->print->cur_enabled, core->print->ocur, core->print->cur);
	core->cons->blankline = true;
	RzCoreVisual *visual = core->visual;

	int w = visual_responsive(core);

	if (!visual->autoblocksize) {
		rz_cons_clear();
	}
	rz_cons_goto_origin_reset();
	rz_cons_flush();

	int hex_cols = rz_config_get_i(core->config, "hex.cols");
	int split_w = 12 + 4 + hex_cols + (hex_cols * 3);
	bool ce = core->print->cur_enabled;

	vi = rz_config_get(core->config, "cmd.cprompt");
	bool vsplit = (vi && *vi);

	if (vsplit) {
		// XXX: slow
		core->cons->blankline = false;
		if (split_w > w) {
			// do not show column contents
		} else {
			rz_cons_clear();
			rz_cons_printf("[cmd.cprompt=%s]\n", vi);
			if (oseek != UT64_MAX) {
				rz_core_seek(core, oseek, true);
			}
			rz_core_cmd0(core, vi);
			rz_cons_column(split_w + 1);
			if (!strncmp(vi, "p=", 2) && core->print->cur_enabled) {
				oseek = core->offset;
				core->print->cur_enabled = false;
				rz_core_seek(core, core->num->value, true);
			} else {
				oseek = UT64_MAX;
			}
		}
		rz_cons_gotoxy(0, 0);
	}
	vi = rz_config_get(core->config, "cmd.vprompt");
	if (vi && *vi) {
		rz_core_cmd0(core, vi);
	}
	rz_core_visual_title(core, visual->color);
	vcmd = rz_config_get(core->config, "cmd.visual");
	if (vcmd && *vcmd) {
		// disable screen bounds when it's a user-defined command
		// because it can cause some issues
		core->print->screen_bounds = 0;
		cmd_str = vcmd;
	} else {
		if (visual->splitView) {
			static char debugstr[512];
			const char *pxw = NULL;
			int h = rz_num_get(core->num, "$r");
			int size = (h * 16) / 2;
			switch (visual->printidx) {
			case 1:
				size = (h - 2) / 2;
				pxw = "pd";
				break;
			default:
				pxw = stackPrintCommand(core);
				break;
			}
			snprintf(debugstr, sizeof(debugstr),
				"?0;%s %d @ %" PFMT64d ";cl;"
				"?1;%s %d @ %" PFMT64d ";",
				pxw, size, visual->splitPtr,
				pxw, size, core->offset);
			core->print->screen_bounds = 1LL;
			cmd_str = debugstr;
		} else {
			core->print->screen_bounds = 1LL;
			cmd_str = __core_visual_print_command(core);
		}
	}
	if (cmd_str && *cmd_str) {
		if (vsplit) {
			char *cmd_result = rz_core_cmd_str(core, cmd_str);
			cmd_result = rz_str_ansi_crop(cmd_result, 0, 0, split_w, -1);
			rz_cons_strcat(cmd_result);
		} else {
			rz_core_cmd0(core, cmd_str);
		}
	}
	core->print->cur_enabled = ce;
#if 0
	if (core->print->screen_bounds != 1LL) {
		rz_cons_printf ("[0x%08"PFMT64x "..0x%08"PFMT64x "]\n",
			core->offset, core->print->screen_bounds);
	}
#endif

	/* this is why there's flickering */
	if (core->print->vflush) {
		rz_cons_visual_flush();
	} else {
		rz_cons_reset();
	}
	if (core->scr_gadgets) {
		rz_core_gadget_print(core);
		rz_cons_flush();
	}
	core->cons->blankline = false;
	core->cons->blankline = true;
	core->curtab = 0; // which command are we focusing
	// core->seltab = 0; // user selected tab

	if (rz_config_get_i(core->config, "scr.scrollbar")) {
		rz_core_visual_scrollbar(core);
	}
}

static void visual_refresh_oneshot(RzCore *core) {
	rz_core_task_enqueue_oneshot(&core->tasks, (RzCoreTaskOneShot)visual_refresh, core);
}

RZ_IPI void rz_core_visual_disasm_up(RzCore *core, int *cols) {
	*cols = rz_core_visual_prevopsz(core, core->offset);
}

RZ_IPI void rz_core_visual_disasm_down(RzCore *core, RzAsmOp *op, int *cols) {
	int midflags = rz_config_get_i(core->config, "asm.flags.middle");
	const bool midbb = rz_config_get_b(core->config, "asm.bb.middle");
	op->size = 1;
	rz_asm_set_pc(core->rasm, core->offset);
	*cols = rz_asm_disassemble(core->rasm,
		op, core->block, 32);
	if (midflags || midbb) {
		int skip_bytes_flag = 0, skip_bytes_bb = 0;
		if (midflags >= RZ_MIDFLAGS_REALIGN) {
			skip_bytes_flag = rz_core_flag_in_middle(core, core->offset, *cols, &midflags);
		}
		if (midbb) {
			skip_bytes_bb = rz_core_bb_starts_in_middle(core, core->offset, *cols);
		}
		if (skip_bytes_flag) {
			*cols = skip_bytes_flag;
		}
		if (skip_bytes_bb && skip_bytes_bb < *cols) {
			*cols = skip_bytes_bb;
		}
	}
	if (*cols < 1) {
		*cols = op->size > 1 ? op->size : 1;
	}
}

#ifdef __WINDOWS__

static bool is_mintty(RzCons *cons) {
	return cons->term_pty;
}

static void flush_stdin(void) {
	while (rz_cons_readchar_timeout(1) != -1)
		;
}

#else

static bool is_mintty(RzCons *cons) {
	return false;
}

static void flush_stdin(void) {
	tcflush(STDIN_FILENO, TCIFLUSH);
}

#endif

RZ_IPI int rz_core_visual(RzCore *core, const char *input) {
	const char *teefile;
	ut64 scrseek;
	int flags, ch;
	bool skip;
	char arg[2] = {
		input[0], 0
	};

	RzCoreVisual *visual = core->visual;
	visual->splitPtr = UT64_MAX;

	if (rz_cons_get_size(&ch) < 1 || ch < 1) {
		RZ_LOG_ERROR("core: Cannot create Visual context. Use scr.fix_{columns|rows}\n");
		return 0;
	}
	visual->obs = core->blocksize;
	// rz_cons_set_cup (true);

	core->vmode = false;
	/* honor vim */
	if (!strncmp(input, "im", 2)) {
		char *cmd = rz_str_newf("!v%s", input);
		int ret = rz_core_cmd0(core, cmd);
		free(cmd);
		return ret;
	}
	while (*input) {
		int len = *input == 'd' ? 2 : 1;
		if (!rz_core_visual_cmd(core, input)) {
			return 0;
		}
		input += len;
	}
	core->vmode = true;

	// disable tee in cons
	teefile = rz_cons_singleton()->teefile;
	rz_cons_singleton()->teefile = "";

	static char debugstr[512];
	core->print->flags |= RZ_PRINT_FLAGS_ADDRMOD;
	do {
	dodo:
		rz_core_visual_tab_update(core);
		// update the cursor when it's not visible anymore
		skip = fix_cursor(core);
		rz_cons_show_cursor(false);
		rz_cons_set_raw(1);
		const int ref = rz_config_get_b(core->config, "dbg.slow");
#if 1
		// This is why multiple debug views dont work
		if (visual->printidx == RZ_CORE_VISUAL_MODE_DB) {
			const bool pxa = rz_config_get_b(core->config, "stack.anotated"); // stack.anotated
			const char *reg = rz_config_get(core->config, "stack.reg");
			const int size = rz_config_get_i(core->config, "stack.size");
			const int delta = rz_config_get_i(core->config, "stack.delta");
			const char *cmdvhex = rz_config_get(core->config, "cmd.stack");

			if (cmdvhex && *cmdvhex) {
				rz_strf(debugstr,
					"%%0 ; f+ tmp ; sr %s @e: cfg.seek.silent=true ; %s ; %%1 ; %s ; %%1 ; "
					"s tmp @e: cfg.seek.silent=true ; f- tmp ; pd $r",
					reg, cmdvhex,
					ref ? CMD_REGISTERS_REFS : CMD_REGISTERS);
				debugstr[sizeof(debugstr) - 1] = 0;
			} else {
				const char *pxw = stackPrintCommand(core);
				const char sign = (delta < 0) ? '+' : '-';
				const int absdelta = RZ_ABS(delta);
				rz_strf(debugstr,
					"diq ; %%0 ; f+ tmp ; sr %s @e: cfg.seek.silent=true ; %s %d @ $$%c%d;"
					"%%1 ; %s;"
					"%%1 ; s tmp @e: cfg.seek.silent=true ; f- tmp ; afal ; pd $r",
					reg, pxa ? "pxa" : pxw, size, sign, absdelta,
					ref ? CMD_REGISTERS_REFS : CMD_REGISTERS);
			}
			printfmtSingle[2] = debugstr;
		}
#endif
		rz_cons_enable_mouse(rz_config_get_b(core->config, "scr.wheel"));
		core->cons->event_resize = NULL; // avoid running old event with new data
		core->cons->event_data = core;
		core->cons->event_resize = (RzConsEvent)visual_refresh_oneshot;
		flags = core->print->flags;
		visual->color = rz_config_get_i(core->config, "scr.color");
		if (visual->color) {
			flags |= RZ_PRINT_FLAGS_COLOR;
		}
		visual->debug = rz_config_get_b(core->config, "cfg.debug");
		flags |= RZ_PRINT_FLAGS_ADDRMOD | RZ_PRINT_FLAGS_HEADER;
		rz_print_set_flags(core->print, flags);
		scrseek = rz_num_math(core->num,
			rz_config_get(core->config, "scr.seek"));
		if (scrseek != 0LL) {
			rz_core_seek(core, scrseek, true);
		}
		if (visual->debug) {
			rz_core_reg_update_flags(core);
		}
		core->print->vflush = !skip;
		visual_refresh(core);
		if (insert_mode_enabled(core)) {
			goto dodo;
		}
		if (!skip) {
			ch = rz_cons_readchar();

			if (I->vtmode == RZ_VIRT_TERM_MODE_COMPLETE && !is_mintty(core->cons)) {
				// Prevent runaway scrolling
				if (IS_PRINTABLE(ch) || ch == '\t' || ch == '\n') {
					flush_stdin();
				} else if (ch == 0x1b) {
					char chrs[2];
					int chrs_read = 1;
					chrs[0] = rz_cons_readchar();
					if (chrs[0] == '[') {
						chrs[1] = rz_cons_readchar();
						chrs_read++;
						if (chrs[1] >= 'A' && chrs[1] <= 'D') { // arrow keys
							flush_stdin();
#ifndef __WINDOWS__
							// Following seems to fix an issue where scrolling slows
							// down to a crawl for some terminals after some time
							// mashing the up and down arrow keys
							rz_cons_set_raw(false);
							rz_cons_set_raw(true);
#endif
						}
					}
					(void)rz_cons_readpush(chrs, chrs_read);
				}
			}
			if (rz_cons_is_breaked()) {
				break;
			}
			rz_core_visual_show_char(core, ch);
			if (ch == -1 || ch == 4) {
				break; // error or eof
			}
			arg[0] = ch;
			arg[1] = 0;
		}
	} while (skip || (*arg && rz_core_visual_cmd(core, arg)));

	rz_cons_enable_mouse(false);
	if (visual->color) {
		rz_cons_strcat(Color_RESET);
	}
	rz_config_set_i(core->config, "scr.color", visual->color);
	core->print->cur_enabled = false;
	if (visual->autoblocksize) {
		rz_core_block_size(core, visual->obs);
	}
	rz_cons_singleton()->teefile = teefile;
	rz_cons_set_cup(false);
	rz_cons_clear00();
	core->vmode = false;
	core->cons->event_resize = NULL;
	core->cons->event_data = NULL;
	rz_cons_show_cursor(true);
	return 0;
}<|MERGE_RESOLUTION|>--- conflicted
+++ resolved
@@ -1901,27 +1901,12 @@
 	return true;
 }
 
-<<<<<<< HEAD
 static char *get_afb_output(RZ_NONNULL RzCore *core, RZ_NONNULL RzAnalysisFunction *fcn) {
 	rz_return_val_if_fail(core && fcn, NULL);
 	RzCmdStateOutput state;
 	state.mode = RZ_OUTPUT_MODE_STANDARD;
 	char *fcn_info = rz_core_analysis_bbs_info_print(core, fcn, &state);
 	return fcn_info;
-=======
-static char *rz_get_afb_output(RZ_NONNULL RzCore *core, RZ_NONNULL RzAnalysisFunction *fcn) {
-	rz_return_val_if_fail(core && fcn, NULL);
-	RzAnalysisBlock *bb;
-	void **it;
-	RzStrBuf *buf = rz_strbuf_new("");
-	rz_pvector_foreach (fcn->bbs, it) {
-		bb = *it;
-		rz_strbuf_appendf(buf, "0x%08" PFMT64x " 0x%08" PFMT64x " 00:0000 %" PFMT64u " j 0x%08" PFMT64x " f 0x%08" PFMT64x "\n",
-			bb->addr, bb->addr + bb->size, bb->size, bb->jump, bb->fail);
-	}
-	char *result = rz_strbuf_drain(buf);
-	return result;
->>>>>>> aa4d7191
 }
 
 /**
@@ -1935,11 +1920,7 @@
 	if (!fcn) {
 		return;
 	}
-<<<<<<< HEAD
 	char *afb_output = get_afb_output(core, fcn);
-=======
-	char *afb_output = rz_get_afb_output(core, fcn);
->>>>>>> aa4d7191
 	char *output = rz_core_filter_string_output(afb_output, "");
 	RZ_FREE(afb_output);
 	if (!output) {
@@ -2052,6 +2033,7 @@
 			break;
 		case 'b':
 			rz_view_and_seek_to_bb(core);
+			rz_view_and_seek_to_bb(core);
 			break;
 		case 'i':
 			// XXX ii shows index first and iiq shows no offset :(
