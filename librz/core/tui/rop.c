// SPDX-FileCopyrightText: 2009-2020 pancake <pancake@nopcode.org>
// SPDX-License-Identifier: LGPL-3.0-only

#include <string.h>

#include <rz_core.h>
#include <rz_util.h>

#include "../core_private.h"
#include "rz_rop.h"
#include <rz_asm.h>
#include <rz_util/rz_print.h>
#include <rz_util/rz_strbuf.h>

static char *print_rop(void *_core, void *_item, bool selected) {
	char *line = _item;
	// TODO: trim if too long
	return rz_str_newf("%c %s\n", selected ? '>' : ' ', line);
}

RZ_IPI int rz_core_visual_view_rop(RzCore *core) {
	RzListIter *iter;
	const int rows = 7;
	int cur = 0;
	RzLine *line = core->cons->line;
	bool status = true;

	rz_line_set_prompt(line, "rop regexp: ");
	const char *linestr = rz_line_readline(line);
	if (RZ_STR_ISEMPTY(linestr)) {
		return false;
	}

	int scr_h, scr_w = rz_cons_get_size(&scr_h);

	// maybe store in RzCore, so we can save it in project and use it outside visual

	eprintf("Searching ROP gadgets...\n");
	RzCmdStateOutput state = { 0 };
	if (!rz_cmd_state_output_init(&state, RZ_OUTPUT_MODE_QUIET)) {
		return false;
	}
	RzRopSearchContext *context = rz_core_rop_search_context_new(core, linestr, false, RZ_ROP_GADGET_PRINT, &state);
	context->ret_val = true;
	if (rz_core_rop_search(core, context) != RZ_CMD_STATUS_OK) {
		rz_core_rop_search_context_free(context);
		return false;
	}
	char *ropstr = rz_strbuf_get(context->buf);
	ropstr = strdup(ropstr);
	rz_cmd_state_output_fini(&state);
	RzList *rops = rz_str_split_list(ropstr, "\n", 0);
	if (!rops) {
		free(ropstr);
		rz_core_rop_search_context_free(context);
		return false;
	}
	rz_core_rop_search_context_free(context);
	int delta = 0;
	bool show_color = core->print->flags & RZ_PRINT_FLAGS_COLOR;
	bool forceaddr = false;
	ut64 addr = UT64_MAX;
<<<<<<< HEAD
	char *cursearch = rz_str_dup(linestr);
=======
	char *cursearch = strdup(linestr);
	char *curline = NULL, *chainstr = NULL;
>>>>>>> ae644fe0
	while (true) {
		rz_cons_clear00();
		rz_cons_printf("[0x%08" PFMT64x "]-[visual-rzrop] %s (see pdp command)\n",
			(addr == UT64_MAX) ? 0 : addr + delta, cursearch);

		// compute chain
		RzStrBuf *sb = rz_strbuf_new("");
		char *msg;
		rz_list_foreach (core->ropchain, iter, msg) {
			if (core->rasm->bits == 64) {
				ut64 n = rz_num_get(NULL, msg);
				n = rz_read_be64(&n);
				rz_strbuf_appendf(sb, "%016" PFMT64x, n);
			} else {
				ut32 n = rz_num_get(NULL, msg);
				n = rz_read_be32(&n);
				rz_strbuf_appendf(sb, "%08x", n);
			}
		}
		chainstr = rz_strbuf_drain(sb);

		char *wlist = rz_str_widget_list(core, rops, rows, cur, print_rop);
		rz_cons_printf("%s", wlist);
		free(wlist);
		char *widget_str = rz_str_widget_list(core, rops, rows, cur, print_rop);
		curline = rz_str_dup(rz_str_trim_head_ro(widget_str));
		free(widget_str);
		if (curline) {
			char *sp = strchr(curline, ' ');
			if (sp) {
				*sp = 0;
				if (!forceaddr) {
					addr = rz_num_math(NULL, curline);
				}
				*sp = ' ';
			}
			if (addr != UT64_MAX) {
				rz_cons_printf("Gadget:");
				// get comment
				RzStrBuf *str_buf = rz_strbuf_new(NULL);
				if (rz_core_disasm_until_ret(core, addr + delta, 10, RZ_OUTPUT_MODE_QUIET, true, str_buf)) {
					char *output = rz_strbuf_get(str_buf);
					if (output) {
						rz_cons_strcat_at(output, 0, 10, scr_w, 10);
					}
					rz_strbuf_free(str_buf);
				}
			}
		}
		int count = 0;
		rz_cons_flush();
		rz_cons_gotoxy(0, 20);
		rz_cons_printf("ROPChain:\n  %s\n", chainstr ? chainstr : "");
		int chainstrlen = chainstr ? strlen(chainstr) : 0;
		rz_list_foreach (core->ropchain, iter, msg) {
			int extra = chainstrlen / scr_w;
			rz_cons_gotoxy(0, extra + 22 + count);
			rz_cons_strcat(msg);
			const char *cmt = rz_meta_get_string(core->analysis, RZ_META_TYPE_COMMENT, rz_num_get(NULL, msg));
			if (cmt) {
				rz_cons_strcat(cmt);
			}
			count++;
		}
		rz_cons_flush();
		int ch = rz_cons_readchar();
		if (ch == -1 || ch == 4) {
			status = false;
			goto exit;
		}
#define NEWTYPE(x, y) rz_mem_dup(&(y), sizeof(x));
		ch = rz_cons_arrow_to_hjkl(ch); // get ESC+char, return 'hjkl' char
		switch (ch) {
		case 127:
			free(rz_list_pop(core->ropchain));
			break;
		case '?':
			rz_cons_clear00();
			rz_cons_printf("[rzrop-visual] Help\n"
				       " jk - select next/prev rop gadget\n"
				       " JK - scroll next/prev page from list\n"
				       " hl - increase/decrease delta offset in disasm\n"
				       " \\n - enter key or dot will add the current offset into the chain\n"
				       " i  - enter a number to be pushed into the chain\n"
				       " :  - run rizin command\n"
				       " ;  - add comment in current offset\n"
				       " <- - backspace - delete last gadget from the chain\n"
				       " /  - highlight given word\n"
				       " y  - yank current rop chain into the clipboard (y?)\n"
				       " o  - seek to given offset\n"
				       " r  - run /R again\n"
				       " ?  - show this help message\n"
				       " q  - quit this view\n");
			rz_cons_flush();
			rz_cons_any_key(NULL);
			break;
		case ':': // TODO: move this into a separate helper function
			rz_cons_show_cursor(true);
			rz_cons_set_raw(0);
			while (true) {
				char cmd[1024];
				cmd[0] = '\0';
				rz_line_set_prompt(line, ":> ");
				if (rz_cons_fgets(cmd, sizeof(cmd), 0, NULL) < 0) {
					cmd[0] = '\0';
				}
				if (!*cmd || *cmd == 'q') {
					break;
				}
				ut64 oseek = core->offset;
				rz_core_seek(core, addr + delta, false);
				rz_core_cmd(core, cmd, 1);
				rz_core_seek(core, oseek, false);
				rz_cons_flush();
			}
			rz_cons_set_raw(1);
			rz_cons_show_cursor(false);
			break;
		case 'y':
			rz_core_yank_hexpair(core, chainstr);
			break;
		case 'o': {
			rz_line_set_prompt(line, "offset: ");
			const char *linestr = rz_line_readline(line);
			if (RZ_STR_ISNOTEMPTY(linestr)) {
				ut64 off = rz_num_math(core->num, linestr);
				rz_core_seek(core, off, true);
				addr = off;
				forceaddr = true;
				delta = 0;
			}
		} break;
		case 'r': {
			rz_line_set_prompt(line, "rop regexp: ");
			const char *linestr = rz_line_readline(line);
			if (RZ_STR_ISNOTEMPTY(linestr)) {
				free(cursearch);
				delta = 0;
				addr = UT64_MAX;
				cur = 0;
<<<<<<< HEAD
				cursearch = rz_str_dup(linestr);
				free(ropstr);
				ropstr = rz_core_cmd_strf(core, "\"/Rl %s\" @e:scr.color=0", linestr);
=======
				cursearch = strdup(linestr);
				RzCmdStateOutput state_detail = { 0 };
				if (!rz_cmd_state_output_init(&state_detail, RZ_OUTPUT_MODE_STANDARD)) {
					status = false;
					goto exit;
				}
				RzRopSearchContext *context = rz_core_rop_search_context_new(core, linestr, false, RZ_ROP_GADGET_PRINT, &state);
				context->ret_val = true;
				if (rz_core_rop_search(core, context) != RZ_CMD_STATUS_OK) {
					rz_core_rop_search_context_free(context);
					status = false;
					goto exit;
				}
				ropstr = rz_strbuf_get(context->buf);
				rz_cmd_state_output_fini(&state_detail);
				ropstr = strdup(ropstr);
>>>>>>> ae644fe0
				rz_list_free(rops);
				rops = rz_str_split_list(ropstr, "\n", 0);
			}
		} break;
		case '/':
			rz_core_prompt_highlight(core);
			break;
		case 'i': {
			rz_line_set_prompt(line, "insert value: ");
			const char *linestr = rz_line_readline(line);
			if (RZ_STR_ISNOTEMPTY(linestr)) {
				ut64 n = rz_num_math(core->num, linestr);
				rz_list_push(core->ropchain, rz_str_newf("0x%08" PFMT64x, n));
			}
		} break;
		case ';': {
			rz_line_set_prompt(line, "comment: ");
			const char *linestr = rz_line_readline(line);
			if (RZ_STR_ISNOTEMPTY(linestr)) {
				rz_meta_set_string(core->analysis, RZ_META_TYPE_COMMENT, addr + delta, linestr);
			}
		} break;
		case '.':
		case '\n':
		case '\r':
			if (curline && *curline) {
				RzStrBuf *str_buf = rz_strbuf_new(NULL);
				if (!rz_core_disasm_until_ret(core, addr + delta, 1024, RZ_OUTPUT_MODE_QUIET, true, str_buf)) {
					rz_strbuf_free(str_buf);
					break;
				}
				if (show_color) {
					// XXX parsing fails to read this ansi-offset
					// const char *offsetColor = rz_cons_singleton ()->context->pal.offset; // TODO etooslow. must cache
					// rz_list_push (core->ropchain, rz_str_newf ("%s0x%08"PFMT64x""Color_RESET"  %s", offsetColor, addr + delta, line));
					rz_list_push(core->ropchain, rz_str_newf("0x%08" PFMT64x "  %s", addr + delta, rz_strbuf_get(str_buf)));
				} else {
					rz_list_push(core->ropchain, rz_str_newf("0x%08" PFMT64x "  %s", addr + delta, rz_strbuf_get(str_buf)));
				}
				rz_strbuf_free(str_buf);
			}
			break;
		case 'h':
			delta--;
			break;
		case 'l':
			delta++;
			break;
		case 'J':
			cur += 10;
			forceaddr = false;
			delta = 0;
			break;
		case 'K':
			delta = 0;
			forceaddr = false;
			if (cur > 10) {
				cur -= 10;
			} else {
				cur = 0;
			}
			break;
		case '0':
			delta = 0;
			cur = 0;
			break;
		case 'j':
			delta = 0;
			cur++;
			forceaddr = false;
			break;
		case 'k':
			delta = 0;
			forceaddr = false;
			if (cur > 0) {
				cur--;
			} else {
				cur = 0;
			}
			break;
		case 'q':
			free(curline);
			free(cursearch);
			free(rops);
			RZ_FREE(chainstr);
			return true;
		}
		RZ_FREE(chainstr);
		free(curline);
	}

exit:
	free(curline);
	free(cursearch);
	free(rops);
	RZ_FREE(chainstr);
	return status;
}<|MERGE_RESOLUTION|>--- conflicted
+++ resolved
@@ -60,12 +60,8 @@
 	bool show_color = core->print->flags & RZ_PRINT_FLAGS_COLOR;
 	bool forceaddr = false;
 	ut64 addr = UT64_MAX;
-<<<<<<< HEAD
 	char *cursearch = rz_str_dup(linestr);
-=======
-	char *cursearch = strdup(linestr);
 	char *curline = NULL, *chainstr = NULL;
->>>>>>> ae644fe0
 	while (true) {
 		rz_cons_clear00();
 		rz_cons_printf("[0x%08" PFMT64x "]-[visual-rzrop] %s (see pdp command)\n",
@@ -206,12 +202,7 @@
 				delta = 0;
 				addr = UT64_MAX;
 				cur = 0;
-<<<<<<< HEAD
 				cursearch = rz_str_dup(linestr);
-				free(ropstr);
-				ropstr = rz_core_cmd_strf(core, "\"/Rl %s\" @e:scr.color=0", linestr);
-=======
-				cursearch = strdup(linestr);
 				RzCmdStateOutput state_detail = { 0 };
 				if (!rz_cmd_state_output_init(&state_detail, RZ_OUTPUT_MODE_STANDARD)) {
 					status = false;
@@ -226,8 +217,7 @@
 				}
 				ropstr = rz_strbuf_get(context->buf);
 				rz_cmd_state_output_fini(&state_detail);
-				ropstr = strdup(ropstr);
->>>>>>> ae644fe0
+				ropstr = rz_str_dup(ropstr);
 				rz_list_free(rops);
 				rops = rz_str_split_list(ropstr, "\n", 0);
 			}
