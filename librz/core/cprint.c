// SPDX-FileCopyrightText: 2022 Peiwei Hu <jlu.hpw@foxmail.com>
// SPDX-License-Identifier: LGPL-3.0-only

#include <rz_core.h>

#define STRING_CHUNK 16

/**
 * Return a C/C++ string defination with block size as the length
 * \param core RzCore
 * \return a string defination or NULL if the error happens
 */
RZ_API RZ_OWN char *rz_core_print_string_c_cpp(RzCore *core) {
	ut64 value;
	size_t size = core->blocksize;
	RzStrBuf *sb = rz_strbuf_new(NULL);

	if (!sb) {
		RZ_LOG_ERROR("Fail to allocate the memory\n");
		return NULL;
	}
	rz_strbuf_appendf(sb, "#define STRING_SIZE %" PFMTSZd "\nconst char s[STRING_SIZE] = \"", size);
	for (size_t pos = 0; pos < size; pos++) {
		if (pos && !(pos % STRING_CHUNK)) {
			// newline and padding for long string
			rz_strbuf_appendf(sb, "\"\n                            \"");
		}
		value = rz_read_ble(core->block + pos, false, 8);
		rz_strbuf_appendf(sb, "\\x%02" PFMT64x, value);
	}
	rz_strbuf_append(sb, "\";");
	return rz_strbuf_drain(sb);
}

/**
 * \brief Get the hexpair of the assembly
 * \param core RzCore
 * \param assembly assembly
 * \return a string containing the hexpair of the assembly
 */
RZ_API RZ_OWN char *rz_core_hex_of_assembly(RzCore *core, const char *assembly) {
	RzStrBuf *buf = rz_strbuf_new("");
	if (!buf) {
		RZ_LOG_ERROR("Fail to allocate memory\n");
		return NULL;
	}
	rz_asm_set_pc(core->rasm, core->offset);
	RzAsmCode *acode = rz_asm_massemble(core->rasm, assembly);
	if (!acode) {
		RZ_LOG_ERROR("Fail to assemble by rz_asm_massemble()\n");
		rz_strbuf_free(buf);
		return NULL;
	}
	for (int i = 0; i < acode->len; i++) {
		ut8 b = acode->bytes[i]; // core->print->big_endian? (bytes - 1 - i): i ];
		rz_strbuf_appendf(buf, "%02x", b);
	}
	rz_asm_code_free(acode);
	return rz_strbuf_drain(buf);
}

/**
 * \brief Get the esil of the assembly
 * \param core RzCore
 * \param assembly assembly
 * \return a string containing the esil of the assembly
 */
RZ_API RZ_OWN char *rz_core_esil_of_assembly(RzCore *core, const char *assembly) {
	RzStrBuf *buf = rz_strbuf_new("");
	if (!buf) {
		RZ_LOG_ERROR("Fail to allocate memory\n");
		return NULL;
	}
	rz_asm_set_pc(core->rasm, core->offset);
	RzAsmCode *acode = rz_asm_massemble(core->rasm, assembly);
	if (!acode) {
		RZ_LOG_ERROR("Fail to assemble by rz_asm_massemble()\n");
		rz_strbuf_free(buf);
		return NULL;
	}
	int printed = 0, bufsz = acode->len;
	RzAnalysisOp aop = { 0 };
	while (printed < bufsz) {
		aop.size = 0;
		if (rz_analysis_op(core->analysis, &aop, core->offset,
			    (const ut8 *)acode->bytes + printed, bufsz - printed, RZ_ANALYSIS_OP_MASK_ESIL) <= 0 ||
			aop.size < 1) {
			RZ_LOG_ERROR("Cannot decode instruction\n");
			rz_analysis_op_fini(&aop);
			rz_strbuf_free(buf);
			rz_asm_code_free(acode);
			return NULL;
		}
		rz_strbuf_appendf(buf, "%s\n", RZ_STRBUF_SAFEGET(&aop.esil));
		printed += aop.size;
		rz_analysis_op_fini(&aop);
	}
	rz_asm_code_free(acode);
	return rz_strbuf_drain(buf);
}

/**
 * \brief Get the assembly of the hexstr
 * \param core RzCore
 * \param hex hex
 * \param len length of hex
 * \return a string containing the assembly of the hexstr
 */
RZ_API RZ_OWN char *rz_core_assembly_of_hex(RzCore *core, ut8 *hex, int len) {
	RzStrBuf *buf = rz_strbuf_new("");
	if (!buf) {
		RZ_LOG_ERROR("Fail to allocate memory\n");
		return NULL;
	}
	rz_asm_set_pc(core->rasm, core->offset);
	RzAsmCode *acode = rz_asm_mdisassemble(core->rasm, hex, len);
	if (!acode) {
		RZ_LOG_ERROR("Invalid hexstr\n");
		rz_strbuf_free(buf);
		return NULL;
	}
	rz_strbuf_append(buf, acode->assembly);
	rz_asm_code_free(acode);
	return rz_strbuf_drain(buf);
}

/**
 * \brief Get the esil of the hexstr
 * \param core RzCore
 * \param hex hex
 * \param len length of hex
 * \return a string containing the esil of the hexstr
 */
RZ_API RZ_OWN char *rz_core_esil_of_hex(RzCore *core, ut8 *hex, int len) {
	RzStrBuf *buf = rz_strbuf_new("");
	if (!buf) {
		RZ_LOG_ERROR("Fail to allocate memory\n");
		goto fail;
	}
	int printed = 0;
	RzAnalysisOp aop = { 0 };
	while (printed < len) {
		aop.size = 0;
		if (rz_analysis_op(core->analysis, &aop, core->offset,
			    (const ut8 *)hex + printed, len - printed, RZ_ANALYSIS_OP_MASK_ESIL) <= 0 ||
			aop.size < 1) {
			RZ_LOG_ERROR("Cannot decode instruction\n");
			rz_analysis_op_fini(&aop);
			goto fail;
		}
		rz_strbuf_appendf(buf, "%s\n", RZ_STRBUF_SAFEGET(&aop.esil));
		printed += aop.size;
		rz_analysis_op_fini(&aop);
	}
	return rz_strbuf_drain(buf);
fail:
	rz_strbuf_free(buf);
	return NULL;
}

<<<<<<< HEAD
RZ_IPI void rz_core_print_hexdump(RZ_NONNULL RzCore *core, ut64 addr, RZ_NONNULL const ut8 *buf,
	int len, int base, int step, size_t zoomsz) {
	char *string = rz_print_hexdump_str(core->print, addr, buf, len, base, step, zoomsz);
	rz_cons_print(string);
	free(string);
}

RZ_IPI void rz_core_print_jsondump(RZ_NONNULL RzCore *core, RZ_NONNULL const ut8 *buf, int len, int wordsize) {
	char *string = rz_print_jsondump_str(core->print, buf, len, wordsize);
	rz_cons_print(string);
	free(string);
}

RZ_IPI void rz_core_print_hexdiff(RZ_NONNULL RzCore *core, ut64 aa, RZ_NONNULL const ut8 *_a, ut64 ba, RZ_NONNULL const ut8 *_b, int len, int scndcol) {
	char *string = rz_print_hexdiff_str(core->print, aa, _a, ba, _b, len, scndcol);
	rz_cons_print(string);
	free(string);
=======
/**
 * \brief Print hexdump diff between \p aa and \p ba with \p len
 */
RZ_API char *rz_core_print_hexdump_diff_str(RZ_NONNULL RzCore *core, ut64 aa, ut64 ba, ut64 len) {
	rz_return_val_if_fail(core && core->cons && len > 0, false);
	ut8 *a = malloc(len);
	if (!a) {
		return NULL;
	}
	ut8 *b = malloc(len);
	if (!b) {
		free(a);
		return NULL;
	}

	RZ_LOG_VERBOSE("print hexdump diff 0x%" PFMT64x " 0x%" PFMT64x " with len:%" PFMT64d "\n", aa, ba, len);

	rz_io_read_at(core->io, aa, a, (int)len);
	rz_io_read_at(core->io, ba, b, (int)len);
	int col = core->cons->columns > 123;
	char *pstr = rz_print_hexdiff_str(core->print, aa, a,
		ba, b, (int)len, col);
	free(a);
	free(b);
	return pstr;
}

/**
 * \brief Prints \p str to the RzCons, and ownership is transferred into.
 */
static inline bool rz_cons_print_own(char *str) {
	if (!str) {
		return false;
	}
	rz_cons_print(str);
	free(str);
	return true;
}

RZ_IPI bool rz_core_print_hexdump_diff(RZ_NONNULL RzCore *core, ut64 aa, ut64 ba, ut64 len) {
	return rz_cons_print_own(rz_core_print_hexdump_diff_str(core, aa, ba, len));
}

static inline st8 format_type_to_base(const RzCorePrintFormatType format, const ut8 n) {
	static const st8 bases[][9] = {
		{ 0, 8 },
		{ 0, -1, -10, [4] = 10, [8] = -8 },
		{ 0, 16, 32, [4] = 32, [8] = 64 },
	};
	if (format >= RZ_CORE_PRINT_FORMAT_TYPE_INVALID || n >= sizeof(bases[0])) {
		return 0;
	}
	return bases[format][n];
}

static inline void fix_size_from_format(const RzCorePrintFormatType format, ut8 *size) {
	if (format != RZ_CORE_PRINT_FORMAT_TYPE_INTEGER) {
		return;
	}
	static const st8 sizes[] = {
		0, 4, 2, [4] = 4, [8] = 4
	};
	if (*size >= sizeof(sizes)) {
		return;
	}
	*size = sizes[*size];
}

static inline void len_fixup(RzCore *core, ut64 *addr, int *len) {
	if (!len) {
		return;
	}
	bool is_positive = *len > 0;
	if (RZ_ABS(*len) > core->blocksize_max) {
		RZ_LOG_ERROR("this <len> is too big (0x%" PFMT32x
			     " < 0x%" PFMT32x ").",
			*len, core->blocksize_max);
		*len = (int)core->blocksize_max;
	}
	if (is_positive) {
		return;
	}
	*len = RZ_ABS(*len);
	if (addr) {
		*addr = *addr - *len;
	}
}

/**
 * \brief Print dump at \p addr
 * \param n Word size by bytes (1,2,4,8)
 * \param len Dump bytes length
 * \param format Print format, such as RZ_CORE_PRINT_FORMAT_TYPE_HEXADECIMAL
 */
RZ_API char *rz_core_print_dump_str(RZ_NONNULL RzCore *core, RzOutputMode mode,
	ut64 addr, ut8 n, int len, RzCorePrintFormatType format) {
	rz_return_val_if_fail(core, false);
	if (!len) {
		return NULL;
	}
	st8 base = format_type_to_base(format, n);
	if (!base) {
		return NULL;
	}
	len_fixup(core, &addr, &len);
	ut8 *buffer = malloc(len);
	if (!buffer) {
		return NULL;
	}

	char *pstr = NULL;
	rz_io_read_at(core->io, addr, buffer, len);
	rz_print_init_rowoffsets(core->print);
	core->print->use_comments = false;

	switch (mode) {
	case RZ_OUTPUT_MODE_JSON:
		pstr = rz_print_jsondump_str(core->print, buffer, len, n * 8);
		break;
	case RZ_OUTPUT_MODE_STANDARD:
		fix_size_from_format(format, &n);
		pstr = rz_print_hexdump_str(core->print, addr,
			buffer, len, base, (int)n, 1);
		break;
	default:
		rz_warn_if_reached();
		free(buffer);
		return NULL;
	}
	free(buffer);
	return pstr;
}

RZ_IPI bool rz_core_print_dump(RZ_NONNULL RzCore *core, RZ_NULLABLE RzOutputMode mode, ut64 addr, ut8 n, int len, RzCorePrintFormatType format) {
	return rz_cons_print_own(rz_core_print_dump_str(core, mode, addr, n, len, format));
}

/**
 * \brief Print hexdump at \p addr, but maybe print hexdiff if (diff.from or diff.to), \see "el diff"
 * \param len Dump bytes length
 */
RZ_API char *rz_core_print_hexdump_or_hexdiff_str(RZ_NONNULL RzCore *core, RzOutputMode mode, ut64 addr, int len) {
	rz_return_val_if_fail(core, false);
	if (!len) {
		return NULL;
	}

	char *pstr = NULL;
	switch (mode) {
	case RZ_OUTPUT_MODE_STANDARD: {
		ut64 from = rz_config_get_i(core->config, "diff.from");
		ut64 to = rz_config_get_i(core->config, "diff.to");
		if (from == to && !from) {
			len_fixup(core, &addr, &len);
			ut8 *buffer = malloc(len);
			if (!buffer) {
				return NULL;
			}
			rz_io_read_at(core->io, addr, buffer, len);
			pstr = rz_print_hexdump_str(core->print, rz_core_pava(core, addr), buffer, len, 16, 1, 1);
			free(buffer);
		} else {
			pstr = rz_core_print_hexdump_diff_str(core, addr, addr + to - from, len);
		}
		break;
	}
	case RZ_OUTPUT_MODE_JSON:
		pstr = rz_print_jsondump_str(core->print, core->block, len, 8);
		break;
	default:
		rz_warn_if_reached();
		return NULL;
	}
	return pstr;
}

RZ_IPI bool rz_core_print_hexdump_or_hexdiff(RZ_NONNULL RzCore *core, RZ_NULLABLE RzOutputMode mode, ut64 addr, int len) {
	return rz_cons_print_own(rz_core_print_hexdump_or_hexdiff_str(core, mode, addr, len));
}

static inline char *ut64_to_hex(const ut64 x, const ut8 width) {
	RzStrBuf *sb = rz_strbuf_new(NULL);
	rz_strbuf_appendf(sb, "%" PFMT64x, x);
	ut8 len = rz_strbuf_length(sb);
	if (len < width) {
		rz_strbuf_prepend(sb, rz_str_pad('0', width - len));
	}
	rz_strbuf_prepend(sb, "0x");
	return rz_strbuf_drain(sb);
}

/**
 * \brief Hexdump at \p addr
 * \param len Dump bytes length
 * \param size Word size by bytes (1,2,4,8)
 * \return Hexdump string
 */
RZ_API RZ_OWN char *rz_core_print_hexdump_byline_str(RZ_NONNULL RzCore *core, bool hex_offset,
	ut64 addr, int len, ut8 size) {
	rz_return_val_if_fail(core, false);
	if (!len) {
		return NULL;
	}
	len_fixup(core, &addr, &len);
	ut8 *buffer = malloc(len);
	if (!buffer) {
		return NULL;
	}

	rz_io_read_at(core->io, addr, buffer, len);
	const int round_len = len - (len % size);
	RzStrBuf *sb = rz_strbuf_new(NULL);
	for (int i = 0; i < round_len; i += size) {
		const char *a, *b;
		char *fn;
		RzPrint *p = core->print;
		RzFlagItem *f;
		ut64 v = rz_read_ble(buffer + i, p->big_endian, size * 8);
		if (p->colorfor) {
			a = p->colorfor(p->user, v, true);
			if (a && *a) {
				b = Color_RESET;
			} else {
				a = b = "";
			}
		} else {
			a = b = "";
		}
		f = rz_flag_get_at(core->flags, v, true);
		fn = NULL;
		if (f) {
			st64 delta = (st64)(v - f->offset);
			if (delta >= 0 && delta < 8192) {
				if (v == f->offset) {
					fn = strdup(f->name);
				} else {
					fn = rz_str_newf("%s+%" PFMT64d, f->name, v - f->offset);
				}
			}
		}
		char *vstr = ut64_to_hex(v, size * 2);
		if (vstr) {
			if (hex_offset) {
				rz_strbuf_append(sb, rz_print_section_str(core->print, addr + i));
				rz_strbuf_appendf(sb, "0x%08" PFMT64x " %s%s%s%s%s\n",
					(ut64)addr + i, a, vstr, b, fn ? " " : "", fn ? fn : "");
			} else {
				rz_strbuf_appendf(sb, "%s%s%s\n", a, vstr, b);
			}
		}
		free(vstr);
		free(fn);
	}
	free(buffer);
	return rz_strbuf_drain(sb);
}

RZ_IPI bool rz_core_print_hexdump_byline(RZ_NONNULL RzCore *core, bool hexoffset, ut64 addr, int len, ut8 size) {
	return rz_cons_print_own(rz_core_print_hexdump_byline_str(core, hexoffset, addr, len, size));
>>>>>>> 2346ca84
}<|MERGE_RESOLUTION|>--- conflicted
+++ resolved
@@ -158,7 +158,6 @@
 	return NULL;
 }
 
-<<<<<<< HEAD
 RZ_IPI void rz_core_print_hexdump(RZ_NONNULL RzCore *core, ut64 addr, RZ_NONNULL const ut8 *buf,
 	int len, int base, int step, size_t zoomsz) {
 	char *string = rz_print_hexdump_str(core->print, addr, buf, len, base, step, zoomsz);
@@ -176,7 +175,8 @@
 	char *string = rz_print_hexdiff_str(core->print, aa, _a, ba, _b, len, scndcol);
 	rz_cons_print(string);
 	free(string);
-=======
+}
+
 /**
  * \brief Print hexdump diff between \p aa and \p ba with \p len
  */
@@ -436,5 +436,4 @@
 
 RZ_IPI bool rz_core_print_hexdump_byline(RZ_NONNULL RzCore *core, bool hexoffset, ut64 addr, int len, ut8 size) {
 	return rz_cons_print_own(rz_core_print_hexdump_byline_str(core, hexoffset, addr, len, size));
->>>>>>> 2346ca84
 }