/* rizin - LGPL - Copyright 2009-2020 - pancake */

#include <rz_core.h>
#include <rz_socket.h>
#include <config.h>
#include <rz_util.h>
#if __UNIX__
#include <signal.h>
#endif

#define DB core->sdb

RZ_LIB_VERSION(rz_core);

static ut64 letter_divs[RZ_CORE_ASMQJMPS_LEN_LETTERS - 1] = {
	RZ_CORE_ASMQJMPS_LETTERS * RZ_CORE_ASMQJMPS_LETTERS * RZ_CORE_ASMQJMPS_LETTERS * RZ_CORE_ASMQJMPS_LETTERS,
	RZ_CORE_ASMQJMPS_LETTERS * RZ_CORE_ASMQJMPS_LETTERS * RZ_CORE_ASMQJMPS_LETTERS,
	RZ_CORE_ASMQJMPS_LETTERS * RZ_CORE_ASMQJMPS_LETTERS,
	RZ_CORE_ASMQJMPS_LETTERS
};

extern bool rz_core_is_project (RzCore *core, const char *name);

static int on_fcn_new(RzAnal *_anal, void* _user, RzAnalFunction *fcn) {
	RzCore *core = (RzCore*)_user;
	const char *cmd = rz_config_get (core->config, "cmd.fcn.new");
	if (cmd && *cmd) {
		ut64 oaddr = core->offset;
		ut64 addr = fcn->addr;
		rz_core_seek (core, addr, true);
		rz_core_cmd0 (core, cmd);
		rz_core_seek (core, oaddr, true);
	}
	return 0;
}

static int on_fcn_delete (RzAnal *_anal, void* _user, RzAnalFunction *fcn) {
	RzCore *core = (RzCore*)_user;
	const char *cmd = rz_config_get (core->config, "cmd.fcn.delete");
	if (cmd && *cmd) {
		ut64 oaddr = core->offset;
		ut64 addr = fcn->addr;
		rz_core_seek (core, addr, true);
		rz_core_cmd0 (core, cmd);
		rz_core_seek (core, oaddr, true);
	}
	return 0;
}

static int on_fcn_rename(RzAnal *_anal, void* _user, RzAnalFunction *fcn, const char *oname) {
	RzCore *core = (RzCore*)_user;
	const char *cmd = rz_config_get (core->config, "cmd.fcn.rename");
	if (cmd && *cmd) {
		// XXX: wat do with old name here?
		ut64 oaddr = core->offset;
		ut64 addr = fcn->addr;
		rz_core_seek (core, addr, true);
		rz_core_cmd0 (core, cmd);
		rz_core_seek (core, oaddr, true);
	}
	return 0;
}

static void rz_core_debug_breakpoint_hit(RzCore *core, RBreakpointItem *bpi) {
	const char *cmdbp = rz_config_get (core->config, "cmd.bp");
	const bool cmdbp_exists = (cmdbp && *cmdbp);
	const bool bpcmd_exists = (bpi->data && bpi->data[0]);
	const bool may_output = (cmdbp_exists || bpcmd_exists);
	if (may_output) {
		rz_cons_push ();
	}
	if (cmdbp_exists) {
		rz_core_cmd0 (core, cmdbp);
	}
	if (bpcmd_exists) {
		rz_core_cmd0 (core, bpi->data);
	}
	if (may_output) {
		rz_cons_flush ();
		rz_cons_pop ();
	}
}

static void rz_core_debug_syscall_hit(RzCore *core) {
	const char *cmdhit = rz_config_get (core->config, "cmd.onsyscall");

	if (cmdhit && cmdhit[0] != 0) {
		rz_core_cmd0 (core, cmdhit);
		rz_cons_flush ();
	}
}

struct getreloc_t {
        ut64 vaddr;
        int size;
};

static int getreloc_tree(const void *user, const RBNode *n, void *user2) {
        struct getreloc_t *gr = (struct getreloc_t *)user;
        const RBinReloc *r = container_of (n, const RBinReloc, vrb);
        if ((r->vaddr >= gr->vaddr) && (r->vaddr < (gr->vaddr + gr->size))) {
                return 0;
        }
        if (gr->vaddr > r->vaddr) {
                return 1;
        }
        if (gr->vaddr < r->vaddr) {
                return -1;
        }
        return 0;
}

RZ_API RBinReloc *rz_core_getreloc(RzCore *core, ut64 addr, int size) {
        if (size < 1 || addr == UT64_MAX) {
                return NULL;
        }
        RBNode *relocs = rz_bin_get_relocs (core->bin);
        if (!relocs) {
                return NULL;
        }
        struct getreloc_t gr = { .vaddr = addr, .size = size };
        RBNode *res = rz_rbtree_find (relocs, &gr, getreloc_tree, NULL);
        return res? container_of (res, RBinReloc, vrb): NULL;
}

/* returns the address of a jmp/call given a shortcut by the user or UT64_MAX
 * if there's no valid shortcut. When is_asmqjmps_letter is true, the string
 * should be of the form XYZWu, where XYZW are uppercase letters and u is a
 * lowercase one. If is_asmqjmps_letter is false, the string should be a number
 * between 1 and 9 included. */
RZ_API ut64 rz_core_get_asmqjmps(RzCore *core, const char *str) {
	if (!core->asmqjmps) {
		return UT64_MAX;
	}
	if (core->is_asmqjmps_letter) {
		int i, pos = 0;
		int len = strlen (str);
		for (i = 0; i < len - 1; i++) {
			if (!isupper ((ut8)str[i])) {
				return UT64_MAX;
			}
			pos *= RZ_CORE_ASMQJMPS_LETTERS;
			pos += str[i] - 'A' + 1;
		}
		if (!islower ((ut8)str[i])) {
			return UT64_MAX;
		}
		pos *= RZ_CORE_ASMQJMPS_LETTERS;
		pos += str[i] - 'a';
		if (pos < core->asmqjmps_count) {
			return core->asmqjmps[pos + 1];
		}
	} else if (str[0] > '0' && str[1] <= '9') {
		int pos = str[0] - '0';
		if (pos <= core->asmqjmps_count) {
			return core->asmqjmps[pos];
		}
	}
	return UT64_MAX;
}

/**
 * Takes addr and returns already saved shortcut or a new one
 * The returned buffer needs to be freed
 */
RZ_API char* rz_core_add_asmqjmp(RzCore *core, ut64 addr) {
	bool found = false;
	if (!core->asmqjmps) {
		return NULL;
	}
	if (core->is_asmqjmps_letter) {
		if (core->asmqjmps_count >= RZ_CORE_ASMQJMPS_MAX_LETTERS) {
			return NULL;
		}
		if (core->asmqjmps_count >= core->asmqjmps_size - 2) {
			core->asmqjmps = realloc (core->asmqjmps, core->asmqjmps_size * 2 * sizeof (ut64));
			if (!core->asmqjmps) {
				return NULL;
			}
			core->asmqjmps_size *= 2;
		}
	}
	if (core->asmqjmps_count < core->asmqjmps_size - 1) {
		int i = 0;
		char t[RZ_CORE_ASMQJMPS_LEN_LETTERS + 1] = {0};
		for (i = 0; i < core->asmqjmps_count + 1; i++) {
			if (core->asmqjmps[i] == addr) {
				found = true;
				break;
			}
		}
		if (!found) {
			i = ++core->asmqjmps_count;
			core->asmqjmps[i] = addr;
		}
		// This check makes pos never be <1, thefor not fill 't' with trash
		if (i < 1) {
			return NULL;
		}
		rz_core_set_asmqjmps (core, t, sizeof (t), i);
		return strdup (t);
	}
	return NULL;
}

/* returns in str a string that represents the shortcut to access the asmqjmp
 * at position pos. When is_asmqjmps_letter is true, pos is converted into a
 * multiletter shortcut of the form XYWZu and returned (see rz_core_get_asmqjmps
 * for more info). Otherwise, the shortcut is the string representation of pos. */
RZ_API void rz_core_set_asmqjmps(RzCore *core, char *str, size_t len, int pos) {
	if (core->is_asmqjmps_letter) {
		int i, j = 0;
		// if (pos > 0) {
			pos --;
		////  }
		for (i = 0; i < RZ_CORE_ASMQJMPS_LEN_LETTERS - 1; i++) {
			int div = pos / letter_divs[i];
			pos %= letter_divs[i];
			if (div > 0 && j < len) {
				str[j++] = 'A' + div - 1;
			}
		}
		if (j < len) {
			int div = pos % RZ_CORE_ASMQJMPS_LETTERS;
			str[j++] = 'a' + div;
		}
		str[j] = '\0';
	} else {
		snprintf (str, len, "%d", pos);
	}
}

static void setab(RzCore *core, const char *arch, int bits) {
	if (arch) {
		rz_config_set (core->config, "asm.arch", arch);
	}
	if (bits > 0) {
		rz_config_set_i (core->config, "asm.bits", bits);
	}
}

static const char *getName(RzCore *core, ut64 addr) {
	RzFlagItem *item = rz_flag_get_i (core->flags, addr);
	if (item) {
		if (core->flags->realnames) {
			return item->realname
				? item->realname: item->name;
		}
		return item->name;
	}
	return NULL;
}

static char *getNameDelta(RzCore *core, ut64 addr) {
	RzFlagItem *item = rz_flag_get_at (core->flags, addr, true);
	if (item) {
		if (item->offset != addr) {
			return rz_str_newf ("%s + %d", item->name, (int)(addr - item->offset));
		}
		return strdup (item->name);
	}
	return NULL;
}

static void archbits(RzCore *core, ut64 addr) {
	rz_core_seek_arch_bits (core, addr);
}

static int cfggeti(RzCore *core, const char *k) {
	return rz_config_get_i (core->config, k);
}

static const char *cfgget(RzCore *core, const char *k) {
	return rz_config_get (core->config, k);
}

static ut64 numget(RzCore *core, const char *k) {
	return rz_num_math (core->num, k);
}

static bool __isMapped(RzCore *core, ut64 addr, int perm) {
	if (rz_config_get_i (core->config, "cfg.debug")) {
		// RzList *maps = core->dbg->maps;
		RzDebugMap *map = NULL;
		RzListIter *iter = NULL;

		rz_list_foreach (core->dbg->maps, iter, map) {
			if (addr >= map->addr && addr < map->addr_end) {
				if (perm > 0) {
					if (map->perm & perm) {
						return true;
					}
				} else {
					return true;
				}
			}
		}

		return false;
	}

	return rz_io_map_is_mapped (core->io, addr);
}

static bool __syncDebugMaps(RzCore *core) {
	if (rz_config_get_i (core->config, "cfg.debug")) {
		return rz_debug_map_sync (core->dbg);
	}
	return false;
}

RZ_API int rz_core_bind(RzCore *core, RzCoreBind *bnd) {
	bnd->core = core;
	bnd->bphit = (RzCoreDebugBpHit)rz_core_debug_breakpoint_hit;
	bnd->syshit = (RzCoreDebugSyscallHit)rz_core_debug_syscall_hit;
	bnd->cmd = (RzCoreCmd)rz_core_cmd0;
	bnd->cmdf = (RzCoreCmdF)rz_core_cmdf;
	bnd->cmdstr = (RzCoreCmdStr)rz_core_cmd_str;
	bnd->cmdstrf = (RzCoreCmdStrF)rz_core_cmd_strf;
	bnd->puts = (RzCorePuts)rz_cons_strcat;
	bnd->setab = (RzCoreSetArchBits)setab;
	bnd->getName = (RzCoreGetName)getName;
	bnd->getNameDelta = (RzCoreGetNameDelta)getNameDelta;
	bnd->archbits = (RzCoreSeekArchBits)archbits;
	bnd->cfggeti = (RzCoreConfigGetI)cfggeti;
	bnd->cfgGet = (RzCoreConfigGet)cfgget;
	bnd->numGet = (RzCoreNumGet)numget;
	bnd->isMapped = (RzCoreIsMapped)__isMapped;
	bnd->syncDebugMaps = (RzCoreDebugMapsSync)__syncDebugMaps;
	return true;
}

RZ_API RzCore *rz_core_ncast(ut64 p) {
	return (RzCore*)(size_t)p;
}

RZ_API RzCore *rz_core_cast(void *p) {
	return (RzCore*)p;
}

static ut64 getref (RzCore *core, int n, char t, int type) {
	RzAnalFunction *fcn = rz_anal_get_fcn_in (core->anal, core->offset, 0);
	RzListIter *iter;
	RzAnalRef *r;
	RzList *list;
	int i = 0;
	if (!fcn) {
		return UT64_MAX;
	}
	if (t == 'r') {
		list = rz_anal_function_get_refs (fcn);
	} else {
		list = rz_anal_function_get_xrefs (fcn);
	}
	rz_list_foreach (list, iter, r) {
		if (r->type == type) {
			if (i == n) {
				ut64 addr = r->addr;
				rz_list_free (list);
				return addr;
			}
			i++;
		}
	}
	rz_list_free (list);

	return UT64_MAX;
}

static ut64 bbInstructions(RzAnalFunction *fcn, ut64 addr) {
	RzListIter *iter;
	RzAnalBlock *bb;
	rz_list_foreach (fcn->bbs, iter, bb) {
		if (RZ_BETWEEN (bb->addr, addr, bb->addr + bb->size - 1)) {
			return bb->ninstr;
		}
	}
	return UT64_MAX;
}

static ut64 bbBegin(RzAnalFunction *fcn, ut64 addr) {
	RzListIter *iter;
	RzAnalBlock *bb;
	rz_list_foreach (fcn->bbs, iter, bb) {
		if (RZ_BETWEEN (bb->addr, addr, bb->addr + bb->size - 1)) {
			return bb->addr;
		}
	}
	return UT64_MAX;
}

static ut64 bbJump(RzAnalFunction *fcn, ut64 addr) {
	RzListIter *iter;
	RzAnalBlock *bb;
	rz_list_foreach (fcn->bbs, iter, bb) {
		if (RZ_BETWEEN (bb->addr, addr, bb->addr + bb->size - 1)) {
			return bb->jump;
		}
	}
	return UT64_MAX;
}

static ut64 bbFail(RzAnalFunction *fcn, ut64 addr) {
	RzListIter *iter;
	RzAnalBlock *bb;
	rz_list_foreach (fcn->bbs, iter, bb) {
		if (RZ_BETWEEN (bb->addr, addr, bb->addr + bb->size - 1)) {
			return bb->fail;
		}
	}
	return UT64_MAX;
}

static ut64 bbSize(RzAnalFunction *fcn, ut64 addr) {
	RzListIter *iter;
	RzAnalBlock *bb;
	rz_list_foreach (fcn->bbs, iter, bb) {
		if (RZ_BETWEEN (bb->addr, addr, bb->addr + bb->size - 1)) {
			return bb->size;
		}
	}
	return 0;
}

static const char *str_callback(RNum *user, ut64 off, int *ok) {
	RzFlag *f = (RzFlag*)user;
	if (ok) {
		*ok = 0;
	}
	if (f) {
		RzFlagItem *item = rz_flag_get_i (f, off);
		if (item) {
			if (ok) {
				*ok = true;
			}
			return item->name;
		}
	}
	return NULL;
}

static ut64 num_callback(RNum *userptr, const char *str, int *ok) {
	RzCore *core = (RzCore *)userptr; // XXX ?
	RzAnalFunction *fcn;
	char *ptr, *bptr, *out = NULL;
	RzFlagItem *flag;
	RBinSection *s;
	RzAnalOp op;
	ut64 ret = 0;

	if (ok) {
		*ok = false;
	}
	switch (*str) {
	case '.':
		if (str[1] == '.') {
			if (ok) {
				*ok = true;
			}
			return rz_num_tail (core->num, core->offset, str + 2);
		}
		if (core->num->nc.curr_tok == '+') {
			ut64 off = core->num->nc.number_value.n;
			if (!off) {
				off = core->offset;
			}
			RzAnalFunction *fcn = rz_anal_get_function_at (core->anal, off);
			if (fcn) {
				if (ok) {
					*ok = true;
				}
				ut64 dst = rz_anal_function_get_label (fcn, str + 1);
				if (dst == UT64_MAX) {
					dst = fcn->addr;
				}
				st64 delta = dst - off;
				if (delta < 0) {
					core->num->nc.curr_tok = '-';
					delta = off - dst;
				}
				return delta;
			}
		}
		break;
	case '[':
{
		ut64 n = 0LL;
		int refsz = core->rasm->bits / 8;
		const char *p = NULL;
		if (strlen (str) > 5) {
			p = strchr (str + 5, ':');
		}
		if (p) {
			refsz = atoi (str + 1);
			str = p;
		}
		// push state
		if (str[0] && str[1]) {
			const char *q;
			char *o = strdup (str + 1);
			if (o) {
				q = rz_num_calc_index (core->num, NULL);
				if (q) {
					if (rz_str_replace_char (o, ']', 0)>0) {
						n = rz_num_math (core->num, o);
						if (core->num->nc.errors) {
							return 0;
						}
						rz_num_calc_index (core->num, q);
					}
				}
				free (o);
			}
		} else {
			return 0;
		}
		// pop state
		if (ok) {
			*ok = 1;
		}
		ut8 buf[sizeof (ut64)] = RZ_EMPTY;
		(void)rz_io_read_at (core->io, n, buf, RZ_MIN (sizeof (buf), refsz));
		switch (refsz) {
		case 8:
			return rz_read_ble64 (buf, core->print->big_endian);
		case 4:
			return rz_read_ble32 (buf, core->print->big_endian);
		case 2:
			return rz_read_ble16 (buf, core->print->big_endian);
		case 1:
			return rz_read_ble8 (buf);
		default:
			eprintf ("Invalid reference size: %d (%s)\n", refsz, str);
			return 0LL;
		}
}
		break;
	case '$':
		if (ok) {
			*ok = 1;
		}
		// TODO: group analop-dependant vars after a char, so i can filter
		rz_anal_op (core->anal, &op, core->offset, core->block, core->blocksize, RZ_ANAL_OP_MASK_BASIC);
		rz_anal_op_fini (&op); // we don't need strings or pointers, just values, which are not nullified in fini
		// XXX the above line is assuming op after fini keeps jump, fail, ptr, val, size and rz_anal_op_is_eob()
		switch (str[1]) {
		case '.': // can use pc, sp, a0, a1, ...
			return rz_debug_reg_get (core->dbg, str + 2);
		case 'k': // $k{kv}
			if (str[2] != '{') {
				eprintf ("Expected '{' after 'k'.\n");
				break;
			}
			bptr = strdup (str + 3);
			ptr = strchr (bptr, '}');
			if (!ptr) {
				// invalid json
				free (bptr);
				break;
			}
			*ptr = '\0';
			ret = 0LL;
			out = sdb_querys (core->sdb, NULL, 0, bptr);
			if (out && *out) {
				if (strstr (out, "$k{")) {
					eprintf ("Recursivity is not permitted here\n");
				} else {
					ret = rz_num_math (core->num, out);
				}
			}
			free (bptr);
			free (out);
			return ret;
			break;
		case '{': // ${ev} eval var
			bptr = strdup (str + 2);
			ptr = strchr (bptr, '}');
			if (ptr) {
				ptr[0] = '\0';
				ut64 ret = rz_config_get_i (core->config, bptr);
				free (bptr);
				return ret;
			}
			// take flag here
			free (bptr);
			break;
		case 'c': // $c console width
			return rz_cons_get_size (NULL);
		case 'r': // $r
			if (str[2] == '{') {
				bptr = strdup (str + 3);
				ptr = strchr (bptr, '}');
				if (!ptr) {
					free (bptr);
					break;
				}
				*ptr = 0;
				if (rz_config_get_i (core->config, "cfg.debug")) {
					if (rz_debug_reg_sync (core->dbg, RZ_REG_TYPE_GPR, false)) {
						RzRegItem *r = rz_reg_get (core->dbg->reg, bptr, -1);
						if (r) {
							free (bptr);
							return rz_reg_get_value (core->dbg->reg, r);
						}
					}
				} else {
					RzRegItem *r = rz_reg_get (core->anal->reg, bptr, -1);
					if (r) {
						free (bptr);
						return rz_reg_get_value (core->anal->reg, r);
					}
				}
				free (bptr);
				return 0; // UT64_MAX;
			} else {
				int rows;
				(void)rz_cons_get_size (&rows);
				return rows;
			}
			break;
		case 'e': // $e
			if (str[2] == '{') { // $e{flag} flag off + size
				char *flagName = strdup (str + 3);
				int flagLength = strlen (flagName);
				if (flagLength > 0) {
					flagName[flagLength - 1] = 0;
				}
				RzFlagItem *flag = rz_flag_get (core->flags, flagName);
				free (flagName);
				if (flag) {
					return flag->offset + flag->size;
				}
				return UT64_MAX;
			}
			return rz_anal_op_is_eob (&op);
		case 'j': // $j jump address
			return op.jump;
		case 'p': // $p
			return rz_sys_getpid ();
		case 'P': // $P
			return core->dbg->pid > 0 ? core->dbg->pid : 0;
		case 'f': // $f jump fail address
			if (str[2] == 'l') { // $fl flag length
				RzFlagItem *fi = rz_flag_get_i (core->flags, core->offset);
				if (fi) {
					return fi->size;
				}
				return 0;
			}
			return op.fail;
		case 'm': // $m memref
			return op.ptr;
		case 'B': // $B base address
		case 'M': { // $M map address
				ut64 lower = UT64_MAX;
				ut64 size = 0LL;
				RzIOMap *map = rz_io_map_get (core->io, core->offset);
				if (map) {
					lower = rz_itv_begin (map->itv);
					size = rz_itv_size (map->itv);
				}

				if (str[1] == 'B') {
					/* clear lower bits of the lowest map address to define the base address */
					const int clear_bits = 16;
					lower >>= clear_bits;
					lower <<= clear_bits;
				}
				if (str[2] == 'M') {
					return size;
				}
				return (lower == UT64_MAX)? 0LL: lower;
			}
			break;
		case 'v': // $v immediate value
			return op.val;
		case 'l': // $l opcode length
			return op.size;
		case 'b': // $b
			return core->blocksize;
		case 's': // $s file size
			if (str[2] == '{') { // $s{flag} flag size
				bptr = strdup (str + 3);
				ptr = strchr (bptr, '}');
				if (!ptr) {
					// invalid json
					free (bptr);
					break;
				}
				*ptr = '\0';
				RzFlagItem *flag = rz_flag_get (core->flags, bptr);
				ret = flag? flag->size: 0LL; // flag
				free (bptr);
				free (out);
				return ret;
			} else if (core->file) {
				return rz_io_fd_size (core->io, core->file->fd);
			}
			return 0LL;
		case 'w': // $w word size
			return rz_config_get_i (core->config, "asm.bits") / 8;
		case 'S': // $S section offset
			{
				RBinObject *bo = rz_bin_cur_object (core->bin);
				if (bo && (s = rz_bin_get_section_at (bo, core->offset, true))) {
					return (str[2] == 'S'? s->size: s->vaddr);
				}
			}
			return 0LL;
		case 'D': // $D
			if (str[2] == 'B') { // $DD
				return rz_debug_get_baddr (core->dbg, NULL);
			} else if (IS_DIGIT (str[2])) {
				return getref (core, atoi (str + 2), 'r', RZ_ANAL_REF_TYPE_DATA);
			} else {
				RzDebugMap *map;
				RzListIter *iter;
				rz_list_foreach (core->dbg->maps, iter, map) {
					if (core->offset >= map->addr && core->offset < map->addr_end) {
						return (str[2] == 'D')? map->size: map->addr;
					}
				}
			}
			return 0LL; // maybe // return UT64_MAX;
		case '?': // $?
			return core->num->value; // rc;
		case '$': // $$ offset
			return str[2] == '$' ? core->prompt_offset : core->offset;
		case 'o': { // $o
			RBinSection *s = rz_bin_get_section_at (rz_bin_cur_object (core->bin), core->offset, true);
			return s ? core->offset - s->vaddr + s->paddr : core->offset;
			break;
		}
		case 'O': // $O
			  if (core->print->cur_enabled) {
				  return core->offset + core->print->cur;
			  }
			  return core->offset;
		case 'C': // $C nth call
			return getref (core, atoi (str + 2), 'r', RZ_ANAL_REF_TYPE_CALL);
		case 'J': // $J nth jump
			return getref (core, atoi (str + 2), 'r', RZ_ANAL_REF_TYPE_CODE);
		case 'X': // $X nth xref
			return getref (core, atoi (str + 2), 'x', RZ_ANAL_REF_TYPE_CALL);
		case 'F': // $F function size
			fcn = rz_anal_get_fcn_in (core->anal, core->offset, 0);
			if (fcn) {
				switch (str[2]) {
				/* function bounds (uppercase) */
				case 'B': return fcn->addr; // begin
				case 'E': return rz_anal_function_max_addr (fcn); // end
				case 'S': return (str[3]=='S') ? rz_anal_function_realsize (fcn) : rz_anal_function_linear_size (fcn);
				case 'I': return fcn->ninstr;
				/* basic blocks (lowercase) */
				case 'b': return bbBegin (fcn, core->offset);
				case 'e': return bbBegin (fcn, core->offset) + bbSize (fcn, core->offset);
				case 'i': return bbInstructions (fcn, core->offset);
				case 's': return bbSize (fcn, core->offset);
				case 'j': return bbJump (fcn, core->offset); // jump
				case 'f': return bbFail (fcn, core->offset); // fail
				}
				return fcn->addr;
			}
			return 0;
		}
		break;
	default:
		if (*str >= 'A') {
			// NOTE: functions override flags
			RzAnalFunction *fcn = rz_anal_get_function_byname (core->anal, str);
			if (fcn) {
				if (ok) {
					*ok = true;
				}
				return fcn->addr;
			}
#if 0
			ut64 addr = rz_anal_fcn_label_get (core->anal, core->offset, str);
			if (addr != 0) {
				ret = addr;
			} else {
				...
			}
#endif
			if ((flag = rz_flag_get (core->flags, str))) {
				ret = flag->offset;
				if (ok) {
					*ok = true;
				}
				return ret;
			}

			// check for reg alias
			struct rz_reg_item_t *r = rz_reg_get (core->dbg->reg, str, -1);
			if (!r) {
				int role = rz_reg_get_name_idx (str);
				if (role != -1) {
					const char *alias = rz_reg_get_name (core->dbg->reg, role);
					if (alias) {
						r = rz_reg_get (core->dbg->reg, alias, -1);
						if (r) {
							if (ok) {
								*ok = true;
							}
							ret = rz_reg_get_value (core->dbg->reg, r);
							return ret;
						}
					}
				}
			} else {
				if (ok) {
					*ok = true;
				}
				ret = rz_reg_get_value (core->dbg->reg, r);
				return ret;
			}
		}
		break;
	}

	return ret;
}

RZ_API RzCore *rz_core_new(void) {
	RzCore *c = RZ_NEW0 (RzCore);
	if (c) {
		rz_core_init (c);
	}
	return c;
}

/*-----------------------------------*/
#define rizin_argc (sizeof (rizin_argv) / sizeof(const char*) - 1)

static const char *rizin_argv[] = {
	"whereis", "which", "ls", "rm", "mkdir", "pwd", "cat", "sort", "uniq", "join", "less", "exit", "quit",
	"#?", "#!", "#sha1", "#crc32", "#pcprint", "#sha256", "#sha512", "#md4", "#md5",
	"#!python", "#!vala", "#!pipe",
	"*?", "*", "$",
	"(", "(*", "(-", "()", ".?", ".", "..", "...", ".:", ".--", ".-", ".!", ".(", "./", ".*",
	"_?", "_",
	"=?", "=", "=<", "=!", "=+", "=-", "==", "=!=", "!=!", "=:", "=&:",
	"=g?", "=g", "=g!", "=h?", "=h", "=h-", "=h--", "=h*", "=h&", "=H?", "=H", "=H&",
	"<",
	"/?", "/", "/j", "/j!", "/j!x", "/+", "//", "/a", "/a1", "/ab", "/ad", "/aa", "/as", "/asl", "/at", "/atl", "/af", "/afl", "/ae", "/aej", "/ai", "/aij",
	"/c", "/ca", "/car", "/d", "/e", "/E", "/Ej", "/f", "/F", "/g", "/gg", "/h", "/ht", "/i", "/m", "/mb", "/mm",
	"/o", "/O", "/p", "/P", "/s", "/s*", "/r?", "/r", "/ra", "/rc", "/re", "/rr", "/rw", "/rc",
	"/R",
	"/v?", "/v", "/v1", "/v2", "/v4", "/v8",
	"/V?", "/V", "/V1", "/V2", "/V4", "/V8",
	"/w", "/wi", "/x", "/z",
	"!?", "!", "!!", "!!!", "!!!-", "!-", "!-*", "!=!",
	"a?", "a", "aa", "aa*",
	"aaa", "aab", "aac", "aac*", "aad", "aae", "aaf", "aaF", "aaFa", "aai", "aaij", "aan", "aang", "aao", "aap",
	"aar?", "aar", "aar*", "aarj", "aas", "aat", "aaT", "aau", "aav",
	"a8", "ab", "abb",
	"acl", "acll", "aclj", "acl*", "ac?", "ac", "ac-", "acn", "acv", "acvf", "acv-", "acb", "acb-", "acm", "acm-", "acmn",
	"aC?", "aC", "aCe", "ad", "ad4", "ad8", "adf", "adfg", "adt", "adk",
	"ae?", "ae??", "ae", "aea", "aeA", "aeaf", "aeAf", "aeC", "aec?", "aec", "aecs", "aecc", "aecu", "aecue",
	"aef", "aefa",
	"aei", "aeim", "aeip", "aek", "aek-", "aeli", "aelir", "aep?", "aep", "aep-", "aepc",
	"aer", "aets?", "aets+", "aets-", "aes", "aesp", "aesb", "aeso", "aesou", "aess", "aesu", "aesue", "aetr", "aex",
	"af?", "af", "afr", "af+", "af-",
	"afa", "afan",
	"afb?", "afb", "afb.", "afb+", "afbb", "afbr", "afbi", "afbj", "afbe", "afB", "afbc", "afb=",
	"afB", "afC", "afCl", "afCc", "afc?", "afc", "afc=", "afcr", "afcrj", "afca", "afcf", "afcfj",
	"afck", "afcl", "afco", "afcR",
	"afd", "aff", "afF", "afi",
	"afl?", "afl", "afl+", "aflc", "aflj", "afll", "afllj", "aflm", "aflq", "aflqj", "afls",
	"afm", "afM", "afn?", "afna", "afns", "afnsj", "afl=",
	"afo", "afs", "afS", "aft?", "aft", "afu",
	"afv?", "afv", "afvr?", "afvr", "afvr*", "afvrj", "afvr-", "afvrg", "afvrs",
	"afvb?", "afvb", "afvbj", "afvb-", "afvbg", "afvbs",
	"afvs?", "afvs", "afvs*", "afvsj", "afvs-", "afvsg", "afvss",
	"afv*", "afvR", "afvW", "afva", "afvd", "afvn", "afvt", "afv-", "af*", "afx",
	"aF",
	"ag?", "ag", "aga", "agA", "agc", "agC", "agd", "agf", "agi", "agr", "agR", "agx", "agg", "ag-",
	"agn?", "agn", "agn-", "age?", "age", "age-",
	"agl", "agfl",
	"ah?", "ah", "ah.", "ah-", "ah*", "aha", "ahb", "ahc", "ahe", "ahf", "ahh", "ahi?", "ahi", "ahj", "aho",
	"ahp", "ahr", "ahs", "ahS", "aht",
	"ai", "aL", "an",
	"ao?", "ao", "aoj", "aoe", "aor", "aos", "aom", "aod", "aoda", "aoc", "ao*",
	"aO", "ap",
	"ar?", "ar", "ar0", "ara?", "ara", "ara+", "ara-", "aras", "arA", "arC", "arr", "arrj", "ar=",
	"arb", "arc", "ard", "arn", "aro", "arp?", "arp", "arpi", "arpg", "arp.", "arpj", "arps",
	"ars", "art", "arw",
	"as?", "as", "asc", "asca", "asf", "asj", "asl", "ask",
	"av?", "av", "avj", "av*", "avr", "avra", "avraj", "avrr", "avrD",
	"at",
	"ax?", "ax", "ax*", "ax-", "ax-*", "axc", "axC", "axg", "axg*", "axgj", "axd", "axw", "axj", "axF",
	"axt", "axf", "ax.", "axff", "axffj", "axs",
	"b?", "b", "b+", "b-", "bf", "bm",
	"c?", "c", "c1", "c2", "c4", "c8", "cc", "ccd", "cf", "cg?", "cg", "cgf", "cgff", "cgfc", "cgfn", "cgo",
	"cu?", "cu", "cu1", "cu2", "cu4", "cu8", "cud",
	"cv", "cv1", "cv2", "cv4", "cv8",
	"cV", "cV1", "cV2", "cV4", "cV8",
	"cw?", "cw", "cw*", "cwr", "cwu",
	"cx", "cx*", "cX",
	"cl", "cls", "clear",
	"d?", "db ", "db-", "db-*", "db.", "dbj", "dbc", "dbC", "dbd", "dbe", "dbs", "dbf", "dbm", "dbn",
	"db?", "dbi", "dbi.", "dbix", "dbic", "dbie", "dbid", "dbis", "dbite", "dbitd", "dbits", "dbh", "dbh-",
	"dbt", "dbt*", "dbt=", "dbtv", "dbtj", "dbta", "dbte", "dbtd", "dbts", "dbx", "dbw",
	"dc?", "dc", "dca", "dcb", "dcc", "dccu", "dcf", "dck", "dcp", "dcr", "dcs", "dcs*", "dct", "dcu", "dcu.",
	"dd?", "dd", "dd-", "dd*", "dds", "ddd", "ddr", "ddw",
	"de",
	"dg",
	"dH",
	"di?", "di", "di*", "diq", "dij",
	"dk?", "dk", "dko", "dkj",
	"dL?", "dL", "dLq", "dLj",
	"dm?", "dm", "dm=", "dm.", "dm*", "dm-", "dmd",
	"dmh?", "dmh", "dmha", "dmhb", "dmhbg", "dmhc", "dmhf", "dmhg", "dmhi", "dmhm", "dmht",
	"dmi?", "dmi", "dmi*", "dmi.", "dmiv",
	"dmj",
	"dml?", "dml",
	"dmm?", "dmm", "dmm*", "dmm.", "dmmj",
	"dmp?", "dmp",
	"dms?", "dms", "dmsj", "dms*", "dms-", "dmsA", "dmsC", "dmsd", "dmsw", "dmsa", "dmsf", "dmst",
	"dmS", "dmS*",
	"do?", "do", "dor", "doo",
	"dp?", "dp", "dpj", "dpl", "dplj", "dp-", "dp=", "dpa", "dpc", "dpc*", "dpe", "dpf", "dpk", "dpn", "dptn", "dpt",
	"dr?", "dr", "drps", "drpj", "drr", "drrj", "drs", "drs+", "drs-", "drt", "drt*", "drtj", "drw", "drx", "drx-",
	".dr*", ".dr-",
	"ds?", "ds", "dsb", "dsf", "dsi", "dsl", "dso", "dsp", "dss", "dsu", "dsui", "dsuo", "dsue", "dsuf",
	"dt?", "dt", "dt%", "dt*", "dt+", "dt-", "dt=", "dtD", "dta", "dtc", "dtd", "dte", "dte-*", "dtei", "dtek",
	"dtg", "dtg*", "dtgi",
	"dtr",
	"dts?", "dts", "dts+", "dts-", "dtsf", "dtst", "dtsC", "dtt",
	"dw",
	"dx?", "dx", "dxa", "dxe", "dxr", "dxs",
	"e?", "e", "e-", "e*", "e!", "ec", "ee?", "ee", "?ed", "ed", "ej", "env", "er", "es" "et", "ev", "evj",
	"ec?", "ec", "ec*", "ecd", "ecr", "ecs", "ecj", "ecc", "eco", "ecp", "ecn",
	"ecH?", "ecH", "ecHi", "ecHw", "ecH-",
	"f?", "f", "f.", "f*", "f-", "f--", "f+", "f=", "fa", "fb", "fc?", "fc", "fC", "fd", "fe-", "fe",
	"ff", "fi", "fg", "fj",
	"fl", "fla", "fm", "fn", "fnj", "fo", "fO", "fr", "fR", "fR?",
	"fs?", "fs", "fs*", "fsj", "fs-", "fs+", "fs-.", "fsq", "fsm", "fss", "fss*", "fssj", "fsr",
	"ft?", "ft", "ftn", "fV", "fx", "fq",
	"fz?", "fz", "fz-", "fz.", "fz:", "fz*",
	"g?", "g", "gw", "gc", "gl?", "gl", "gs", "gi", "gp", "ge", "gr", "gS",
	"i?", "i", "ij", "iA", "ia", "ib", "ic", "icc", "iC",
	"id?", "id", "idp", "idpi", "idpi*", "idpd", "iD", "ie", "iee", "iE", "iE.",
	"ih", "iHH", "ii", "iI", "ik", "il", "iL", "im", "iM", "io", "iO?", "iO",
	"ir", "iR", "is", "is.", "iS", "iS.", "iS=", "iSS",
	"it", "iV", "iX", "iz", "izj", "izz", "izzz", "iz-", "iZ",
	"k?", "k", "ko", "kd", "ks", "kj",
	"l",
	"L?", "L", "L-", "Ll", "LL", "La", "Lc", "Ld", "Lh", "Li", "Lo",
	"o?", "o", "o-", "o--", "o+", "oa", "oa-", "oq", "o*", "o.", "o=",
	"ob?", "ob", "ob*", "obo", "oba", "obf", "obj", "obr", "ob-", "ob-*",
	"oc", "of", "oi", "oj", "oL", "om", "on",
	"oo?", "oo", "oo+", "oob", "ood", "oom", "oon", "oon+", "oonn", "oonn+",
	"op",  "ox",
	"p?", "p-", "p=", "p2", "p3", "p6?", "p6", "p6d", "p6e", "p8?", "p8", "p8f", "p8j",
	"pa?", "paD", "pad", "pade", "pae", "pA",
	"pb?", "pb", "pB", "pxb", "pB?",
	"pc?", "pc", "pc*", "pca", "pcA", "pcd", "pch", "pcj", "pcp", "pcs", "pcS", "pcw",
	"pC?", "pC", "pCa", "pCA", "pCc", "pCd", "pCD", "pCx", "pCw",
	"pd?", "pd", "pd--", "pD", "pda", "pdb", "pdc", "pdC", "pdf", "pdi", "pdj", "pdJ",
	"pdk", "pdl", "pdp", "pdr", "pdr.", "pdR", "pds?", "pds", "pdsb", "pdsf", "pdt",
	"pD",
	"pf?", "pf", "pf??", "pf???", "pf.", "pfj", "pfj.", "pf*", "pf*.", "pfd", "pfd.",
	"pfo", "pfq", "pfv", "pfv.", "pfs", "pfs.",
	"pF?", "pF", "pFa", "pFaq", "pFo", "pFp", "pFx",
	"pg?", "pg", "pg*", "pg-*",
	"ph?", "ph", "ph=",
	"pi?", "pi", "pia", "pib", "pid", "pie", "pif?", "pif", "pifc", "pifcj", "pifj", "pij", "pir",
	"pI?", "pI", "pIa", "pIb", "pId", "pIe", "pIf?", "pIf", "pIfc", "pIfcj", "pIfj", "pIj",	"pIr",
	"pj?", "pj", "pj.", "pj..",
	"pk?", "pk", "pK?", "pK",
	"pm?", "pm",
	"pq?", "pq", "pqi", "pqz",
	"pr?", "pr", "prc", "prl", "prx", "prg?", "prg", "prgi", "prgo", "prz",
	"ps?", "ps", "psb", "psi", "psj", "psp", "pss", "psu", "psw", "psW", "psx", "psz", "ps+",
	"pt?", "pt", "pt.", "ptd", "pth", "ptn",
	"pu?", "pu", "puw", "pU",
	"pv?", "pv", "pv1", "pv2", "pv4", "pv8", "pvz", "pvj", "pvh", "pv1j", "pv2j", "pv4j", "pv8j",
	"pv1h", "pv2h", "pv4h", "pv8h",
	"px?", "px", "px/", "px0", "pxa", "pxA?", "pxA", "pxb", "pxc", "pxd?", "pxd", "pxd2", "pxd4", "pxd8",
	"pxe", "pxf", "pxh", "pxH", "pxi", "pxl", "pxo", "pxq", "pxq", "pxQ", "pxQq", "pxr", "pxrj",
	"pxs", "pxt", "pxt*", "pxt.", "pxw", "pxW", "pxWq", "pxx", "pxX",
	"pz?", "pz", "pzp", "pzf", "pzs", "pz0", "pzF", "pze", "pzh",
	"P?", "P", "Pc", "Pd", "Pi", "Pn", "Pnj", "Po", "Ps", "PS", "P-",
	"q?", "q", "q!", "q!!", "q!!!", "qy", "qn", "qyy", "qyn", "qny", "qnn",
	"r?", "r", "r-", "r+", "rh",
	"s?", "s", "s:", "s-", "s-*", "s--", "s+", "s++", "sj", "s*", "s=", "s!", "s/", "s/x", "s.", "sa", "sb",
	"sC?", "sC", "sC*",
	"sf", "sf.", "sg", "sG", "sl?", "sl", "sl+", "sl-", "slc", "sll", "sn", "sp", "so", "sr", "ss",
	"t?", "t", "tj", "t*", "t-", "t-*", "ta", "tb", "tc", "te?", "te", "tej", "teb", "tec",
	"td?", "td", "td-", "tf", "tk", "tl", "tn", "to", "tos", "tp", "tpx", "ts?", "ts", "tsj", "ts*", "tsc", "tss",
	"tu?", "tu", "tuj", "tu*", "tuc", "tt?", "tt", "ttj", "ttc",
	"T?", "T", "T*", "T-", "Tl", "Tj", "Tm", "Ts", "TT", "T=", "T=.", "T=&",
	"u?", "u", "uw", "us", "uc",
	"v", "V", "v!", "vv", "vV", "vVV", "VV",
	"w?", "w", "w1+", "w1-", "w2+", "w2-", "w4+", "w4-", "w8+", "w8-",
	"w0", "w", "w6", "w6d", "w6e", "wa", "wa*", "waf", "wao?", "wao",
	"wA?", "wA", "wB", "wB-", "wc", "wcj", "wc-", "wc+", "wc*", "wcr", "wci", "wcp", "wcp*", "wcpi",
	"wd", "we?", "we", "wen", "weN", "wes", "wex", "weX",
	"wf?", "wf", "wff", "wfs", "wF", "wh", "wm",
	"wo?", "wo", "wo2", "wo4", "woa", "woA", "wod", "woD", "woe", "woE", "wol", "wom", "woo",
	"wop?", "wop", "wopD", "wopD*", "wopO",
	"wp?", "wp", "wr", "ws",
	"wt?", "wt", "wta", "wtf", "wtf!", "wtff", "wts",
	"wu",
	"wv?", "wv", "wv1", "wv2",  "wv4", "wv8",
	"ww",
	"wx?", "wx", "wxf", "wxs",
	"wz",
	"x?", "x", "x/", "x0", "xa", "xA?", "xA", "xb", "xc", "xd?", "xd", "xd2", "xd4", "xd8",
	"xe", "xf", "xh", "xH", "xi", "xl", "xo", "xq", "xq", "xQ", "xQq", "xr", "xrj",
	"xs", "xt", "xt*", "xt.", "xw", "xW", "xWq", "xx", "xX",
	"y?", "y", "yz", "yp", "yx", "ys", "yt", "ytf", "yf", "yfa", "yfx", "yw", "ywx", "yy",
	"z?", "z", "z*", "zj", "z-", "z-*",
	"za?", "za??", "za", "zaf", "zaF", "zg",
	"zo?", "zo", "zoz", "zos",
	"zf?", "zfd", "zfs", "zfz",
	"z/?", "z/", "z/*",
	"zc",
	"zs?", "zs", "zs-", "zs-*", "zs+", "zsr",
	"zi",
	"?", "?v", "?$?", "?@?", "?>?",
	NULL
};

<<<<<<< HEAD
static void autocomplete_mount_point (RLineCompletion *completion, RzCore *core, const char *path) {
	RzFSRoot *r;
	RzListIter *iter;
	rz_list_foreach (core->fs->roots, iter, r) {
		char *base = strdup (r->path);
		char *ls = (char *) rz_str_lchr (base, '/');
		if (ls) {
			ls++;
			*ls = 0;
		}
		if (!strcmp (path, base)) {
			rz_line_completion_push (completion, r->path);
		}
		free (base);
	}
}

static void autocomplete_ms_path(RLineCompletion *completion, RzCore *core, const char *str, const char *path) {
	char *lpath = NULL, *dirname = NULL , *basename = NULL;
	char *p = NULL;
	char *pwd = (core->rfs && *(core->rfs->cwd)) ? *(core->rfs->cwd): ".";
	int n = 0;
	RzList *list;
	RzListIter *iter;
	RzFSFile *file;
	rz_return_if_fail (path);
	lpath = rz_str_new (path);
	p = (char *)rz_str_last (lpath, RZ_SYS_DIR);
	if (p) {
		*p = 0;
		if (p == lpath) { // /xxx
			dirname  = rz_str_new ("/");
		} else if (lpath[0] == '.') { // ./xxx/yyy
			dirname = rz_str_newf ("%s%s", pwd, RZ_SYS_DIR);
		} else if (lpath[0] == '/') { // /xxx/yyy
      			dirname = rz_str_newf ("%s%s", lpath, RZ_SYS_DIR);
    		} else { // xxx/yyy
      			if (strlen (pwd) == 1) { // if pwd is root
        			dirname = rz_str_newf ("%s%s%s", RZ_SYS_DIR, lpath, RZ_SYS_DIR);
      			} else {
				dirname = rz_str_newf ("%s%s%s%s", pwd, RZ_SYS_DIR, lpath, RZ_SYS_DIR);
      			}
		}
		basename = rz_str_new (p + 1);
	} else { // xxx
    		if (strlen (pwd) == 1) {
      			dirname = rz_str_newf ("%s", RZ_SYS_DIR);
    		} else {
      			dirname = rz_str_newf ("%s%s", pwd, RZ_SYS_DIR);
    		}
		basename = rz_str_new (lpath);
	}

	if (!dirname || !basename) {
		goto out;
	}
	list= rz_fs_dir (core->fs, dirname);
	n = strlen (basename);
	bool chgdir = !strncmp (str, "cd ", 3);
	if (list) {
		rz_list_foreach (list, iter, file) {
			if (!file) {
				continue;
			}
			if (!basename[0] || !strncmp (file->name, basename, n))  {
				char *tmpstring = rz_str_newf ("%s%s", dirname, file->name);
				if (rz_file_is_directory (tmpstring)) {
					char *s = rz_str_newf ("%s/", tmpstring);
					rz_line_completion_push (completion, s);
					free (s);
				} else if (!chgdir) {
					rz_line_completion_push (completion, tmpstring);
				}
				free (tmpstring);
			}
		}
		rz_list_free (list);
	}
	autocomplete_mount_point (completion, core, path);
out:
	free (lpath);
	free (dirname);
	free (basename);
}

=======
>>>>>>> 88105869
static void autocomplete_process_path(RLineCompletion *completion, const char *str, const char *path) {
	char *lpath = NULL, *dirname = NULL , *basename = NULL;
	char *home = NULL, *filename = NULL, *p = NULL;
	int n = 0;
	RzList *list;
	RzListIter *iter;

	if (!path) {
		goto out;
	}

	lpath = rz_str_new (path);
#if __WINDOWS__
	rz_str_replace_ch (lpath, '/', '\\', true);
#endif
	p = (char *)rz_str_last (lpath, RZ_SYS_DIR);
	if (p) {
		*p = 0;
		if (p == lpath) { // /xxx
#if __WINDOWS__
			dirname = strdup ("\\.\\");
#else
			dirname = rz_str_new (RZ_SYS_DIR);
#endif
		} else if (lpath[0] == '~' && lpath[1]) { // ~/xxx/yyy
			dirname = rz_str_home (lpath + 2);
		} else if (lpath[0] == '~') { // ~/xxx
			if (!(home = rz_str_home (NULL))) {
				goto out;
			}
			dirname = rz_str_newf ("%s%s", home, RZ_SYS_DIR);
			free (home);
		} else if (lpath[0] == '.' || lpath[0] == RZ_SYS_DIR[0] ) { // ./xxx/yyy || /xxx/yyy
			dirname = rz_str_newf ("%s%s", lpath, RZ_SYS_DIR);
		} else { // xxx/yyy
			char *fmt = ".%s%s%s";
#if __WINDOWS__
			if (strchr (path, ':')) {
				fmt = "%.0s%s%s";
			}
#endif
			dirname = rz_str_newf (fmt, RZ_SYS_DIR, lpath, RZ_SYS_DIR);
		}
		basename = rz_str_new (p + 1);
	} else { // xxx
		dirname = rz_str_newf (".%s", RZ_SYS_DIR);
		basename = rz_str_new (lpath);
	}

	if (!dirname || !basename) {
		goto out;
	}

	list= rz_sys_dir (dirname);
	n = strlen (basename);
	bool chgdir = !strncmp (str, "cd ", 3);
	if (list) {
		rz_list_foreach (list, iter, filename) {
			if (*filename == '.') {
				continue;
			}
			if (!basename[0] || !strncmp (filename, basename, n))  {
				char *tmpstring = rz_str_newf ("%s%s", dirname, filename);
				if (rz_file_is_directory (tmpstring)) {
					char *s = rz_str_newf ("%s%s", tmpstring, RZ_SYS_DIR);
					rz_line_completion_push (completion, s);
					free (s);
				} else if (!chgdir) {
					rz_line_completion_push (completion, tmpstring);
				}
				free (tmpstring);
			}
		}
		rz_list_free (list);
	}
out:
	free (lpath);
	free (dirname);
	free (basename);
}

static void autocompleteFilename(RLineCompletion *completion, RLineBuffer *buf, char **extra_paths, int narg) {
	char *args = NULL, *input = NULL;
	int n = 0, i = 0;
	char *pipe = strchr (buf->data, '>');
	if (pipe) {
		args = rz_str_new (pipe + 1);
	} else {
		args = rz_str_new (buf->data);
	}
	if (!args) {
		goto out;
	}

	n = rz_str_word_set0 (args);
	if (n < narg) {
		goto out;
	}

	input = rz_str_new (rz_str_word_get0 (args, narg));
	if (!input) {
		goto out;
	}
	const char *tinput = rz_str_trim_head_ro (input);

	autocomplete_process_path (completion, buf->data, tinput);

	if (input[0] == '/' || input[0] == '.' || !extra_paths) {
		goto out;
	}

	for (i = 0; extra_paths[i]; i ++) {
		char *s = rz_str_newf ("%s%s%s", extra_paths[i], RZ_SYS_DIR, tinput);
		if (!s) {
			break;
		}
		autocomplete_process_path (completion, buf->data, s);
		free (s);
	}
out:
	free (args);
	free (input);
}

//TODO: make it recursive to handle nested struct
static int autocomplete_pfele (RzCore *core, RLineCompletion *completion, char *key, char *pfx, int idx, char *ptr) {
	int i, ret = 0;
	int len = strlen (ptr);
	char* fmt = sdb_get (core->print->formats, key, NULL);
	if (fmt) {
		int nargs = rz_str_word_set0_stack (fmt);
		if (nargs > 1) {
			for (i = 1; i < nargs; i++) {
				const char *arg = rz_str_word_get0 (fmt, i);
				char *p = strchr (arg, '(');
				char *p2 = strchr (arg, ')');
				// remove '(' and ')' from fmt
				if (p && p2) {
					arg = p + 1;
					*p2 = '\0';
				}
				if (!len || !strncmp (ptr, arg, len)) {
					char *s = rz_str_newf ("pf%s.%s.%s", pfx, key, arg);
					rz_line_completion_push (completion, s);
					free (s);
				}
			}
		}
	}
	free (fmt);
	return ret;
}

#define ADDARG(x) if (!strncmp (buf->data+chr, x, strlen (buf->data+chr))) { rz_line_completion_push (completion, x); }

static void autocomplete_default(RZ_NULLABLE RzCore *core, RLineCompletion *completion, RLineBuffer *buf) {
	RzCoreAutocomplete *a = core ? core->autocomplete : NULL;
	int i;
	if (a) {
		for (i = 0; i < a->n_subcmds; i++) {
			if (buf->data[0] == 0 || !strncmp (a->subcmds[i]->cmd, buf->data, a->subcmds[i]->length)) {
				rz_line_completion_push (completion, a->subcmds[i]->cmd);
			}
		}
	} else {
		for (i = 0; i < rizin_argc && rizin_argv[i]; i++) {
			int length = strlen (rizin_argv[i]);
			if (!strncmp (rizin_argv[i], buf->data, length)) {
				rz_line_completion_push (completion, rizin_argv[i]);
			}
		}
	}
}

static void autocomplete_evals(RzCore *core, RLineCompletion *completion, const char *str) {
	rz_return_if_fail (str);
	RConfigNode *bt;
	RzListIter *iter;
	char *tmp = strrchr (str, ' ');
	if (tmp) {
		str = tmp + 1;
	}
	int n = strlen (str);
	if (n < 1) {
		return;
	}
	rz_list_foreach (core->config->nodes, iter, bt) {
		if (!strncmp (bt->name, str, n)) {
			rz_line_completion_push (completion, bt->name);
		}
	}
}

static void autocomplete_project(RzCore *core, RLineCompletion *completion, const char* str) {
	rz_return_if_fail (str);
	char *foo, *projects_path = rz_file_abspath (rz_config_get (core->config, "dir.projects"));
	RzList *list = rz_sys_dir (projects_path);
	RzListIter *iter;
	int n = strlen (str);
	if (projects_path) {
		rz_list_foreach (list, iter, foo) {
			if (rz_core_is_project (core, foo)) {
				if (!strncmp (foo, str, n)) {
					rz_line_completion_push (completion, foo);
				}
			}
		}
		free (projects_path);
		rz_list_free (list);
	}
}

static void autocomplete_minus(RzCore *core, RLineCompletion *completion, const char *str) {
	rz_return_if_fail (str);
	int count;
	int length = strlen (str);
	char **keys = rz_cmd_alias_keys(core->rcmd, &count);
	if (!keys) {
		return;
	}
	int i;
	for (i = 0; i < count; i++) {
		if (!strncmp (keys[i], str, length)) {
			rz_line_completion_push (completion, keys[i]);
		}
	}
}

static void autocomplete_breakpoints(RzCore *core, RLineCompletion *completion, const char *str) {
	rz_return_if_fail (str);
	RzListIter *iter;
	RBreakpoint *bp = core->dbg->bp;
	RBreakpointItem *b;
	int n = strlen (str);
	rz_list_foreach (bp->bps, iter, b) {
		char *addr = rz_str_newf ("0x%"PFMT64x"", b->addr);
		if (!strncmp (addr, str, n)) {
			rz_line_completion_push (completion, addr);
		}
		free (addr);
	}
}

static bool add_argv(RzFlagItem *fi, void *user) {
	RLineCompletion *completion = user;
	rz_line_completion_push (completion, fi->name);
	return true;
}

static void autocomplete_flags(RzCore *core, RLineCompletion *completion, const char* str) {
	rz_return_if_fail (str);
	int n = strlen (str);
	rz_flag_foreach_prefix (core->flags, str, n, add_argv, completion);
}

// TODO: Should be refactored
static void autocomplete_sdb (RzCore *core, RLineCompletion *completion, const char *str) {
	rz_return_if_fail (core && completion && str);
	char *pipe = strchr (str, '>');
	Sdb *sdb = core->sdb;
	char *lpath = NULL, *p1 = NULL, *out = NULL, *p2 = NULL;
	char *cur_pos = NULL, *cur_cmd = NULL, *next_cmd = NULL;
	char *temp_cmd = NULL, *temp_pos = NULL, *key = NULL;
	if (pipe) {
		str = rz_str_trim_head_ro (pipe + 1);
	}
	lpath = rz_str_new (str);
	p1 = strchr (lpath, '/');
	if (p1) {
		*p1 = 0;
		char *ns = p1 + 1;
		p2 = strchr (ns, '/');
		if (!p2) { // anal/m
			char *tmp = p1 + 1;
			int n = strlen (tmp);
			out = sdb_querys (sdb, NULL, 0, "anal/**");
			if (!out) {
				return;
			}
			while (*out) {
				cur_pos = strchr (out, '\n');
				if (!cur_pos) {
					break;
				}
				cur_cmd = rz_str_ndup (out, cur_pos - out);
				if (!strncmp (tmp, cur_cmd, n)) {
					char *cmplt = rz_str_newf ("anal/%s/", cur_cmd);
					rz_line_completion_push (completion, cmplt);
					free (cmplt);
				}
				out += cur_pos - out + 1;
			}

		} else { // anal/meta/*
			char *tmp = p2 + 1;
			int n = strlen (tmp);
			char *spltr = strchr (ns, '/');
			*spltr = 0;
			next_cmd = rz_str_newf ("anal/%s/*", ns);
			out = sdb_querys (sdb, NULL, 0, next_cmd);
			if (!out) {
				free (lpath);
				return;
			}
			while (*out) {
				temp_pos = strchr (out, '\n');
				if (!temp_pos) {
					break;
				}
				temp_cmd = rz_str_ndup (out, temp_pos - out); // contains the key=value pair
				key = strchr (temp_cmd, '=');
				*key = 0;
				if (!strncmp (tmp, temp_cmd, n)) {
					char *cmplt = rz_str_newf ("anal/%s/%s", ns, temp_cmd);
					rz_line_completion_push (completion, cmplt);
					free (cmplt);
				}
				out += temp_pos - out + 1;
			}
		}
	} else {
		int n = strlen (lpath);
		if (!strncmp (lpath, "anal", n)) {
			rz_line_completion_push (completion, "anal/");
		}
	}
}

static void autocomplete_zignatures(RzCore *core, RLineCompletion *completion, const char* msg) {
	rz_return_if_fail (msg);
	int length = strlen (msg);
	RSpaces *zs = &core->anal->zign_spaces;
	RSpace *s;
	RSpaceIter it;

	rz_spaces_foreach (zs, it, s) {
		if (!strncmp (msg, s->name, length)) {
			rz_line_completion_push (completion, s->name);
		}
	}

	if (strlen (msg) == 0) {
		rz_line_completion_push (completion, "*");
	}
}

static void autocomplete_flagspaces(RzCore *core, RLineCompletion *completion, const char* msg) {
	rz_return_if_fail (msg);
	int length = strlen (msg);
	RzFlag *flag = core->flags;
	RSpaceIter it;
	RSpace *s;
	rz_flag_space_foreach (flag, it, s) {
		if (!strncmp (msg, s->name, length)) {
			rz_line_completion_push (completion, s->name);
		}
	}

	if (strlen (msg) == 0) {
		rz_line_completion_push (completion, "*");
	}
}

static void autocomplete_functions (RzCore *core, RLineCompletion *completion, const char* str) {
	rz_return_if_fail (str);
	RzListIter *iter;
	RzAnalFunction *fcn;
	int n = strlen (str);
	rz_list_foreach (core->anal->fcns, iter, fcn) {
		char *name = rz_core_anal_fcn_name (core, fcn);
		if (!strncmp (name, str, n)) {
			rz_line_completion_push (completion, name);
		}
		free (name);
	}
}

static void autocomplete_macro(RzCore *core, RLineCompletion *completion, const char *str) {
	rz_return_if_fail (core && core->rcmd && completion && str);
	RzCmdMacroItem *item;
	RzListIter *iter;
	size_t n = strlen (str);
	rz_list_foreach (core->rcmd->macro.macros, iter, item) {
		char *p = item->name;
		if (!*str || !strncmp (str, p, n)) {
			char *buf = rz_str_newf ("%s%s)", str, p);
			if (buf) {
				rz_line_completion_push (completion, buf);
				free (buf);
			}
		}
	}
}

static void autocomplete_file(RLineCompletion *completion, const char *str) {
	rz_return_if_fail (str);
	char *pipe = strchr (str, '>');

	if (pipe) {
		str = rz_str_trim_head_ro (pipe + 1);
	}
	if (str && !*str) {
		autocomplete_process_path (completion, str, "./");
	} else {
		autocomplete_process_path (completion, str, str);
	}

}

static void autocomplete_theme(RzCore *core, RLineCompletion *completion, const char *str) {
	rz_return_if_fail (str);
	int len = strlen (str);
	char *theme;
	RzListIter *iter;
	RzList *themes = rz_core_list_themes (core);
	rz_list_foreach (themes, iter, theme) {
		if (!len || !strncmp (str, theme, len)) {
			rz_line_completion_push (completion, theme);
		}
	}
	rz_list_free (themes);
}

static bool find_e_opts(RzCore *core, RLineCompletion *completion, RLineBuffer *buf) {
	const char *pattern = "e (.*)=";
	RzRegex *rx = rz_regex_new (pattern, "e");
	const size_t nmatch = 2;
	RzRegexMatch pmatch[2];
	bool ret = false;

	// required to get the new list of items to autocomplete for cmd.pdc at least
	rz_core_config_update (core);

	if (rz_regex_exec (rx, buf->data, nmatch, pmatch, 1)) {
		goto out;
	}
	int i;
	char *str = NULL, *sp;
	for (i = pmatch[1].rm_so; i < pmatch[1].rm_eo; i++) {
		str = rz_str_appendch (str, buf->data[i]);
	}
	if (!str) {
		goto out;
	}
	if ((sp = strchr (str, ' '))) {
		// if the name contains a space, just null
		*sp = 0;
	}
	RConfigNode *node = rz_config_node_get (core->config, str);
	if (sp) {
		// if nulled, then restore.
		*sp = ' ';
	}
	if (!node) {
		return false;
	}
	RzListIter *iter;
	char *option;
	char *p = (char *) strchr (buf->data, '=');
	p = rz_str_ichr (p + 1, ' ');
	int n = strlen (p);
	rz_list_foreach (node->options, iter, option) {
		if (!strncmp (option, p, n)) {
			rz_line_completion_push (completion, option);
		}
	}
	completion->opt = true;
	ret = true;

 out:
	rz_regex_free (rx);
	return ret;
}

static bool find_autocomplete(RzCore *core, RLineCompletion *completion, RLineBuffer *buf) {
	RzCoreAutocomplete* child = NULL;
	RzCoreAutocomplete* parent = core->autocomplete;
	const char* p = buf->data;
	if (!*p) {
		return false;
	}
	char arg[256];
	arg[0] = 0;
	while (*p) {
		const char* e = rz_str_trim_head_wp (p);
		if (!e || (e - p) >= 256 || e == p) {
			return false;
		}
		memcpy (arg, p, e - p);
		arg[e - p] = 0;
		child = rz_core_autocomplete_find (parent, arg, false);
		if (child && child->length < buf->length && p[child->length] == ' ') {
			// if is spaced then i can provide the
			// next subtree as suggestion..
			p = rz_str_trim_head_ro (p + child->length);
			if (child->type == RZ_CORE_AUTOCMPLT_OPTN) {
				continue;
			}
			parent = child;
		} else {
			break;
		}
	}
	int i;
	/* if something went wrong this will prevent bad behavior */
	rz_line_completion_clear (completion);
	switch (parent->type) {
	case RZ_CORE_AUTOCMPLT_SEEK:
		autocomplete_functions (core, completion, p);
	case RZ_CORE_AUTOCMPLT_FLAG:
		autocomplete_flags (core, completion, p);
		break;
	case RZ_CORE_AUTOCMPLT_FLSP:
		autocomplete_flagspaces (core, completion, p);
		break;
	case RZ_CORE_AUTOCMPLT_FCN:
		autocomplete_functions (core, completion, p);
		break;
	case RZ_CORE_AUTOCMPLT_ZIGN:
		autocomplete_zignatures (core, completion, p);
		break;
	case RZ_CORE_AUTOCMPLT_EVAL:
		autocomplete_evals (core, completion, p);
		break;
	case RZ_CORE_AUTOCMPLT_PRJT:
		autocomplete_project (core, completion, p);
		break;
	case RZ_CORE_AUTOCMPLT_MINS:
		autocomplete_minus (core, completion, p);
		break;
	case RZ_CORE_AUTOCMPLT_BRKP:
		autocomplete_breakpoints (core, completion, p);
		break;
	case RZ_CORE_AUTOCMPLT_MACR:
		autocomplete_macro (core, completion, p);
		break;
<<<<<<< HEAD
	case RZ_CORE_AUTOCMPLT_MS:
		autocomplete_ms_file(core, completion, p);
		break;
	case RZ_CORE_AUTOCMPLT_FILE:
=======
	case R_CORE_AUTOCMPLT_FILE:
>>>>>>> 88105869
		autocomplete_file (completion, p);
		break;
	case RZ_CORE_AUTOCMPLT_THME:
		autocomplete_theme (core, completion, p);
		break;
	case RZ_CORE_AUTOCMPLT_SDB:
		autocomplete_sdb (core, completion, p);
		break;
	case RZ_CORE_AUTOCMPLT_OPTN:
		// handled before
		break;
	default:
		if (rz_config_get_i (core->config, "cfg.newtab")) {
			RzCmdDescriptor *desc = &core->root_cmd_descriptor;
			for (i = 0; arg[i] && desc; i++) {
				ut8 c = arg[i];
				desc = c < RZ_ARRAY_SIZE (desc->sub) ? desc->sub[c] : NULL;
			}
			if (desc && desc->help_msg) {
				rz_core_cmd_help (core, desc->help_msg);
				rz_cons_flush ();
				return true;
			}
			// fallback to command listing
		}
		int length = strlen (arg);
		for (i = 0; i < parent->n_subcmds; i++) {
			if (!strncmp (arg, parent->subcmds[i]->cmd, length)) {
				rz_line_completion_push (completion, parent->subcmds[i]->cmd);
			}
		}
		break;
	}
	return true;
}

RZ_API void rz_core_autocomplete(RZ_NULLABLE RzCore *core, RLineCompletion *completion, RLineBuffer *buf, RLinePromptType prompt_type) {
	if (!core) {
		autocomplete_default (core, completion, buf);
		return;
	}
	rz_line_completion_clear (completion);
	char *pipe = strchr (buf->data, '>');
	char *ptr = strchr (buf->data, '@');
	if (pipe && strchr (pipe + 1, ' ') && buf->data + buf->index >= pipe) {
		autocompleteFilename (completion, buf, NULL, 1);
	} else if (ptr && strchr (ptr + 1, ' ') && buf->data + buf->index >= ptr) {
		int sdelta, n;
		ptr = (char *)rz_str_trim_head_ro (ptr + 1);
		n = strlen (ptr);//(buf->data+sdelta);
		sdelta = (int)(size_t)(ptr - buf->data);
		rz_flag_foreach_prefix (core->flags, buf->data + sdelta, n, add_argv, completion);
	} else if (!strncmp (buf->data, "#!pipe ", 7)) {
		if (strchr (buf->data + 7, ' ')) {
			autocompleteFilename (completion, buf, NULL, 2);
		} else {
			int chr = 7;
			ADDARG ("node");
			ADDARG ("vala");
			ADDARG ("ruby");
			ADDARG ("newlisp");
			ADDARG ("perl");
			ADDARG ("python");
		}
	} else if (!strncmp (buf->data, "ec ", 3)) {
		if (strchr (buf->data + 3, ' ')) {
			autocompleteFilename (completion, buf, NULL, 2);
		} else {
			int chr = 3;
			ADDARG("comment")
			ADDARG("usrcmt")
			ADDARG("args")
			ADDARG("fname")
			ADDARG("floc")
			ADDARG("fline")
			ADDARG("flag")
			ADDARG("label")
			ADDARG("help")
			ADDARG("flow")
			ADDARG("prompt")
			ADDARG("offset")
			ADDARG("input")
			ADDARG("invalid")
			ADDARG("other")
			ADDARG("b0x00")
			ADDARG("b0x7f")
			ADDARG("b0xff")
			ADDARG("math")
			ADDARG("bin")
			ADDARG("btext")
			ADDARG("push")
			ADDARG("pop")
			ADDARG("crypto")
			ADDARG("jmp")
			ADDARG("cjmp")
			ADDARG("call")
			ADDARG("nop")
			ADDARG("ret")
			ADDARG("trap")
			ADDARG("swi")
			ADDARG("cmp")
			ADDARG("reg")
			ADDARG("creg")
			ADDARG("num")
			ADDARG("mov")
			ADDARG("func_var")
			ADDARG("func_var_type")
			ADDARG("func_var_addr")
			ADDARG("widget_bg")
			ADDARG("widget_sel")
			ADDARG("ai.read")
			ADDARG("ai.write")
			ADDARG("ai.exec")
			ADDARG("ai.seq")
			ADDARG("ai.ascii")
			ADDARG("ai.unmap")
			ADDARG("graph.box")
			ADDARG("graph.box2")
			ADDARG("graph.box3")
			ADDARG("graph.box4")
			ADDARG("graph.true")
			ADDARG("graph.false")
			ADDARG("graph.trufae")
			ADDARG("graph.current")
			ADDARG("graph.traced")
			ADDARG("gui.cflow")
			ADDARG("gui.dataoffset")
			ADDARG("gui.background")
			ADDARG("gui.alt_background")
			ADDARG("gui.border")
		}
	} else if (!strncmp (buf->data, "pf.", 3)
	|| !strncmp (buf->data, "pf*.", 4)
	|| !strncmp (buf->data, "pfd.", 4)
	|| !strncmp (buf->data, "pfv.", 4)
	|| !strncmp (buf->data, "pfj.", 4)) {
		char pfx[2];
		int chr = (buf->data[2]=='.')? 3: 4;
		if (chr == 4) {
			pfx[0] = buf->data[2];
			pfx[1] = 0;
		} else {
			*pfx = 0;
		}
		SdbList *sls = sdb_foreach_list (core->print->formats, false);
		SdbListIter *iter;
		SdbKv *kv;
		int j = 0;
		ls_foreach (sls, iter, kv) {
			int len = strlen (buf->data + chr);
			int minlen = RZ_MIN (len,  strlen (sdbkv_key (kv)));
			if (!len || !strncmp (buf->data + chr, sdbkv_key (kv), minlen)) {
				char *p = strchr (buf->data + chr, '.');
				if (p) {
					j += autocomplete_pfele (core, completion, sdbkv_key (kv), pfx, j, p + 1);
					break;
				} else {
					char *s = rz_str_newf ("pf%s.%s", pfx, sdbkv_key (kv));
					rz_line_completion_push (completion, s);
					free (s);
				}
			}
		}
	} else if ((!strncmp (buf->data, "afvn ", 5))
	|| (!strncmp (buf->data, "afan ", 5))) {
		RzAnalFunction *fcn = rz_anal_get_fcn_in (core->anal, core->offset, 0);
		RzList *vars;
		if (!strncmp (buf->data, "afvn ", 5)) {
			vars = rz_anal_var_list (core->anal, fcn, RZ_ANAL_VAR_KIND_BPV);
		} else {
			vars = rz_list_new (); // TODO wtf rz_anal_var_list (core->anal, fcn, RZ_ANAL_VAR_KIND_ARG);
		}
		const char *f_ptr, *l_ptr;
		RzAnalVar *var;
		int len = strlen (buf->data);

		f_ptr = rz_sub_str_lchr (buf->data, 0, buf->index, ' ');
		f_ptr = f_ptr != NULL ? f_ptr + 1 : buf->data;
		l_ptr = rz_sub_str_rchr (buf->data, buf->index, len, ' ');
		if (!l_ptr) {
			l_ptr = buf->data + len;
		}
		RzListIter *iter;
		rz_list_foreach (vars, iter, var) {
			if (!strncmp (f_ptr, var->name, l_ptr - f_ptr)) {
				rz_line_completion_push (completion, var->name);
			}
		}
		rz_list_free (vars);
	} else if (!strncmp (buf->data, "t ", 2)
	|| !strncmp (buf->data, "t- ", 3)) {
		SdbList *l = sdb_foreach_list (core->anal->sdb_types, true);
		SdbListIter *iter;
		SdbKv *kv;
		int chr = (buf->data[1] == ' ')? 2: 3;
		ls_foreach (l, iter, kv) {
			int len = strlen (buf->data + chr);
			if (!len || !strncmp (buf->data + chr, sdbkv_key (kv), len)) {
				if (!strcmp (sdbkv_value (kv), "type") || !strcmp (sdbkv_value (kv), "enum")
				|| !strcmp (sdbkv_value (kv), "struct")) {
					rz_line_completion_push (completion, sdbkv_key (kv));
				}
			}
		}
		ls_free (l);
	} else if ((!strncmp (buf->data, "te ", 3))) {
		SdbList *l = sdb_foreach_list (core->anal->sdb_types, true);
		SdbListIter *iter;
		SdbKv *kv;
		int chr = 3;
		ls_foreach (l, iter, kv) {
			int len = strlen (buf->data + chr);
			if (!len || !strncmp (buf->data + chr, sdbkv_key (kv), len)) {
				if (!strcmp (sdbkv_value (kv), "enum")) {
					rz_line_completion_push (completion, sdbkv_key (kv));
				}
			}
		}
		ls_free (l);
	} else if (!strncmp (buf->data, "$", 1)) {
		int i;
		for (i = 0; i < core->rcmd->aliases.count; i++) {
			const char *key = core->rcmd->aliases.keys[i];
			int len = strlen (buf->data);
			if (!len || !strncmp (buf->data, key, len)) {
				rz_line_completion_push (completion, key);
			}
		}
	} else if (!strncmp (buf->data, "ts ", 3)
	|| !strncmp (buf->data, "ta ", 3)
	|| !strncmp (buf->data, "tp ", 3)
	|| !strncmp (buf->data, "tl ", 3)
	|| !strncmp (buf->data, "tpx ", 4)
	|| !strncmp (buf->data, "tss ", 4)
	|| !strncmp (buf->data, "ts* ", 4)) {
		SdbList *l = sdb_foreach_list (core->anal->sdb_types, true);
		SdbListIter *iter;
		SdbKv *kv;
		int chr = (buf->data[2] == ' ')? 3: 4;
		ls_foreach (l, iter, kv) {
			int len = strlen (buf->data + chr);
			const char *key = sdbkv_key (kv);
			if (!len || !strncmp (buf->data + chr, key, len)) {
				if (!strncmp (sdbkv_value (kv), "struct", strlen ("struct") + 1)) {
					rz_line_completion_push (completion, key);
				}
			}
		}
		ls_free (l);
	} else if (!strncmp (buf->data, "zo ", 3)
	|| !strncmp (buf->data, "zoz ", 4)) {
		if (core->anal->zign_path && core->anal->zign_path[0]) {
			char *zignpath = rz_file_abspath (core->anal->zign_path);
			char *paths[2] = { zignpath, NULL };
			autocompleteFilename (completion, buf, paths, 1);
			free (zignpath);
		} else {
			autocompleteFilename (completion, buf, NULL, 1);
		}
	} else if (find_e_opts (core, completion, buf)) {
		return;
	} else if (prompt_type == RZ_LINE_PROMPT_OFFSET) {
		autocomplete_flags (core, completion, buf->data);
	} else if (prompt_type == RZ_LINE_PROMPT_FILE) {
		autocomplete_file (completion, buf->data);
	} else if (!find_autocomplete (core, completion, buf)) {
		autocomplete_default (core, completion, buf);
	}
}

static int autocomplete(RLineCompletion *completion, RLineBuffer *buf, RLinePromptType prompt_type, void *user) {
	RzCore *core = user;
	rz_core_autocomplete (core, completion, buf, prompt_type);
	return true;
}

RZ_API int rz_core_fgets(char *buf, int len) {
	const char *ptr;
	RLine *rli = rz_line_singleton ();
	buf[0] = '\0';
	rz_line_completion_set (&rli->completion, rizin_argc, rizin_argv);
 	rli->completion.run = autocomplete;
 	rli->completion.run_user = rli->user;
	ptr = rz_line_readline ();
	if (!ptr) {
		return -1;
	}
	strncpy (buf, ptr, len - 1);
	buf[len - 1] = 0;
	return strlen (buf);
}

static const char *rz_core_print_offname(void *p, ut64 addr) {
	RzCore *c = (RzCore*)p;
	RzFlagItem *item = rz_flag_get_i (c->flags, addr);
	return item ? item->name : NULL;
}

static int rz_core_print_offsize(void *p, ut64 addr) {
	RzCore *c = (RzCore*)p;
	RzFlagItem *item = rz_flag_get_i (c->flags, addr);
	return item ? item->size: -1;
}

/**
 * Disassemble one instruction at specified address.
 */
static int __disasm(void *_core, ut64 addr) {
	RzCore *core = _core;
	ut64 prevaddr = core->offset;

	rz_core_seek (core, addr, true);
	int len = rz_core_print_disasm_instructions (core, 0, 1);
	rz_core_seek (core, prevaddr, true);

	return len;
}

static void update_sdb(RzCore *core) {
	Sdb *d;
	RBinObject *o;
	if (!core) {
		return;
	}
	//SDB// anal/
	if (core->anal && core->anal->sdb) {
		sdb_ns_set (DB, "anal", core->anal->sdb);
	}
	//SDB// bin/
	if (core->bin && core->bin->sdb) {
		sdb_ns_set (DB, "bin", core->bin->sdb);
	}
	//SDB// bin/info
	o = rz_bin_cur_object (core->bin);
	if (o) {
		sdb_ns_set (sdb_ns (DB, "bin", 1), "info", o->kv);
	}
	//sdb_ns_set (core->sdb, "flags", core->flags->sdb);
	//sdb_ns_set (core->sdb, "bin", core->bin->sdb);
	//SDB// syscall/
	if (core->rasm && core->rasm->syscall && core->rasm->syscall->db) {
		core->rasm->syscall->db->refs++;
		sdb_ns_set (DB, "syscall", core->rasm->syscall->db);
	}
	d = sdb_ns (DB, "debug", 1);
	if (core->dbg->sgnls) {
		core->dbg->sgnls->refs++;
		sdb_ns_set (d, "signals", core->dbg->sgnls);
	}
}

#define MINLEN 1
static int is_string (const ut8 *buf, int size, int *len) {
	int i;
	if (size < 1) {
		return 0;
	}
	if (size > 3 && buf[0] && !buf[1] && buf[2] && !buf[3]) {
		*len = 1; // XXX: TODO: Measure wide string length
		return 2; // is wide
	}
	for (i = 0; i < size; i++) {
		if (!buf[i] && i > MINLEN) {
			*len = i;
			return 1;
		}
		if (buf[i] == 10|| buf[i] == 13|| buf[i] == 9) {
			continue;
		}
		if (buf[i] < 32 || buf[i] > 127) {
			// not ascii text
			return 0;
		}
		if (!IS_PRINTABLE (buf[i])) {
			*len = i;
			return 0;
		}
	}
	*len = i;
	return 1;
}

static char *rz_core_anal_hasrefs_to_depth(RzCore *core, ut64 value, int depth);
RZ_API char *rz_core_anal_hasrefs(RzCore *core, ut64 value, bool verbose) {
	if (verbose) {
		const int hex_depth = rz_config_get_i (core->config, "hex.depth");
		return rz_core_anal_hasrefs_to_depth (core, value, hex_depth);
	}
	RzFlagItem *fi = rz_flag_get_i (core->flags, value);
	return fi? strdup (fi->name): NULL;
}

static char *rz_core_anal_hasrefs_to_depth(RzCore *core, ut64 value, int depth) {
	rz_return_val_if_fail (core, NULL);
	if (depth < 1 || value == UT64_MAX) {
		return NULL;
	}
	RStrBuf *s = rz_strbuf_new (NULL);
	char *mapname = NULL;
	RzFlagItem *fi = rz_flag_get_i (core->flags, value);
	ut64 type = rz_core_anal_address (core, value);
	if (value && value != UT64_MAX) {
		RzDebugMap *map = rz_debug_map_get (core->dbg, value);
		if (map && map->name && map->name[0]) {
			mapname = strdup (map->name);
		}
	}
	if (mapname) {
		rz_strbuf_appendf (s, " (%s)", mapname);
		RZ_FREE (mapname);
	}
	int bits = core->rasm->bits;
	switch (bits) {
	case 16: // umf, not in sync with pxr
		{
			st16 v = (st16)(value & UT16_MAX);
			st16 h = UT16_MAX / 0x100;
			if (v > -h && v < h) {
				rz_strbuf_appendf (s," %hd", v);
			}
		}
		break;
	case 32:
		{
			st32 v = (st32)(value & 0xffffffff);
			st32 h = UT32_MAX / 0x10000;
			if (v > -h && v < h) {
				rz_strbuf_appendf (s," %d", v);
			}
		}
		break;
	case 64:
		{
			st64 v = (st64)(value);
			st64 h = UT64_MAX / 0x1000000;
			if (v > -h && v < h) {
				rz_strbuf_appendf (s," %"PFMT64d, v);
			}
		}
		break;
	}
	RBinSection *sect = value? rz_bin_get_section_at (rz_bin_cur_object (core->bin), value, true): NULL;
	if(! ((type&RZ_ANAL_ADDR_TYPE_HEAP)||(type&RZ_ANAL_ADDR_TYPE_STACK)) ) {
		// Do not repeat "stack" or "heap" words unnecessarily.
		if (sect && sect->name[0]) {
			rz_strbuf_appendf (s," (%s)", sect->name);
		}
	}
	if (fi) {
		RzRegItem *r = rz_reg_get (core->dbg->reg, fi->name, -1);
		if (!r) {
			rz_strbuf_appendf (s, " %s", fi->name);
		}
	}
	RzAnalFunction *fcn = rz_anal_get_fcn_in (core->anal, value, 0);
	if (fcn) {
		rz_strbuf_appendf (s, " %s", fcn->name);
	}
	if (type) {
		const char *c = rz_core_anal_optype_colorfor (core, value, true);
		const char *cend = (c && *c) ? Color_RESET: "";
		if (!c) {
			c = "";
		}
		if (type & RZ_ANAL_ADDR_TYPE_HEAP) {
			rz_strbuf_appendf (s, " %sheap%s", c, cend);
		} else if (type & RZ_ANAL_ADDR_TYPE_STACK) {
			rz_strbuf_appendf (s, " %sstack%s", c, cend);
		}
		if (type & RZ_ANAL_ADDR_TYPE_PROGRAM) {
			rz_strbuf_appendf (s, " %sprogram%s", c, cend);
		}
		if (type & RZ_ANAL_ADDR_TYPE_LIBRARY) {
			rz_strbuf_appendf (s, " %slibrary%s", c, cend);
		}
		if (type & RZ_ANAL_ADDR_TYPE_ASCII) {
			rz_strbuf_appendf (s, " %sascii%s ('%c')", c, cend, value);
		}
		if (type & RZ_ANAL_ADDR_TYPE_SEQUENCE) {
			rz_strbuf_appendf (s, " %ssequence%s", c, cend);
		}
		if (type & RZ_ANAL_ADDR_TYPE_READ) {
			rz_strbuf_appendf (s, " %sR%s", c, cend);
		}
		if (type & RZ_ANAL_ADDR_TYPE_WRITE) {
			rz_strbuf_appendf (s, " %sW%s", c, cend);
		}
		if (type & RZ_ANAL_ADDR_TYPE_EXEC) {
			RzAsmOp op;
			ut8 buf[32];
			rz_strbuf_appendf (s, " %sX%s", c, cend);
			/* instruction disassembly */
			rz_io_read_at (core->io, value, buf, sizeof (buf));
			rz_asm_set_pc (core->rasm, value);
			rz_asm_disassemble (core->rasm, &op, buf, sizeof (buf));
			rz_strbuf_appendf (s, " '%s'", rz_asm_op_get_asm (&op));
			/* get library name */
			{ // NOTE: dup for mapname?
				RzDebugMap *map;
				RzListIter *iter;
				rz_list_foreach (core->dbg->maps, iter, map) {
					if ((value >= map->addr) &&
						(value<map->addr_end)) {
						const char *lastslash = rz_str_lchr (map->name, '/');
						rz_strbuf_appendf (s, " '%s'", lastslash?
							lastslash+1:map->name);
						break;
					}
				}
			}
		} else if (type & RZ_ANAL_ADDR_TYPE_READ) {
			ut8 buf[32];
			ut32 *n32 = (ut32 *)buf;
			ut64 *n64 = (ut64*)buf;
			rz_io_read_at (core->io, value, buf, sizeof (buf));
			ut64 n = (core->rasm->bits == 64)? *n64: *n32;
			rz_strbuf_appendf (s, " 0x%"PFMT64x, n);
		}
	}
	{
		ut8 buf[128], widebuf[256];
		const char *c = rz_config_get_i (core->config, "scr.color")? core->cons->context->pal.ai_ascii: "";
		const char *cend = (c && *c) ? Color_RESET: "";
		int len, r;
		if (rz_io_read_at (core->io, value, buf, sizeof (buf))) {
			buf[sizeof (buf) - 1] = 0;
			switch (is_string (buf, sizeof(buf), &len)) {
			case 1:
				rz_strbuf_appendf (s, " (%s%s%s)", c, buf, cend);
				break;
			case 2:
				r = rz_utf8_encode_str ((const RRune *)buf, widebuf,
						       sizeof (widebuf) - 1);
				if (r == -1) {
					eprintf ("Something was wrong with refs\n");
				} else {
					rz_strbuf_appendf (s, " (%s%s%s)", c, widebuf, cend);
				}
				break;
			}
		}

	}
	if ((type & RZ_ANAL_ADDR_TYPE_READ) && !(type & RZ_ANAL_ADDR_TYPE_EXEC) && depth) {
		// Try to telescope further, but only several levels deep.
		ut8 buf[32];
		ut32 *n32 = (ut32 *)buf;
		ut64 *n64 = (ut64*)buf;
		rz_io_read_at (core->io, value, buf, sizeof (buf));
		ut64 n = (core->rasm->bits == 64)? *n64: *n32;
		if(n != value) {
			char* rrstr = rz_core_anal_hasrefs_to_depth (core, n, depth-1);
			if (rrstr) {
				if (rrstr[0]) {
					rz_strbuf_appendf (s, " --> %s", rrstr);
				}
				free (rrstr);
			}
		}
	}
	free (mapname);
	return rz_strbuf_drain (s);
}

RZ_API char *rz_core_anal_get_comments(RzCore *core, ut64 addr) {
	if (core) {
		const char *type = rz_meta_get_string (core->anal, RZ_META_TYPE_VARTYPE, addr);
		const char *cmt = rz_meta_get_string (core->anal, RZ_META_TYPE_COMMENT, addr);
		if (type && cmt) {
			return rz_str_newf ("%s %s", type, cmt);
		} else if (type) {
			return strdup (type);
		} else if (cmt) {
			return strdup (cmt);
		}
	}
	return NULL;
}

RZ_API const char *rz_core_anal_optype_colorfor(RzCore *core, ut64 addr, bool verbose) {
	ut64 type;
	if (!(core->print->flags & RZ_PRINT_FLAGS_COLOR)) {
		return NULL;
	}
	if (!rz_config_get_i (core->config, "scr.color")) {
		return NULL;
	}
	type = rz_core_anal_address (core, addr);
	if (type & RZ_ANAL_ADDR_TYPE_EXEC) {
		return core->cons->context->pal.ai_exec; //Color_RED;
	}
	if (type & RZ_ANAL_ADDR_TYPE_WRITE) {
		return core->cons->context->pal.ai_write; //Color_BLUE;
	}
	if (type & RZ_ANAL_ADDR_TYPE_READ) {
		return core->cons->context->pal.ai_read; //Color_GREEN;
	}
	if (type & RZ_ANAL_ADDR_TYPE_SEQUENCE) {
		return core->cons->context->pal.ai_seq; //Color_MAGENTA;
	}
	if (type & RZ_ANAL_ADDR_TYPE_ASCII) {
		return core->cons->context->pal.ai_ascii; //Color_YELLOW;
	}
	return NULL;
}

static void rz_core_setenv (RzCore *core) {
	char *e = rz_sys_getenv ("PATH");
	char *h = rz_str_home (RZ_HOME_BIN);
	char *n = rz_str_newf ("%s%s%s", h, RZ_SYS_ENVSEP, e);
	rz_sys_setenv ("PATH", n);
	free (n);
	free (h);
	free (e);
}

static int mywrite(const ut8 *buf, int len) {
	return rz_cons_memcat ((const char *)buf, len);
}

static bool exists_var(RPrint *print, ut64 func_addr, char *str) {
	RzAnal *anal = ((RzCore*)(print->user))->anal;
	RzAnalFunction *fcn = rz_anal_get_function_at (anal, func_addr);
	if (!fcn) {
		return false;
	}
	return !!rz_anal_function_get_var_byname (fcn, str);
}

static bool rz_core_anal_log(struct rz_anal_t *anal, const char *msg) {
	RzCore *core = anal->user;
	if (core->cfglog) {
		rz_core_log_add (core, msg);
	}
	return true;
}

static bool rz_core_anal_read_at(struct rz_anal_t *anal, ut64 addr, ut8 *buf, int len) {
	return rz_io_read_at (anal->iob.io, addr, buf, len);
}

static void rz_core_break (RzCore *core) {
}

static void *rz_core_sleep_begin (RzCore *core) {
	RzCoreTask *task = rz_core_task_self (&core->tasks);
	if (task) {
		rz_core_task_sleep_begin (task);
	}
	return task;
}

static void rz_core_sleep_end (RzCore *core, void *user) {
	RzCoreTask *task = (RzCoreTask *)user;
	if (task) {
		rz_core_task_sleep_end (task);
	}
}

static void __foreach(RzCore *core, const char **cmds, int type) {
	int i;
	for (i = 0; cmds[i]; i++) {
		rz_core_autocomplete_add (core->autocomplete, cmds[i], type, true);
	}
}


static void __init_autocomplete_default (RzCore* core) {
	const char *fcns[] = {
		"afi", "afcf", "afn", NULL
	};
	const char *seeks[] = {
		"s", NULL
	};
	const char *flags[] = {
		"*", "s", "s+", "b", "f", "fg", "?", "?v", "ad", "bf", "c1", "db", "dbw",
		"f-", "fr", "tf", "/a", "/v", "/r", "/re", "aav", "aep", "aef", "afb",
		"afc", "axg", "axt", "axf", "dcu", "ag", "agfl", "aecu", "aesu", "aeim", NULL
	};
	const char *evals[] = {
		"e", "ee", "et", "e?", "e!", "ev", "evj", NULL
	};
	const char *breaks[] = {
		"db-", "dbc", "dbC", "dbd", "dbe", "dbs", "dbi", "dbte", "dbtd", "dbts", NULL
	};
	const char *files[] = {
		".", "..", ".*", "/F", "/m", "!", "!!", "#!c", "#!v", "#!cpipe", "#!vala",
		"#!rust", "#!zig", "#!pipe", "#!python", "aeli", "arp", "arpg", "dmd", "drp", "drpg", "o",
		"idp", "idpi", "L", "obf", "o+", "oc", "r2", "rabin2", "rasm2", "rahash2", "rax2",
		"rafind2", "cd", "on", "op", "wf", "rm", "wF", "wp", "Sd", "Sl", "to", "pm",
		"/m", "zos", "zfd", "zfs", "zfz", "cat", "wta", "wtf", "wxf", "dml", "vi",
		"less", "head", "tail", NULL
	};
	const char *projs[] = {
		"Pc", "Pd", "Pi", "Po", "Ps", "P-", NULL
	};
<<<<<<< HEAD
	const char *mounts[] = {
		"md", "mg", "mo", "ms", "mc", "mi", "mw", NULL
	};
	__foreach (core, flags, RZ_CORE_AUTOCMPLT_FLAG);
	__foreach (core, seeks, RZ_CORE_AUTOCMPLT_SEEK);
	__foreach (core, fcns, RZ_CORE_AUTOCMPLT_FCN);
	__foreach (core, evals, RZ_CORE_AUTOCMPLT_EVAL);
	__foreach (core, breaks, RZ_CORE_AUTOCMPLT_BRKP);
	__foreach (core, files, RZ_CORE_AUTOCMPLT_FILE);
	__foreach (core, projs, RZ_CORE_AUTOCMPLT_PRJT);
	__foreach (core, mounts, RZ_CORE_AUTOCMPLT_MS);

	rz_core_autocomplete_add (core->autocomplete, "-", RZ_CORE_AUTOCMPLT_MINS, true);
	rz_core_autocomplete_add (core->autocomplete, "zs", RZ_CORE_AUTOCMPLT_ZIGN, true);
	rz_core_autocomplete_add (core->autocomplete, "fs", RZ_CORE_AUTOCMPLT_FLSP, true);
=======
	__foreach (core, flags, R_CORE_AUTOCMPLT_FLAG);
	__foreach (core, seeks, R_CORE_AUTOCMPLT_SEEK);
	__foreach (core, fcns, R_CORE_AUTOCMPLT_FCN);
	__foreach (core, evals, R_CORE_AUTOCMPLT_EVAL);
	__foreach (core, breaks, R_CORE_AUTOCMPLT_BRKP);
	__foreach (core, files, R_CORE_AUTOCMPLT_FILE);
	__foreach (core, projs, R_CORE_AUTOCMPLT_PRJT);

	rz_core_autocomplete_add (core->autocomplete, "-", R_CORE_AUTOCMPLT_MINS, true);
	rz_core_autocomplete_add (core->autocomplete, "zs", R_CORE_AUTOCMPLT_ZIGN, true);
	rz_core_autocomplete_add (core->autocomplete, "fs", R_CORE_AUTOCMPLT_FLSP, true);
>>>>>>> 88105869
	rz_core_autocomplete_add (
		rz_core_autocomplete_add (core->autocomplete, "ls", RZ_CORE_AUTOCMPLT_DFLT, true),
		"-l", RZ_CORE_AUTOCMPLT_FILE, true);
	rz_core_autocomplete_add (core->autocomplete, "eco", RZ_CORE_AUTOCMPLT_THME, true);
	rz_core_autocomplete_add (core->autocomplete, "k", RZ_CORE_AUTOCMPLT_SDB, true);
	/* macros */
	rz_core_autocomplete_add (core->autocomplete, ".(", RZ_CORE_AUTOCMPLT_MACR, true);
	rz_core_autocomplete_add (core->autocomplete, "(-", RZ_CORE_AUTOCMPLT_MACR, true);
	/* just for hints */
	int i;
<<<<<<< HEAD
	for (i = 0; i < radare_argc && radare_argv[i]; i++) {
		if (!rz_core_autocomplete_find (core->autocomplete, radare_argv[i], true)) {
			rz_core_autocomplete_add (core->autocomplete, radare_argv[i], RZ_CORE_AUTOCMPLT_DFLT, true);
=======
	for (i = 0; i < rizin_argc && rizin_argv[i]; i++) {
		if (!rz_core_autocomplete_find (core->autocomplete, rizin_argv[i], true)) {
			rz_core_autocomplete_add (core->autocomplete, rizin_argv[i], R_CORE_AUTOCMPLT_DFLT, true);
>>>>>>> 88105869
		}
	}
}

static void __init_autocomplete (RzCore* core) {
	int i;
	core->autocomplete = RZ_NEW0 (RzCoreAutocomplete);
	if (core->autocomplete_type == AUTOCOMPLETE_DEFAULT) {
		__init_autocomplete_default (core);
<<<<<<< HEAD
	} else if (core->autocomplete_type == AUTOCOMPLETE_MS) {
		rz_core_autocomplete_add (core->autocomplete, "ls", RZ_CORE_AUTOCMPLT_MS, true);
		rz_core_autocomplete_add (core->autocomplete, "cd", RZ_CORE_AUTOCMPLT_MS, true);
		rz_core_autocomplete_add (core->autocomplete, "cat", RZ_CORE_AUTOCMPLT_MS, true);
		rz_core_autocomplete_add (core->autocomplete, "get", RZ_CORE_AUTOCMPLT_MS, true);
		rz_core_autocomplete_add (core->autocomplete, "mount", RZ_CORE_AUTOCMPLT_MS, true);
		for (i = 0; i < ms_argc && ms_argv[i]; i++) {
			if (!rz_core_autocomplete_find (core->autocomplete, ms_argv[i], true)) {
				rz_core_autocomplete_add (core->autocomplete, ms_argv[i], RZ_CORE_AUTOCMPLT_MS, true);
			}
		}
=======
>>>>>>> 88105869
	}
}

static const char *colorfor_cb(void *user, ut64 addr, bool verbose) {
	return rz_core_anal_optype_colorfor ((RzCore *)user, addr, verbose);
}

static char *hasrefs_cb(void *user, ut64 addr, bool verbose) {
	return rz_core_anal_hasrefs ((RzCore *)user, addr, verbose);
}

static const char *get_section_name(void *user, ut64 addr) {
	return rz_core_get_section_name ((RzCore *)user, addr);
}

static char *get_comments_cb(void *user, ut64 addr) {
	return rz_core_anal_get_comments ((RzCore *)user, addr);
}

static void cb_event_handler(REvent *ev, int event_type, void *user, void *data) {
	RzCore *core = (RzCore *)ev->user;
	if (!core->log_events) {
		return;
	}
	REventMeta *rems = data;
	char *str = rz_base64_encode_dyn (rems->string, -1);
	switch (event_type) {
	case RZ_EVENT_META_SET:
		switch (rems->type) {
		case 'C':
			rz_core_log_add (ev->user, sdb_fmt (":add-comment 0x%08"PFMT64x" %s\n", rems->addr, str? str: ""));
			break;
		default:
			break;
		}
		break;
	case RZ_EVENT_META_DEL:
		switch (rems->type) {
		case 'C':
			rz_core_log_add (ev->user, sdb_fmt (":del-comment 0x%08"PFMT64x, rems->addr));
			break;
		default:
			rz_core_log_add (ev->user, sdb_fmt (":del-comment 0x%08"PFMT64x, rems->addr));
			break;
		}
		break;
	case RZ_EVENT_META_CLEAR:
		switch (rems->type) {
		case 'C':
			rz_core_log_add (ev->user, sdb_fmt (":clear-comments 0x%08"PFMT64x, rems->addr));
			break;
		default:
			rz_core_log_add (ev->user, sdb_fmt (":clear-comments 0x%08"PFMT64x, rems->addr));
			break;
		}
		break;
	default:
		// TODO
		break;
	}
	free (str);
}

static RzFlagItem *core_flg_class_set(RzFlag *f, const char *name, ut64 addr, ut32 size) {
	rz_flag_space_push (f, RZ_FLAGS_FS_CLASSES);
	RzFlagItem *res = rz_flag_set (f, name, addr, size);
	rz_flag_space_pop (f);
	return res;
}

static RzFlagItem *core_flg_class_get(RzFlag *f, const char *name) {
	rz_flag_space_push (f, RZ_FLAGS_FS_CLASSES);
	RzFlagItem *res = rz_flag_get (f, name);
	rz_flag_space_pop (f);
	return res;
}

static RzFlagItem *core_flg_fcn_set(RzFlag *f, const char *name, ut64 addr, ut32 size) {
	rz_flag_space_push (f, RZ_FLAGS_FS_FUNCTIONS);
	RzFlagItem *res = rz_flag_set (f, name, addr, size);
	rz_flag_space_pop (f);
	return res;
}

RZ_API void rz_core_autocomplete_reload (RzCore *core) {
	rz_return_if_fail (core);
	rz_core_autocomplete_free (core->autocomplete);
	__init_autocomplete (core);
}

RZ_API RzFlagItem *rz_core_flag_get_by_spaces(RzFlag *f, ut64 off) {
	return rz_flag_get_by_spaces (f, off,
		RZ_FLAGS_FS_FUNCTIONS,
		RZ_FLAGS_FS_SIGNS,
		RZ_FLAGS_FS_CLASSES,
		RZ_FLAGS_FS_SYMBOLS,
		RZ_FLAGS_FS_IMPORTS,
		RZ_FLAGS_FS_RELOCS,
		RZ_FLAGS_FS_STRINGS,
		RZ_FLAGS_FS_RESOURCES,
		RZ_FLAGS_FS_SYMBOLS_SECTIONS,
		RZ_FLAGS_FS_SECTIONS,
		RZ_FLAGS_FS_SEGMENTS,
		NULL);
}

#if __WINDOWS__
// XXX move to rcons?
static int win_eprintf(const char *format, ...) {
	va_list ap;
	va_start (ap, format);
	rz_cons_win_vhprintf (STD_ERROR_HANDLE, false, format, ap);
	va_end (ap);
	return 0;
}
#endif

RZ_API bool rz_core_init(RzCore *core) {
	core->blocksize = RZ_CORE_BLOCKSIZE;
	core->block = (ut8 *)calloc (RZ_CORE_BLOCKSIZE + 1, 1);
	if (!core->block) {
		eprintf ("Cannot allocate %d byte(s)\n", RZ_CORE_BLOCKSIZE);
		/* XXX memory leak */
		return false;
	}
	rz_core_setenv (core);
	core->ev = rz_event_new (core);
	rz_event_hook (core->ev, RZ_EVENT_ALL, cb_event_handler, NULL);
	core->max_cmd_depth = RZ_CONS_CMD_DEPTH + 1;
	core->sdb = sdb_new (NULL, "rzkv.sdb", 0); // XXX: path must be in home?
	core->lastsearch = NULL;
	core->cmdfilter = NULL;
	core->switch_file_view = 0;
	core->cmdremote = 0;
	core->incomment = false;
	core->config = NULL;
	core->http_up = false;
	core->use_tree_sitter_rzcmd = false;
	ZERO_FILL (core->root_cmd_descriptor);
	core->print = rz_print_new ();
	core->ropchain = rz_list_newf ((RzListFree)free);
	rz_core_bind (core, &(core->print->coreb));
	core->print->user = core;
	core->print->num = core->num;
	core->print->offname = rz_core_print_offname;
	core->print->offsize = rz_core_print_offsize;
	core->print->cb_printf = rz_cons_printf;
#if __WINDOWS__
	core->print->cb_eprintf = win_eprintf;
#endif
	core->print->cb_color = rz_cons_rainbow_get;
	core->print->write = mywrite;
	core->print->exists_var = exists_var;
	core->print->disasm = __disasm;
	core->print->colorfor = colorfor_cb;
	core->print->hasrefs = hasrefs_cb;
	core->print->get_comments = get_comments_cb;
	core->print->get_section_name = get_section_name;
	core->print->use_comments = false;
	core->rtr_n = 0;
	core->blocksize_max = RZ_CORE_BLOCKSIZE_MAX;
	rz_core_task_scheduler_init (&core->tasks, core);
	core->watchers = rz_list_new ();
	core->watchers->free = (RzListFree)rz_core_cmpwatch_free;
	core->scriptstack = rz_list_new ();
	core->scriptstack->free = (RzListFree)free;
	core->log = rz_core_log_new ();
	core->times = RZ_NEW0 (RzCoreTimes);
	core->vmode = false;
	core->printidx = 0;
	core->lastcmd = NULL;
	core->cmdlog = NULL;
	core->stkcmd = NULL;
	core->cmdqueue = NULL;
	core->cmdrepeat = true;
	core->yank_buf = rz_buf_new ();
	core->num = rz_num_new (&num_callback, &str_callback, core);
	core->egg = rz_egg_new ();
	rz_egg_setup (core->egg, RZ_SYS_ARCH, RZ_SYS_BITS, 0, RZ_SYS_OS);

	core->undos = rz_list_newf ((RzListFree)rz_core_undo_free);
	core->fixedarch = false;
	core->fixedbits = false;

	/* initialize libraries */
	core->cons = rz_cons_new ();
	if (core->cons->refcnt == 1) {
		core->cons = rz_cons_singleton ();
		if (core->cons->line) {
			core->cons->line->user = core;
			core->cons->line->cb_editor = \
				(RLineEditorCb)&rz_core_editor;
			core->cons->line->cb_fkey = core->cons->cb_fkey;
		}
#if __EMSCRIPTEN__
		core->cons->user_fgets = NULL;
#else
		core->cons->user_fgets = (void *)rz_core_fgets;
#endif
		//rz_line_singleton ()->user = (void *)core;
		rz_line_hist_load (RZ_HOME_HISTORY);
	}
	core->print->cons = core->cons;
	rz_cons_bind (&core->print->consbind);

	// We save the old num ad user, in order to restore it after free
	core->lang = rz_lang_new ();
	core->lang->cmd_str = (char *(*)(void *, const char *))rz_core_cmd_str;
	core->lang->cmdf = (int (*)(void *, const char *, ...))rz_core_cmdf;
	rz_core_bind_cons (core);
	core->lang->cb_printf = rz_cons_printf;
	rz_lang_define (core->lang, "RzCore", "core", core);
	rz_lang_set_user_ptr (core->lang, core);
	core->rasm = rz_asm_new ();
	core->rasm->num = core->num;
	rz_asm_set_user_ptr (core->rasm, core);
	core->anal = rz_anal_new ();
	core->gadgets = rz_list_newf ((RzListFree)rz_core_gadget_free);
	core->anal->ev = core->ev;
	core->anal->log = rz_core_anal_log;
	core->anal->read_at = rz_core_anal_read_at;
	core->anal->flag_get = rz_core_flag_get_by_spaces;
	core->anal->cb.on_fcn_new = on_fcn_new;
	core->anal->cb.on_fcn_delete = on_fcn_delete;
	core->anal->cb.on_fcn_rename = on_fcn_rename;
	core->print->sdb_types = core->anal->sdb_types;
	core->rasm->syscall = rz_syscall_ref (core->anal->syscall); // BIND syscall anal/asm
	rz_anal_set_user_ptr (core->anal, core);
	core->anal->cb_printf = (void *) rz_cons_printf;
	core->parser = rz_parse_new ();
	rz_anal_bind (core->anal, &(core->parser->analb));
	core->parser->varlist = rz_anal_function_get_var_fields;
	/// XXX shouhld be using coreb
	rz_parse_set_user_ptr (core->parser, core);
	core->bin = rz_bin_new ();
	rz_cons_bind (&core->bin->consb);
	// XXX we shuold use RzConsBind instead of this hardcoded pointer
	core->bin->cb_printf = (PrintfCallback) rz_cons_printf;
	rz_bin_set_user_ptr (core->bin, core);
	core->io = rz_io_new ();
	core->io->ff = 1;
	core->search = rz_search_new (RZ_SEARCH_KEYWORD);
	rz_io_undo_enable (core->io, 1, 0); // TODO: configurable via eval
	core->flags = rz_flag_new ();
	core->flags->cb_printf = rz_cons_printf;
	core->graph = rz_agraph_new (rz_cons_canvas_new (1, 1));
	core->graph->need_reload_nodes = false;
	core->asmqjmps_size = RZ_CORE_ASMQJMPS_NUM;
	if (sizeof (ut64) * core->asmqjmps_size < core->asmqjmps_size) {
		core->asmqjmps_size = 0;
		core->asmqjmps = NULL;
	} else {
		core->asmqjmps = RZ_NEWS (ut64, core->asmqjmps_size);
	}

	rz_bin_bind (core->bin, &(core->rasm->binb));
	rz_bin_bind (core->bin, &(core->anal->binb));
	rz_bin_bind (core->bin, &(core->anal->binb));

	rz_io_bind (core->io, &(core->search->iob));
	rz_io_bind (core->io, &(core->print->iob));
	rz_io_bind (core->io, &(core->anal->iob));
	rz_io_bind (core->io, &(core->bin->iob));
	rz_flag_bind (core->flags, &(core->anal->flb));
	core->anal->flg_class_set = core_flg_class_set;
	core->anal->flg_class_get = core_flg_class_get;
	core->anal->flg_fcn_set = core_flg_fcn_set;
	rz_anal_bind (core->anal, &(core->parser->analb));
	core->parser->flag_get = rz_core_flag_get_by_spaces;
	core->parser->label_get = rz_anal_function_get_label_at;

	rz_core_bind (core, &(core->anal->coreb));

	core->file = NULL;
	core->files = rz_list_newf ((RzListFree)rz_core_file_free);
	core->offset = 0LL;
	core->prompt_offset = 0LL;
	rz_core_cmd_init (core);
	core->dbg = rz_debug_new (true);

	rz_io_bind (core->io, &(core->dbg->iob));
	rz_io_bind (core->io, &(core->dbg->bp->iob));
	rz_core_bind (core, &core->dbg->corebind);
	rz_core_bind (core, &core->dbg->bp->corebind);
	rz_core_bind (core, &core->io->corebind);
	core->dbg->anal = core->anal; // XXX: dupped instance.. can cause lost pointerz
	//rz_debug_use (core->dbg, "native");
// XXX pushing uninitialized regstate results in trashed reg values
//	rz_reg_arena_push (core->dbg->reg); // create a 2 level register state stack
//	core->dbg->anal->reg = core->anal->reg; // XXX: dupped instance.. can cause lost pointerz
	core->io->cb_printf = rz_cons_printf;
	core->dbg->cb_printf = rz_cons_printf;
	core->dbg->bp->cb_printf = rz_cons_printf;
	core->dbg->ev = core->ev;
	// initialize config before any corebind
	rz_core_config_init (core);

	rz_core_loadlibs_init (core);
	//rz_core_loadlibs (core);

	// TODO: get arch from rz_bin or from native arch
	rz_asm_use (core->rasm, RZ_SYS_ARCH);
	rz_anal_use (core->anal, RZ_SYS_ARCH);
	if (RZ_SYS_BITS & RZ_SYS_BITS_64) {
		rz_config_set_i (core->config, "asm.bits", 64);
	} else {
		if (RZ_SYS_BITS & RZ_SYS_BITS_32) {
			rz_config_set_i (core->config, "asm.bits", 32);
		}
	}
	rz_config_set (core->config, "asm.arch", RZ_SYS_ARCH);
	rz_bp_use (core->dbg->bp, RZ_SYS_ARCH, core->anal->bits);
	update_sdb (core);
	{
		char *a = rz_str_rz_prefix (RZ_FLAGS);
		if (a) {
			char *file = rz_str_newf ("%s/tags.r2", a);
			(void)rz_core_run_script (core, file);
			free (file);
			free (a);
		}
	}
	rz_core_anal_type_init (core);
	__init_autocomplete (core);
	return 0;
}

RZ_API void __cons_cb_fkey(RzCore *core, int fkey) {
	char buf[32];
	snprintf (buf, sizeof (buf), "key.f%d", fkey);
	const char *v = rz_config_get (core->config, buf);
	if (v && *v) {
		rz_cons_printf ("%s\n", v);
		rz_core_cmd0 (core, v);
		rz_cons_flush ();
	}
}

RZ_API void rz_core_bind_cons(RzCore *core) {
	core->cons->num = core->num;
	core->cons->cb_fkey = (RzConsFunctionKey)__cons_cb_fkey;
	core->cons->cb_editor = (RzConsEditorCallback)rz_core_editor;
	core->cons->cb_break = (RzConsBreakCallback)rz_core_break;
	core->cons->cb_sleep_begin = (RzConsSleepBeginCallback)rz_core_sleep_begin;
	core->cons->cb_sleep_end = (RzConsSleepEndCallback)rz_core_sleep_end;
	core->cons->cb_task_oneshot = (RzConsQueueTaskOneshot) rz_core_task_enqueue_oneshot;
	core->cons->user = (void*)core;
}

RZ_API void rz_core_fini(RzCore *c) {
	if (!c) {
		return;
	}
	rz_core_task_break_all (&c->tasks);
	rz_core_task_join (&c->tasks, NULL, -1);
	rz_core_wait (c);
	/* TODO: it leaks as shit */
	//update_sdb (c);
	// avoid double free
	rz_list_free (c->ropchain);
	rz_event_free (c->ev);
	free (c->cmdlog);
	free (c->lastsearch);
	RZ_FREE (c->cons->pager);
	free (c->cmdqueue);
	free (c->lastcmd);
	free (c->stkcmd);
	rz_list_free (c->visual.tabs);
	free (c->block);
	rz_core_autocomplete_free (c->autocomplete);

	rz_list_free (c->gadgets);
	rz_list_free (c->undos);
	rz_num_free (c->num);
	// TODO: sync or not? sdb_sync (c->sdb);
	// TODO: sync all dbs?
	//rz_core_file_free (c->file);
	//c->file = NULL;
	RZ_FREE (c->table_query);
	rz_list_free (c->files);
	rz_list_free (c->watchers);
	rz_list_free (c->scriptstack);
	rz_core_task_scheduler_fini (&c->tasks);
	c->rcmd = rz_cmd_free (c->rcmd);
	rz_list_free (c->cmd_descriptors);
	c->anal = rz_anal_free (c->anal);
	rz_asm_free (c->rasm);
	c->rasm = NULL;
	c->print = rz_print_free (c->print);
	c->bin = (rz_bin_free (c->bin), NULL);
	c->lang = (rz_lang_free (c->lang), NULL);
	c->dbg = (rz_debug_free (c->dbg), NULL);
	rz_io_free (c->io);
	rz_config_free (c->config);
	/* after rz_config_free, the value of I.teefile is trashed */
	/* rconfig doesnt knows how to deinitialize vars, so we
	should probably need to add a rz_config_free_payload callback */
	rz_cons_free ();
	rz_cons_singleton ()->teefile = NULL; // HACK
	rz_search_free (c->search);
	rz_flag_free (c->flags);
	rz_egg_free (c->egg);
	rz_lib_free (c->lib);
	rz_buf_free (c->yank_buf);
	rz_agraph_free (c->graph);
	free (c->asmqjmps);
	sdb_free (c->sdb);
	rz_core_log_free (c->log);
	rz_parse_free (c->parser);
	free (c->times);
}

RZ_API void rz_core_free(RzCore *c) {
	if (c) {
		rz_core_fini (c);
		free (c);
	}
}

RZ_API void rz_core_prompt_loop(RzCore *r) {
	int ret;
	do {
		int err = rz_core_prompt (r, false);
		if (err < 1) {
			// handle ^D
			r->num->value = 0; // r.num->value will be read by rz_main_rizin() after calling this fcn
			break;
		}
		/* -1 means invalid command, -2 means quit prompt loop */
		if ((ret = rz_core_prompt_exec (r)) == -2) {
			break;
		}
	} while (ret != RZ_CORE_CMD_EXIT);
}

static int prompt_flag (RzCore *r, char *s, size_t maxlen) {
	const char DOTS[] = "...";
	const RzFlagItem *f = rz_flag_get_at (r->flags, r->offset, false);
	if (!f) {
		return false;
	}
	if (f->offset < r->offset) {
		snprintf (s, maxlen, "%s + %" PFMT64u, f->name, r->offset - f->offset);
	} else {
		snprintf (s, maxlen, "%s", f->name);
	}
	if (strlen (s) > maxlen - sizeof (DOTS)) {
		s[maxlen - sizeof (DOTS) - 1] = '\0';
		strcat (s, DOTS);
	}
	return true;
}

static void prompt_sec(RzCore *r, char *s, size_t maxlen) {
	const RBinSection *sec = rz_bin_get_section_at (rz_bin_cur_object (r->bin), r->offset, true);
	if (!sec) {
		return;
	}
	rz_str_ncpy (s, sec->name, maxlen - 2);
	strcat (s, ":");
}

static void chop_prompt (const char *filename, char *tmp, size_t max_tmp_size) {
	size_t tmp_len, file_len;
	unsigned int OTHRSCH = 3;
	const char DOTS[] = "...";
	int w, p_len;

	w = rz_cons_get_size (NULL);
	file_len = strlen (filename);
	tmp_len = strlen (tmp);
	p_len = RZ_MAX (0, w - 6);
	if (file_len + tmp_len + OTHRSCH >= p_len) {
		size_t dots_size = sizeof (DOTS);
		size_t chop_point = (size_t)(p_len - OTHRSCH - file_len - dots_size - 1);
		if (chop_point < (max_tmp_size - dots_size - 1)) {
			tmp[chop_point] = '\0';
			strncat (tmp, DOTS, dots_size);
		}
	}
}

static void set_prompt (RzCore *r) {
	char tmp[128];
	char *filename = strdup ("");
	const char *cmdprompt = rz_config_get (r->config, "cmd.prompt");
	const char *BEGIN = "";
	const char *END = "";
	const char *remote = "";

	if (cmdprompt && *cmdprompt) {
		rz_core_cmd (r, cmdprompt, 0);
	}

	if (rz_config_get_i (r->config, "scr.prompt.file")) {
		free (filename);
		filename = rz_str_newf ("\"%s\"",
			r->io->desc ? rz_file_basename (r->io->desc->name) : "");
	}
	if (r->cmdremote) {
		char *s = rz_core_cmd_str (r, "s");
		r->offset = rz_num_math (NULL, s);
		free (s);
		remote = "=!";
	}

	if (rz_config_get_i (r->config, "scr.color")) {
		BEGIN = r->cons->context->pal.prompt;
		END = r->cons->context->pal.reset;
	}

	// TODO: also in visual prompt and disasm/hexdump ?
	if (rz_config_get_i (r->config, "asm.segoff")) {
		ut32 a, b;
		unsigned int seggrn = rz_config_get_i (r->config, "asm.seggrn");

		a = ((r->offset >> 16) << (16 - seggrn));
		b = (r->offset & 0xffff);
		snprintf (tmp, 128, "%04x:%04x", a, b);
	} else {
		char p[64], sec[32];
		int promptset = false;

		sec[0] = '\0';
		if (rz_config_get_i (r->config, "scr.prompt.flag")) {
			promptset = prompt_flag (r, p, sizeof (p));
		}
		if (rz_config_get_i (r->config, "scr.prompt.sect")) {
			prompt_sec (r, sec, sizeof (sec));
		}

		if (!promptset) {
			if (r->print->wide_offsets && r->dbg->bits & RZ_SYS_BITS_64) {
				snprintf (p, sizeof (p), "0x%016" PFMT64x, r->offset);
			} else {
				snprintf (p, sizeof (p), "0x%08" PFMT64x, r->offset);
			}
		}
		snprintf (tmp, sizeof (tmp), "%s%s", sec, p);
	}

	chop_prompt (filename, tmp, 128);
	char *prompt = rz_str_newf ("%s%s[%s%s]>%s ", filename, BEGIN, remote,
		tmp, END);
	rz_line_set_prompt (prompt ? prompt : "");

	RZ_FREE (filename);
	RZ_FREE (prompt);
}

RZ_API int rz_core_prompt(RzCore *r, int sync) {
	char line[4096];

	int rnv = r->num->value;
	set_prompt (r);
	int ret = rz_cons_fgets (line, sizeof (line), 0, NULL);
	if (ret == -2) {
		return RZ_CORE_CMD_EXIT; // ^D
	}
	if (ret == -1) {
		return false; // FD READ ERROR
	}
	r->num->value = rnv;
	if (sync) {
		return rz_core_prompt_exec (r);
	}
	free (r->cmdqueue);
	r->cmdqueue = strdup (line);
        if (r->scr_gadgets && *line && *line != 'q') {
                rz_core_cmd0 (r, "pg");
        }
	r->num->value = r->rc;
	return true;
}

extern void rz_core_echo(RzCore *core, const char *input);

RZ_API int rz_core_prompt_exec(RzCore *r) {
	int ret = rz_core_cmd (r, r->cmdqueue, true);
	r->rc = r->num->value;
	//int ret = rz_core_cmd (r, r->cmdqueue, true);
	if (r->cons && r->cons->use_tts) {
		const char *buf = rz_cons_get_buffer();
		rz_sys_tts (buf, true);
		r->cons->use_tts = false;
	}
	rz_cons_echo (NULL);
	rz_cons_flush ();
	if (r->cons && r->cons->line && r->cons->line->zerosep) {
		rz_cons_zero ();
	}
	return ret;
}

RZ_API int rz_core_seek_size(RzCore *core, ut64 addr, int bsize) {
	ut8 *bump;
	int ret = false;
	if (bsize < 0) {
		return false;
	}
	if (bsize == core->blocksize) {
		return true;
	}
	if (rz_sandbox_enable (0)) {
		// TODO : restrict to filesize?
		if (bsize > 1024*32) {
			eprintf ("Sandbox mode restricts blocksize bigger than 32k\n");
			return false;
		}
	}
	if (bsize > core->blocksize_max) {
		eprintf ("Block size %d is too big\n", bsize);
		return false;
	}
	core->offset = addr;
	if (bsize < 1) {
		bsize = 1;
	} else if (core->blocksize_max && bsize>core->blocksize_max) {
		eprintf ("bsize is bigger than `bm`. dimmed to 0x%x > 0x%x\n",
			bsize, core->blocksize_max);
		bsize = core->blocksize_max;
	}
	bump = realloc (core->block, bsize + 1);
	if (!bump) {
		eprintf ("Oops. cannot allocate that much (%u)\n", bsize);
		ret = false;
	} else {
		ret = true;
		core->block = bump;
		core->blocksize = bsize;
		memset (core->block, 0xff, core->blocksize);
		rz_core_block_read (core);
	}
	return ret;
}

RZ_API int rz_core_block_size(RzCore *core, int bsize) {
	return rz_core_seek_size (core, core->offset, bsize);
}

RZ_API int rz_core_seek_align(RzCore *core, ut64 align, int times) {
	int inc = (times >= 0)? 1: -1;
	ut64 seek = core->offset;
	if (!align) {
		return false;
	}
	int diff = core->offset % align;
	if (!times) {
		diff = -diff;
	} else if (diff) {
		if (inc > 0) {
			diff += align-diff;
		} else {
			diff = -diff;
		}
		if (times) {
			times -= inc;
		}
	}
	while ((times*inc) > 0) {
		times -= inc;
		diff += (align * inc);
	}
	if (diff < 0 && -diff > seek) {
		seek = diff = 0;
	}
	return rz_core_seek (core, seek + diff, true);
}

RZ_API char *rz_core_op_str(RzCore *core, ut64 addr) {
	RzAsmOp op = {0};
	ut8 buf[64];
	rz_asm_set_pc (core->rasm, addr);
	rz_io_read_at (core->io, addr, buf, sizeof (buf));
	int ret = rz_asm_disassemble (core->rasm, &op, buf, sizeof (buf));
	char *str = (ret > 0)? strdup (rz_strbuf_get (&op.buf_asm)): NULL;
	rz_asm_op_fini (&op);
	return str;
}

RZ_API RzAnalOp *rz_core_op_anal(RzCore *core, ut64 addr, RzAnalOpMask mask) {
	ut8 buf[64];
	RzAnalOp *op = RZ_NEW (RzAnalOp);
	rz_io_read_at (core->io, addr, buf, sizeof (buf));
	rz_anal_op (core->anal, op, addr, buf, sizeof (buf), mask);
	return op;
}

static void rap_break (void *u) {
	RzIORap *rior = (RzIORap*) u;
	if (u) {
		rz_socket_close (rior->fd);
		rior->fd = NULL;
	}
}

// TODO: PLEASE move into core/io/rap? */
// TODO: use static buffer instead of mallocs all the time. it's network!
RZ_API bool rz_core_serve(RzCore *core, RzIODesc *file) {
	// TODO: use rz_socket_rap_server API instead of duplicating the logic
	ut8 cmd, flg, *ptr = NULL, buf[1024];
	int i, pipefd = -1;
	ut64 x;

	RzIORap *rior = (RzIORap *)file->data;
	if (!rior|| !rior->fd) {
		eprintf ("rap: cannot listen.\n");
		return false;
	}
	RzSocket *fd = rior->fd;
	eprintf ("RAP Server started (rap.loop=%s)\n",
			rz_config_get (core->config, "rap.loop"));
	rz_cons_break_push (rap_break, rior);
reaccept:
	while (!rz_cons_is_breaked ()) {
		RzSocket *c = rz_socket_accept (fd);
		if (!c) {
			break;
		}
		if (rz_cons_is_breaked ()) {
			goto out_of_function;
		}
		if (!c) {
			eprintf ("rap: cannot accept\n");
			rz_socket_free (c);
			goto out_of_function;
		}
		eprintf ("rap: client connected\n");
		for (;!rz_cons_is_breaked ();) {
			if (!rz_socket_read_block (c, &cmd, 1)) {
				eprintf ("rap: connection closed\n");
				if (rz_config_get_i (core->config, "rap.loop")) {
					eprintf ("rap: waiting for new connection\n");
					rz_socket_free (c);
					goto reaccept;
				}
				goto out_of_function;
			}
			switch (cmd) {
			case RAP_PACKET_OPEN:
				rz_socket_read_block (c, &flg, 1); // flags
				eprintf ("open (%d): ", cmd);
				rz_socket_read_block (c, &cmd, 1); // len
				pipefd = -1;
				if (UT8_ADD_OVFCHK (cmd, 1)) {
					goto out_of_function;
				}
				ptr = malloc ((size_t)cmd + 1);
				if (!ptr) {
					eprintf ("Cannot malloc in rmt-open len = %d\n", cmd);
				} else {
					ut64 baddr = rz_config_get_i (core->config, "bin.laddr");
					rz_socket_read_block (c, ptr, cmd);
					ptr[cmd] = 0;
					ut32 perm = RZ_PERM_R;
					if (flg & RZ_PERM_W) {
						perm |= RZ_PERM_W;
					}
					if (rz_core_file_open (core, (const char *)ptr, perm, 0)) {
						int fd = rz_io_fd_get_current (core->io);
						rz_core_bin_load (core, NULL, baddr);
						rz_io_map_add (core->io, fd, perm, 0, 0, rz_io_fd_size (core->io, fd));
						if (core->file) {
							pipefd = fd;
						} else {
							pipefd = -1;
						}
						eprintf ("(flags: %d) len: %d filename: '%s'\n",
							flg, cmd, ptr); //config.file);
					} else {
						pipefd = -1;
						eprintf ("Cannot open file (%s)\n", ptr);
						rz_socket_close (c);
						if (rz_config_get_i (core->config, "rap.loop")) {
							eprintf ("rap: waiting for new connection\n");
							rz_socket_free (c);
							goto reaccept;
						}
						goto out_of_function; //XXX: Close connection and goto accept
					}
				}
				buf[0] = RAP_PACKET_OPEN | RAP_PACKET_REPLY;
				rz_write_be32 (buf + 1, pipefd);
				rz_socket_write (c, buf, 5);
				rz_socket_flush (c);
				RZ_FREE (ptr);
				break;
			case RAP_PACKET_READ:
				rz_socket_read_block (c, (ut8*)&buf, 4);
				i = rz_read_be32 (buf);
				ptr = (ut8 *)malloc (i + core->blocksize + 5);
				if (ptr) {
					rz_core_block_read (core);
					ptr[0] = RAP_PACKET_READ | RAP_PACKET_REPLY;
					if (i > RAP_PACKET_MAX) {
						i = RAP_PACKET_MAX;
					}
					if (i > core->blocksize) {
						rz_core_block_size (core, i);
					}
					if (i + 128 < core->blocksize) {
						rz_core_block_size (core, i);
					}
					rz_write_be32 (ptr + 1, i);
					memcpy (ptr + 5, core->block, i); //core->blocksize);
					rz_socket_write (c, ptr, i + 5);
					rz_socket_flush (c);
					RZ_FREE (ptr);
				} else {
					eprintf ("Cannot read %d byte(s)\n", i);
					rz_socket_free (c);
					// TODO: reply error here
					goto out_of_function;
				}
				break;
			case RAP_PACKET_CMD:
				{
				char *cmd = NULL, *cmd_output = NULL;
				char bufr[8], *bufw = NULL;
				ut32 cmd_len = 0;
				int i;

				/* read */
				rz_socket_read_block (c, (ut8*)&bufr, 4);
				i = rz_read_be32 (bufr);
				if (i > 0 && i < RAP_PACKET_MAX) {
					if ((cmd = malloc (i + 1))) {
						rz_socket_read_block (c, (ut8*)cmd, i);
						cmd[i] = '\0';
						int scr_interactive = rz_config_get_i (core->config, "scr.interactive");
						rz_config_set_i (core->config, "scr.interactive", 0);
						cmd_output = rz_core_cmd_str (core, cmd);
						rz_config_set_i (core->config, "scr.interactive", scr_interactive);
						free (cmd);
					} else {
						eprintf ("rap: cannot malloc\n");
					}
				} else {
					eprintf ("rap: invalid length '%d'\n", i);
				}
				/* write */
				if (cmd_output) {
					cmd_len = strlen (cmd_output) + 1;
				} else {
					cmd_output = strdup ("");
					cmd_len = 0;
				}
#if DEMO_SERVER_SENDS_CMD_TO_CLIENT
				static bool once = true;
				/* TODO: server can reply a command request to the client only here */
				if (once) {
					const char *cmd = "pd 4";
					int cmd_len = strlen (cmd) + 1;
					ut8 *b = malloc (cmd_len + 5);
					b[0] = RAP_PACKET_CMD;
					rz_write_be32 (b + 1, cmd_len);
					strcpy ((char *)b+ 5, cmd);
					rz_socket_write (c, b, 5 + cmd_len);
					rz_socket_flush (c);

					/* read response */
					rz_socket_read_block (c, b, 5);
					if (b[0] == (RAP_PACKET_CMD | RAP_PACKET_REPLY)) {
						ut32 n = rz_read_be32 (b + 1);
						eprintf ("REPLY %d\n", n);
						if (n > 0) {
							ut8 *res = calloc (1, n);
							rz_socket_read_block (c, res, n);
							eprintf ("RESPONSE(%s)\n", (const char *)res);
							free (res);
						}
					}
					rz_socket_flush (c);
					free (b);
					once = false;
				}
#endif
				bufw = malloc (cmd_len + 5);
				bufw[0] = (ut8) (RAP_PACKET_CMD | RAP_PACKET_REPLY);
				rz_write_be32 (bufw + 1, cmd_len);
				memcpy (bufw + 5, cmd_output, cmd_len);
				rz_socket_write (c, bufw, cmd_len+5);
				rz_socket_flush (c);
				free (bufw);
				free (cmd_output);
				break;
				}
			case RAP_PACKET_WRITE:
				rz_socket_read_block (c, buf, 4);
				x = rz_read_at_be32 (buf, 0);
				ptr = malloc (x);
				rz_socket_read_block (c, ptr, x);
				int ret = rz_core_write_at (core, core->offset, ptr, x);
				buf[0] = RAP_PACKET_WRITE | RAP_PACKET_REPLY;
				rz_write_be32 (buf + 1, ret);
				rz_socket_write (c, buf, 5);
				rz_socket_flush (c);
				RZ_FREE (ptr);
				break;
			case RAP_PACKET_SEEK:
				rz_socket_read_block (c, buf, 9);
				x = rz_read_at_be64 (buf, 1);
				if (buf[0] == 2) {
					if (core->file) {
						x = rz_io_fd_size (core->io, core->file->fd);
					} else {
						x = 0;
					}
				} else {
					if (buf[0] == 0) {
						rz_core_seek (core, x, true); //buf[0]);
					}
					x = core->offset;
				}
				buf[0] = RAP_PACKET_SEEK | RAP_PACKET_REPLY;
				rz_write_be64 (buf + 1, x);
				rz_socket_write (c, buf, 9);
				rz_socket_flush (c);
				break;
			case RAP_PACKET_CLOSE:
				// XXX : proper shutdown
				rz_socket_read_block (c, buf, 4);
				i = rz_read_be32 (buf);
				{
				//FIXME: Use rz_socket_close
				int ret = close (i);
				rz_write_be32 (buf + 1, ret);
				buf[0] = RAP_PACKET_CLOSE | RAP_PACKET_REPLY;
				rz_socket_write (c, buf, 5);
				rz_socket_flush (c);
				}
				break;
			default:
				if (cmd == 'G') {
					// silly http emulation over rap://
					char line[256] = {0};
					char *cmd = line;
					rz_socket_read_block (c, (ut8*)line, sizeof (line));
					if (!strncmp (line, "ET /cmd/", 8)) {
						cmd = line + 8;
						char *http = strstr (cmd, "HTTP");
						if (http) {
							*http = 0;
							http--;
							if (*http == ' ') {
								*http = 0;
							}
						}
						rz_str_uri_decode (cmd);
						char *res = rz_core_cmd_str (core, cmd);
						if (res) {
							rz_socket_printf (c, "HTTP/1.0 %d %s\r\n%s"
									"Connection: close\r\nContent-Length: %d\r\n\r\n",
									200, "OK", "", -1); // strlen (res));
							rz_socket_write (c, res, strlen (res));
							free (res);
						}
						rz_socket_flush (c);
						rz_socket_close (c);
					}
				} else {
					eprintf ("[rap] unknown command 0x%02x\n", cmd);
					rz_socket_close (c);
					RZ_FREE (ptr);
				}
				if (rz_config_get_i (core->config, "rap.loop")) {
					eprintf ("rap: waiting for new connection\n");
					rz_socket_free (c);
					goto reaccept;
				}
				goto out_of_function;
			}
		}
		eprintf ("client: disconnected\n");
		rz_socket_free (c);
	}
out_of_function:
	rz_cons_break_pop ();
	return false;
}

RZ_API int rz_core_search_cb(RzCore *core, ut64 from, ut64 to, RzCoreSearchCallback cb) {
	int ret, len = core->blocksize;
	ut8 *buf = malloc (len);
	if (!buf) {
		eprintf ("Cannot allocate blocksize\n");
		return false;
	}
	while (from < to) {
		ut64 delta = to-from;
		if (delta < len) {
			len = (int)delta;
		}
		if (!rz_io_read_at (core->io, from, buf, len)) {
			eprintf ("Cannot read at 0x%"PFMT64x"\n", from);
			break;
		}
		for (ret = 0; ret < len;) {
			int done = cb (core, from, buf+ret, len-ret);
			if (done < 1) { /* interrupted */
				free (buf);
				return false;
			}
			ret += done;
		}
		from += len;
	}
	free (buf);
	return true;
}

RZ_API char *rz_core_editor(const RzCore *core, const char *file, const char *str) {
	const bool interactive = rz_cons_is_interactive ();
	const char *editor = rz_config_get (core->config, "cfg.editor");
	char *name = NULL, *ret = NULL;
	int fd;

	if (!interactive || !editor || !*editor) {
		return NULL;
	}
	bool readonly = false;
	if (file && *file != '*') {
		name = strdup (file);
		fd = rz_sandbox_open (file, O_RDWR, 0644);
		if (fd == -1) {
			fd = rz_sandbox_open (file, O_RDWR | O_CREAT, 0644);
			if (fd == -1) {
				fd = rz_sandbox_open (file, O_RDONLY, 0644);
				readonly = true;
			}
		}
	} else {
		fd = rz_file_mkstemp (file, &name);
	}
	if (fd == -1) {
		free (name);
		return NULL;
	}
	if (readonly) {
		eprintf ("Opening in read-only\n");
	} else {
		if (str) {
			const size_t str_len = strlen (str);
			if (write (fd, str, str_len) != str_len) {
				close (fd);
				free (name);
				return NULL;
			}
		}
	}
	close (fd);

	if (name && (!editor || !*editor || !strcmp (editor, "-"))) {
		RzCons *cons = rz_cons_singleton ();
		void *tmp = cons->cb_editor;
		cons->cb_editor = NULL;
		rz_cons_editor (name, NULL);
		cons->cb_editor = tmp;
	} else {
		if (editor && name) {
			rz_sys_cmdf ("%s '%s'", editor, name);
		}
	}
	size_t len = 0;
	ret = name? rz_file_slurp (name, &len): 0;
	if (ret) {
		if (len && ret[len - 1] == '\n') {
			ret[len - 1] = 0; // chop
		}
		if (!file) {
			rz_file_rm (name);
		}
	}
	free (name);
	return ret;
}

/* weak getters */
RZ_API RzCons *rz_core_get_cons (RzCore *core) {
	return core->cons;
}

RZ_API RConfig *rz_core_get_config (RzCore *core) {
	return core->config;
}

RZ_API RBin *rz_core_get_bin (RzCore *core) {
	return core->bin;
}

RZ_API RBuffer *rz_core_syscallf (RzCore *core, const char *name, const char *fmt, ...) {
	char str[1024];
	RBuffer *buf;
	va_list ap;
	va_start (ap, fmt);

	vsnprintf (str, sizeof (str), fmt, ap);
	buf = rz_core_syscall (core, name, str);

	va_end (ap);
	return buf;
}

RZ_API RBuffer *rz_core_syscall (RzCore *core, const char *name, const char *args) {
	RBuffer *b = NULL;
	char code[1024];
	int num;

	//arch check
	if (strcmp (core->anal->cur->arch, "x86")) {
		eprintf ("architecture not yet supported!\n");
		return 0;
	}

	num = rz_syscall_get_num (core->anal->syscall, name);

	//bits check
	switch (core->rasm->bits) {
	case 32:
		if (strcmp (name, "setup") && !num ) {
			eprintf ("syscall not found!\n");
			return 0;
		}
		break;
	case 64:
		if (strcmp (name, "read") && !num ) {
			eprintf ("syscall not found!\n");
			return 0;
		}
		break;
	default:
		eprintf ("syscall not found!\n");
		return 0;
	}

	snprintf (code, sizeof (code),
		"sc@syscall(%d);\n"
		"main@global(0) { sc(%s);\n"
		":int3\n" /// XXX USE trap
		"}\n", num, args);
	rz_egg_reset (core->egg);
	// TODO: setup arch/bits/os?
	rz_egg_load (core->egg, code, 0);

	if (!rz_egg_compile (core->egg)) {
		eprintf ("Cannot compile.\n");
	}
	if (!rz_egg_assemble (core->egg)) {
		eprintf ("rz_egg_assemble: invalid assembly\n");
	}
	if ((b = rz_egg_get_bin (core->egg))) {
#if 0
		if (b->length > 0) {
			for (i = 0; i < b->length; i++) {
				rz_cons_printf ("%02x", b->buf[i]);
			}
			rz_cons_printf ("\n");
		}
#endif
	}
	return b;
}

RZ_API RzCoreAutocomplete *rz_core_autocomplete_add(RzCoreAutocomplete *parent, const char* cmd, int type, bool lock) {
	if (!parent || !cmd || type < 0 || type >= RZ_CORE_AUTOCMPLT_END) {
		return NULL;
	}
	RzCoreAutocomplete *autocmpl = RZ_NEW0 (RzCoreAutocomplete);
	if (!autocmpl) {
		return NULL;
	}
	RzCoreAutocomplete **updated = realloc (parent->subcmds, (parent->n_subcmds + 1) * sizeof (RzCoreAutocomplete*));
	if (!updated) {
		free (autocmpl);
		return NULL;
	}
	parent->subcmds = updated;
	parent->subcmds[parent->n_subcmds] = autocmpl;
	parent->n_subcmds++;
	autocmpl->cmd = strdup (cmd);
	autocmpl->locked = lock;
	autocmpl->type = type;
	autocmpl->length = strlen (cmd);
	return autocmpl;
}

RZ_API void rz_core_autocomplete_free(RzCoreAutocomplete *obj) {
	if (!obj) {
		return;
	}
	int i;
	for (i = 0; i < obj->n_subcmds; i++) {
		rz_core_autocomplete_free (obj->subcmds[i]);
		obj->subcmds[i] = NULL;
	}
	free (obj->subcmds);
	free ((char*) obj->cmd);
	free (obj);
}

RZ_API RzCoreAutocomplete *rz_core_autocomplete_find(RzCoreAutocomplete *parent, const char* cmd, bool exact) {
	if (!parent || !cmd) {
		return false;
	}
	int len = strlen (cmd);
	int i;
	for (i = 0; i < parent->n_subcmds; i++) {
		if (exact && len == parent->subcmds[i]->length && !strncmp (cmd, parent->subcmds[i]->cmd, len)) {
			return parent->subcmds[i];
		} else if (!exact && !strncmp (cmd, parent->subcmds[i]->cmd, len)) {
			return parent->subcmds[i];
		}
	}
	return NULL;
}

RZ_API bool rz_core_autocomplete_remove(RzCoreAutocomplete *parent, const char* cmd) {
	if (!parent || !cmd) {
		return false;
	}
	int i, j;
	for (i = 0; i < parent->n_subcmds; i++) {
		RzCoreAutocomplete *ac = parent->subcmds[i];
		if (ac->locked) {
			continue;
		}
		// if (!strncmp (parent->subcmds[i]->cmd, cmd, parent->subcmds[i]->length)) {
		if (rz_str_glob (ac->cmd, cmd)) {
			for (j = i + 1; j < parent->n_subcmds; j++) {
				parent->subcmds[j - 1] = parent->subcmds[j];
				parent->subcmds[j] = NULL;
			}
			rz_core_autocomplete_free (ac);
			RzCoreAutocomplete **updated = realloc (parent->subcmds, (parent->n_subcmds - 1) * sizeof (RzCoreAutocomplete*));
			if (!updated && (parent->n_subcmds - 1) > 0) {
				eprintf ("Something really bad has happen.. this should never ever happen..\n");
				return false;
			}
			parent->subcmds = updated;
			parent->n_subcmds--;
			i--;
		}
	}
	return false;
}

RZ_API RTable *rz_core_table(RzCore *core) {
	RTable *table = rz_table_new ();
	if (table) {
		table->cons = core->cons;
	}
	return table;
}<|MERGE_RESOLUTION|>--- conflicted
+++ resolved
@@ -1023,94 +1023,6 @@
 	NULL
 };
 
-<<<<<<< HEAD
-static void autocomplete_mount_point (RLineCompletion *completion, RzCore *core, const char *path) {
-	RzFSRoot *r;
-	RzListIter *iter;
-	rz_list_foreach (core->fs->roots, iter, r) {
-		char *base = strdup (r->path);
-		char *ls = (char *) rz_str_lchr (base, '/');
-		if (ls) {
-			ls++;
-			*ls = 0;
-		}
-		if (!strcmp (path, base)) {
-			rz_line_completion_push (completion, r->path);
-		}
-		free (base);
-	}
-}
-
-static void autocomplete_ms_path(RLineCompletion *completion, RzCore *core, const char *str, const char *path) {
-	char *lpath = NULL, *dirname = NULL , *basename = NULL;
-	char *p = NULL;
-	char *pwd = (core->rfs && *(core->rfs->cwd)) ? *(core->rfs->cwd): ".";
-	int n = 0;
-	RzList *list;
-	RzListIter *iter;
-	RzFSFile *file;
-	rz_return_if_fail (path);
-	lpath = rz_str_new (path);
-	p = (char *)rz_str_last (lpath, RZ_SYS_DIR);
-	if (p) {
-		*p = 0;
-		if (p == lpath) { // /xxx
-			dirname  = rz_str_new ("/");
-		} else if (lpath[0] == '.') { // ./xxx/yyy
-			dirname = rz_str_newf ("%s%s", pwd, RZ_SYS_DIR);
-		} else if (lpath[0] == '/') { // /xxx/yyy
-      			dirname = rz_str_newf ("%s%s", lpath, RZ_SYS_DIR);
-    		} else { // xxx/yyy
-      			if (strlen (pwd) == 1) { // if pwd is root
-        			dirname = rz_str_newf ("%s%s%s", RZ_SYS_DIR, lpath, RZ_SYS_DIR);
-      			} else {
-				dirname = rz_str_newf ("%s%s%s%s", pwd, RZ_SYS_DIR, lpath, RZ_SYS_DIR);
-      			}
-		}
-		basename = rz_str_new (p + 1);
-	} else { // xxx
-    		if (strlen (pwd) == 1) {
-      			dirname = rz_str_newf ("%s", RZ_SYS_DIR);
-    		} else {
-      			dirname = rz_str_newf ("%s%s", pwd, RZ_SYS_DIR);
-    		}
-		basename = rz_str_new (lpath);
-	}
-
-	if (!dirname || !basename) {
-		goto out;
-	}
-	list= rz_fs_dir (core->fs, dirname);
-	n = strlen (basename);
-	bool chgdir = !strncmp (str, "cd ", 3);
-	if (list) {
-		rz_list_foreach (list, iter, file) {
-			if (!file) {
-				continue;
-			}
-			if (!basename[0] || !strncmp (file->name, basename, n))  {
-				char *tmpstring = rz_str_newf ("%s%s", dirname, file->name);
-				if (rz_file_is_directory (tmpstring)) {
-					char *s = rz_str_newf ("%s/", tmpstring);
-					rz_line_completion_push (completion, s);
-					free (s);
-				} else if (!chgdir) {
-					rz_line_completion_push (completion, tmpstring);
-				}
-				free (tmpstring);
-			}
-		}
-		rz_list_free (list);
-	}
-	autocomplete_mount_point (completion, core, path);
-out:
-	free (lpath);
-	free (dirname);
-	free (basename);
-}
-
-=======
->>>>>>> 88105869
 static void autocomplete_process_path(RLineCompletion *completion, const char *str, const char *path) {
 	char *lpath = NULL, *dirname = NULL , *basename = NULL;
 	char *home = NULL, *filename = NULL, *p = NULL;
@@ -1647,14 +1559,7 @@
 	case RZ_CORE_AUTOCMPLT_MACR:
 		autocomplete_macro (core, completion, p);
 		break;
-<<<<<<< HEAD
-	case RZ_CORE_AUTOCMPLT_MS:
-		autocomplete_ms_file(core, completion, p);
-		break;
 	case RZ_CORE_AUTOCMPLT_FILE:
-=======
-	case R_CORE_AUTOCMPLT_FILE:
->>>>>>> 88105869
 		autocomplete_file (completion, p);
 		break;
 	case RZ_CORE_AUTOCMPLT_THME:
@@ -2343,17 +2248,13 @@
 	const char *files[] = {
 		".", "..", ".*", "/F", "/m", "!", "!!", "#!c", "#!v", "#!cpipe", "#!vala",
 		"#!rust", "#!zig", "#!pipe", "#!python", "aeli", "arp", "arpg", "dmd", "drp", "drpg", "o",
-		"idp", "idpi", "L", "obf", "o+", "oc", "r2", "rabin2", "rasm2", "rahash2", "rax2",
-		"rafind2", "cd", "on", "op", "wf", "rm", "wF", "wp", "Sd", "Sl", "to", "pm",
+		"idp", "idpi", "L", "obf", "o+", "oc", "rz", "rz_bin", "rz_asm", "rz_hash", "rz_ax",
+		"rz_find", "cd", "on", "op", "wf", "rm", "wF", "wp", "Sd", "Sl", "to", "pm",
 		"/m", "zos", "zfd", "zfs", "zfz", "cat", "wta", "wtf", "wxf", "dml", "vi",
 		"less", "head", "tail", NULL
 	};
 	const char *projs[] = {
 		"Pc", "Pd", "Pi", "Po", "Ps", "P-", NULL
-	};
-<<<<<<< HEAD
-	const char *mounts[] = {
-		"md", "mg", "mo", "ms", "mc", "mi", "mw", NULL
 	};
 	__foreach (core, flags, RZ_CORE_AUTOCMPLT_FLAG);
 	__foreach (core, seeks, RZ_CORE_AUTOCMPLT_SEEK);
@@ -2362,24 +2263,10 @@
 	__foreach (core, breaks, RZ_CORE_AUTOCMPLT_BRKP);
 	__foreach (core, files, RZ_CORE_AUTOCMPLT_FILE);
 	__foreach (core, projs, RZ_CORE_AUTOCMPLT_PRJT);
-	__foreach (core, mounts, RZ_CORE_AUTOCMPLT_MS);
 
 	rz_core_autocomplete_add (core->autocomplete, "-", RZ_CORE_AUTOCMPLT_MINS, true);
 	rz_core_autocomplete_add (core->autocomplete, "zs", RZ_CORE_AUTOCMPLT_ZIGN, true);
 	rz_core_autocomplete_add (core->autocomplete, "fs", RZ_CORE_AUTOCMPLT_FLSP, true);
-=======
-	__foreach (core, flags, R_CORE_AUTOCMPLT_FLAG);
-	__foreach (core, seeks, R_CORE_AUTOCMPLT_SEEK);
-	__foreach (core, fcns, R_CORE_AUTOCMPLT_FCN);
-	__foreach (core, evals, R_CORE_AUTOCMPLT_EVAL);
-	__foreach (core, breaks, R_CORE_AUTOCMPLT_BRKP);
-	__foreach (core, files, R_CORE_AUTOCMPLT_FILE);
-	__foreach (core, projs, R_CORE_AUTOCMPLT_PRJT);
-
-	rz_core_autocomplete_add (core->autocomplete, "-", R_CORE_AUTOCMPLT_MINS, true);
-	rz_core_autocomplete_add (core->autocomplete, "zs", R_CORE_AUTOCMPLT_ZIGN, true);
-	rz_core_autocomplete_add (core->autocomplete, "fs", R_CORE_AUTOCMPLT_FLSP, true);
->>>>>>> 88105869
 	rz_core_autocomplete_add (
 		rz_core_autocomplete_add (core->autocomplete, "ls", RZ_CORE_AUTOCMPLT_DFLT, true),
 		"-l", RZ_CORE_AUTOCMPLT_FILE, true);
@@ -2390,15 +2277,9 @@
 	rz_core_autocomplete_add (core->autocomplete, "(-", RZ_CORE_AUTOCMPLT_MACR, true);
 	/* just for hints */
 	int i;
-<<<<<<< HEAD
-	for (i = 0; i < radare_argc && radare_argv[i]; i++) {
-		if (!rz_core_autocomplete_find (core->autocomplete, radare_argv[i], true)) {
-			rz_core_autocomplete_add (core->autocomplete, radare_argv[i], RZ_CORE_AUTOCMPLT_DFLT, true);
-=======
 	for (i = 0; i < rizin_argc && rizin_argv[i]; i++) {
 		if (!rz_core_autocomplete_find (core->autocomplete, rizin_argv[i], true)) {
-			rz_core_autocomplete_add (core->autocomplete, rizin_argv[i], R_CORE_AUTOCMPLT_DFLT, true);
->>>>>>> 88105869
+			rz_core_autocomplete_add (core->autocomplete, rizin_argv[i], RZ_CORE_AUTOCMPLT_DFLT, true);
 		}
 	}
 }
@@ -2408,20 +2289,6 @@
 	core->autocomplete = RZ_NEW0 (RzCoreAutocomplete);
 	if (core->autocomplete_type == AUTOCOMPLETE_DEFAULT) {
 		__init_autocomplete_default (core);
-<<<<<<< HEAD
-	} else if (core->autocomplete_type == AUTOCOMPLETE_MS) {
-		rz_core_autocomplete_add (core->autocomplete, "ls", RZ_CORE_AUTOCMPLT_MS, true);
-		rz_core_autocomplete_add (core->autocomplete, "cd", RZ_CORE_AUTOCMPLT_MS, true);
-		rz_core_autocomplete_add (core->autocomplete, "cat", RZ_CORE_AUTOCMPLT_MS, true);
-		rz_core_autocomplete_add (core->autocomplete, "get", RZ_CORE_AUTOCMPLT_MS, true);
-		rz_core_autocomplete_add (core->autocomplete, "mount", RZ_CORE_AUTOCMPLT_MS, true);
-		for (i = 0; i < ms_argc && ms_argv[i]; i++) {
-			if (!rz_core_autocomplete_find (core->autocomplete, ms_argv[i], true)) {
-				rz_core_autocomplete_add (core->autocomplete, ms_argv[i], RZ_CORE_AUTOCMPLT_MS, true);
-			}
-		}
-=======
->>>>>>> 88105869
 	}
 }
 
