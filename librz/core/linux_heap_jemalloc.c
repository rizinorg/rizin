// SPDX-FileCopyrightText: 2017 javierptd <javierptd@gmail.com>
// SPDX-License-Identifier: LGPL-3.0-only

#ifndef INCLUDE_HEAP_JEMALLOC_STD_C
#define INCLUDE_HEAP_JEMALLOC_STD_C
#define HEAP32 1
#include "linux_heap_jemalloc.c"
#undef HEAP32
#endif

#undef GH
#undef GHT
#undef GHT_MAX
#undef PFMTx

// FIXME: It should be detected at runtime, not during the compilation stage
#if HEAP32
#define GH(x)   x##_32
#define GHT     ut32
#define GHT_MAX UT32_MAX
#define PFMTx   PFMT32x
#else
#define GH(x)   x##_64
#define GHT     ut64
#define GHT_MAX UT64_MAX
#define PFMTx   PFMT64x
#endif

#if __linux__
static GHT GH(je_get_va_symbol)(RzCore *core, const char *path, const char *sym_name) {
	GHT vaddr = GHT_MAX;
	RzBin *bin = core->bin;
	RzBinFile *current_bf = rz_bin_cur(bin);
	RzListIter *iter;
	RzBinSymbol *s;

	RzBinOptions opt;
	rz_bin_options_init(&opt, -1, 0, 0, false, false);
	opt.obj_opts.elf_load_sections = rz_config_get_b(core->config, "elf.load.sections");
	opt.obj_opts.elf_checks_sections = rz_config_get_b(core->config, "elf.checks.sections");
	opt.obj_opts.elf_checks_segments = rz_config_get_b(core->config, "elf.checks.segments");

	RzBinFile *libc_bf = rz_bin_open(bin, path, &opt);
	if (!libc_bf) {
		return vaddr;
	}

	RzList *syms = rz_bin_get_symbols(bin);
	rz_list_foreach (syms, iter, s) {
		if (!strcmp(s->name, sym_name)) {
			vaddr = s->vaddr;
			break;
		}
	}

	rz_bin_file_delete(bin, libc_bf);
	rz_bin_file_set_cur_binfile(bin, current_bf);
	return vaddr;
}

static int GH(je_matched)(const char *ptr, const char *str) {
	int ret = strncmp(ptr, str, strlen(str) - 1);
	return !ret;
}
#endif

static bool GH(rz_resolve_jemalloc)(RzCore *core, char *symname, ut64 *symbol) {
	RzListIter *iter;
	RzDebugMap *map;
	const char *jemalloc_ver_end = NULL;
	ut64 jemalloc_addr = UT64_MAX;

	if (!core || !core->dbg || !core->dbg->maps) {
		return false;
	}
	rz_debug_map_sync(core->dbg);
	rz_list_foreach (core->dbg->maps, iter, map) {
		if (strstr(map->name, "libjemalloc.")) {
			jemalloc_addr = map->addr;
			jemalloc_ver_end = map->name;
			break;
		}
	}
	if (!jemalloc_ver_end) {
<<<<<<< HEAD
		RZ_LOG_WARN("Warning: Is jemalloc mapped in memory? (see dm command)\n");
=======
		RZ_LOG_WARN("Is jemalloc mapped in memory? (see dm command)\n");
>>>>>>> d0c1d5ce
		return false;
	}
#if __linux__
	bool is_debug_file = GH(je_matched)(jemalloc_ver_end, "/usr/local/lib");

	if (!is_debug_file) {
		RZ_LOG_WARN("Warning: Is libjemalloc.so.2 in /usr/local/lib path?\n");
		return false;
	}
	char *path = rz_str_newf("%s", jemalloc_ver_end);
	if (rz_file_exists(path)) {
		ut64 vaddr = GH(je_get_va_symbol)(core, path, symname);
		if (jemalloc_addr != GHT_MAX && vaddr != 0) {
			*symbol = jemalloc_addr + vaddr;
			free(path);
			return true;
		}
	}
	free(path);
	return false;
#else
	rz_cons_printf("[*] Resolving %s from libjemalloc.2... ", symname);
	// this is quite sloooow, we must optimize dmi
	char *va = rz_core_cmd_strf(core, "dmi libjemalloc.2 %s$~[1]", symname);
	ut64 n = rz_num_get(NULL, va);
	if (n && n != UT64_MAX) {
		*symbol = n;
		rz_cons_printf("0x%08" PFMT64x "\n", n);
	} else {
		rz_cons_printf("NOT FOUND\n");
	}
	free(va);
	return true;
#endif
}

static void GH(jemalloc_get_chunks)(RzCore *core, const char *input) {
	ut64 cnksz;
	RzConsPrintablePalette *pal = &rz_cons_singleton()->context->pal;

	if (!GH(rz_resolve_jemalloc)(core, "je_chunksize", &cnksz)) {
<<<<<<< HEAD
		RZ_LOG_ERROR("Fail at read symbol je_chunksize\n");
=======
		rz_cons_printf("Fail at read symbol je_chunksize\n");
>>>>>>> d0c1d5ce
		return;
	}
	rz_io_read_at(core->io, cnksz, (ut8 *)&cnksz, sizeof(GHT));

	switch (input[0]) {
	case '\0':
<<<<<<< HEAD
		RZ_LOG_ERROR("need an arena_t to associate chunks");
=======
		rz_cons_printf("need an arena_t to associate chunks");
>>>>>>> d0c1d5ce
		break;
	case ' ': {
		GHT arena = GHT_MAX;
		arena_t *ar = RZ_NEW0(arena_t);
		extent_node_t *node = RZ_NEW0(extent_node_t), *head = RZ_NEW0(extent_node_t);
		input += 1;
		arena = rz_num_math(core->num, input);

		if (arena) {
			rz_io_read_at(core->io, arena, (ut8 *)ar, sizeof(arena_t));
			rz_io_read_at(core->io, (GHT)(size_t)ar->achunks.qlh_first, (ut8 *)head, sizeof(extent_node_t));
			if (head->en_addr) {
				PRINT_YA("   Chunk - start: ");
				PRINTF_BA("0x%08" PFMT64x, (ut64)(size_t)head->en_addr);
				PRINT_YA(", end: ");
				PRINTF_BA("0x%08" PFMT64x, (ut64)(size_t)((char *)head->en_addr + cnksz));
				PRINT_YA(", size: ");
				PRINTF_BA("0x%08" PFMT64x "\n", (ut64)cnksz);
				rz_io_read_at(core->io, (ut64)(size_t)head->ql_link.qre_next, (ut8 *)node, sizeof(extent_node_t));
				while (node && node->en_addr != head->en_addr) {
					PRINT_YA("   Chunk - start: ");
					PRINTF_BA("0x%08" PFMT64x, (ut64)(size_t)node->en_addr);
					PRINT_YA(", end: ");
					PRINTF_BA("0x%" PFMT64x, (ut64)(size_t)((char *)node->en_addr + cnksz));
					PRINT_YA(", size: ");
					PRINTF_BA("0x%08" PFMT64x "\n", cnksz);
					rz_io_read_at(core->io, (ut64)(size_t)node->ql_link.qre_next, (ut8 *)node, sizeof(extent_node_t));
				}
			}
		}
		free(ar);
		free(head);
		free(node);
		break;
	}
	case '*': {
		int i = 0;
		ut64 sym;
		GHT arenas = GHT_MAX, arena = GHT_MAX;
		arena_t *ar = RZ_NEW0(arena_t);
		extent_node_t *node = RZ_NEW0(extent_node_t);
		extent_node_t *head = RZ_NEW0(extent_node_t);

		if (!node || !head) {
			RZ_LOG_ERROR("Error calling calloc\n");
			free(ar);
			free(node);
			free(head);
			return;
		}

		if (GH(rz_resolve_jemalloc)(core, "je_arenas", &sym)) {
			rz_io_read_at(core->io, sym, (ut8 *)&arenas, sizeof(GHT));
			for (;;) {
				rz_io_read_at(core->io, arenas + i * sizeof(GHT), (ut8 *)&arena, sizeof(GHT));
				if (!arena) {
					break;
				}
				PRINTF_GA("arenas[%d]: @ 0x%" PFMTx " { \n", i++, (GHT)arena);
				rz_io_read_at(core->io, arena, (ut8 *)ar, sizeof(arena_t));
				rz_io_read_at(core->io, (GHT)(size_t)ar->achunks.qlh_first, (ut8 *)head, sizeof(extent_node_t));
				if (head->en_addr != 0) {
					PRINT_YA("   Chunk - start: ");
					PRINTF_BA("0x%08" PFMT64x, (ut64)(size_t)head->en_addr);
					PRINT_YA(", end: ");
					PRINTF_BA("0x%" PFMT64x, (ut64)(size_t)((char *)head->en_addr + cnksz));
					PRINT_YA(", size: ");
					PRINTF_BA("0x%08" PFMT64x "\n", (ut64)cnksz);
					ut64 addr = (ut64)(size_t)head->ql_link.qre_next;
					rz_io_read_at(core->io, addr, (ut8 *)node, sizeof(extent_node_t));
					while (node && head && node->en_addr != head->en_addr) {
						PRINT_YA("   Chunk - start: ");
						PRINTF_BA("0x%08" PFMT64x, (ut64)(size_t)node->en_addr);
						PRINT_YA(", end: ");
						PRINTF_BA("0x%" PFMT64x, (ut64)(size_t)((char *)node->en_addr + cnksz));
						PRINT_YA(", size: ");
						PRINTF_BA("0x%" PFMT64x "\n", cnksz);
						rz_io_read_at(core->io, (GHT)(size_t)node->ql_link.qre_next, (ut8 *)node, sizeof(extent_node_t));
					}
				}
				PRINT_GA("}\n");
			}
		}
		free(ar);
		free(head);
		free(node);
	} break;
	}
}

static void GH(jemalloc_print_narenas)(RzCore *core, const char *input) {
	ut64 symaddr;
	ut64 arenas;
	GHT arena = GHT_MAX;
	arena_t *ar = RZ_NEW0(arena_t);
	if (!ar) {
		return;
	}
	arena_stats_t *stats = RZ_NEW0(arena_stats_t);
	if (!stats) {
		free(ar);
		return;
	}
	int i = 0;
	GHT narenas = 0;
	RzConsPrintablePalette *pal = &rz_cons_singleton()->context->pal;

	switch (input[0]) {
	case '\0':
		if (GH(rz_resolve_jemalloc)(core, "narenas_total", &symaddr)) {
			rz_io_read_at(core->io, symaddr, (ut8 *)&narenas, sizeof(GHT));
			PRINTF_GA("narenas : %" PFMT64d "\n", (ut64)narenas);
		}
		if (narenas == 0) {
			rz_cons_printf("No arenas allocated.\n");
			free(stats);
			free(ar);
			return;
		}
		if (narenas == GHT_MAX) {
			rz_cons_printf("Cannot find narenas_total\n");
			free(stats);
			free(ar);
			return;
		}

		if (GH(rz_resolve_jemalloc)(core, "je_arenas", &arenas)) {
			rz_io_read_at(core->io, arenas, (ut8 *)&arenas, sizeof(GHT));
			PRINTF_GA("arenas[%" PFMT64d "] @ 0x%" PFMT64x " {\n", (ut64)narenas, (ut64)arenas);
			for (i = 0; i < narenas; i++) {
				ut64 at = arenas + (i * sizeof(GHT));
				rz_io_read_at(core->io, at, (ut8 *)&arena, sizeof(GHT));
				if (!arena) {
					PRINTF_YA("  arenas[%d]: (empty)\n", i);
					continue;
				}
				PRINTF_YA("  arenas[%d]: ", i);
				PRINTF_BA("@ 0x%" PFMT64x "\n", at);
			}
		}
		PRINT_GA("}\n");
		break;
	case ' ':
		arena = rz_num_math(core->num, input + 1);
		rz_io_read_at(core->io, (GHT)arena, (ut8 *)ar, sizeof(arena_t));

		PRINT_GA("struct arena_s {\n");
#define OO(x) (ut64)(arena + rz_offsetof(arena_t, x))
		PRINTF_BA("  ind = 0x%x\n", ar->ind);
		PRINTF_BA("  nthreads: application allocation = 0x%" PFMT64x "\n", (ut64)ar->nthreads[0]);
		PRINTF_BA("  nthreads: internal metadata allocation = 0x%" PFMT64x "\n", (ut64)ar->nthreads[1]);
		PRINTF_BA("  lock = 0x%" PFMT64x "\n", OO(lock));
		PRINTF_BA("  stats = 0x%" PFMT64x "\n", OO(stats));
		PRINTF_BA("  tcache_ql = 0x%" PFMT64x "\n", OO(tcache_ql));
		PRINTF_BA("  prof_accumbytes = 0x%" PFMT64x "x\n", (ut64)ar->prof_accumbytes);
		PRINTF_BA("  offset_state = 0x%" PFMT64x "\n", (ut64)ar->offset_state);
		PRINTF_BA("  dss_prec_t = 0x%" PFMT64x "\n", OO(dss_prec));
		PRINTF_BA("  achunks = 0x%" PFMT64x "\n", OO(achunks));
		PRINTF_BA("  extent_sn_next = 0x%" PFMT64x "\n", (ut64)(size_t)ar->extent_sn_next);
		PRINTF_BA("  spare = 0x%" PFMT64x "\n", (ut64)(size_t)ar->spare);
		PRINTF_BA("  lg_dirty_mult = 0x%" PFMT64x "\n", (ut64)(ssize_t)ar->lg_dirty_mult);
		PRINTF_BA("  purging = %s\n", rz_str_bool(ar->purging));
		PRINTF_BA("  nactive = 0x%" PFMT64x "\n", (ut64)(size_t)ar->nactive);
		PRINTF_BA("  ndirty = 0x%" PFMT64x "\n", (ut64)(size_t)ar->ndirty);

		PRINTF_BA("  runs_dirty = 0x%" PFMT64x "\n", OO(runs_dirty));
		PRINTF_BA("  chunks_cache = 0x%" PFMT64x "\n", OO(chunks_cache));
		PRINTF_BA("  huge = 0x%" PFMT64x "\n", OO(huge));
		PRINTF_BA("  huge_mtx = 0x%" PFMT64x "\n", OO(huge_mtx));

		PRINTF_BA("  chunks_szsnad_cached = 0x%" PFMT64x "\n", OO(chunks_szsnad_cached));
		PRINTF_BA("  chunks_ad_cached = 0x%" PFMT64x "\n", OO(chunks_ad_cached));
		PRINTF_BA("  chunks_szsnad_retained = 0x%" PFMT64x "\n", OO(chunks_szsnad_retained));
		PRINTF_BA("  chunks_ad_cached = 0x%" PFMT64x "\n", OO(chunks_ad_retained));

		PRINTF_BA("  chunks_mtx = 0x%" PFMT64x "\n", OO(chunks_mtx));
		PRINTF_BA("  node_cache = 0x%" PFMT64x "\n", OO(node_cache));
		PRINTF_BA("  node_cache_mtx = 0x%" PFMT64x "\n", OO(node_cache_mtx));
		PRINTF_BA("  chunks_hooks = 0x%" PFMT64x "\n", OO(chunk_hooks));
		PRINTF_BA("  bins = %d 0x%" PFMT64x "\n", JM_NBINS, OO(bins));
		PRINTF_BA("  runs_avail = %d 0x%" PFMT64x "\n", NPSIZES, OO(runs_avail));
		PRINT_GA("}\n");
		break;
	}
	free(ar);
	free(stats);
}

static void GH(jemalloc_get_bins)(RzCore *core, const char *input) {
	int i = 0, j;
	ut64 bin_info;
	ut64 arenas;
	GHT arena = GHT_MAX; //, bin = GHT_MAX;
	arena_t *ar = NULL;
	arena_bin_info_t *b = NULL;
	RzConsPrintablePalette *pal = &rz_cons_singleton()->context->pal;

	switch (input[0]) {
	case ' ':
		ar = RZ_NEW0(arena_t);
		if (!ar) {
			break;
		}
		b = RZ_NEW0(arena_bin_info_t);
		if (!b) {
			break;
		}
		if (!GH(rz_resolve_jemalloc)(core, "je_arena_bin_info", &bin_info)) {
			RZ_LOG_ERROR("Error resolving je_arena_bin_info\n");
			RZ_FREE(b);
			break;
		}
		if (GH(rz_resolve_jemalloc)(core, "je_arenas", &arenas)) {
			rz_io_read_at(core->io, arenas, (ut8 *)&arenas, sizeof(GHT));
			PRINTF_GA("arenas @ 0x%" PFMTx " {\n", (GHT)arenas);
			for (;;) {
				rz_io_read_at(core->io, arenas + i * sizeof(GHT), (ut8 *)&arena, sizeof(GHT));
				if (!arena) {
					RZ_FREE(b);
					break;
				}
				PRINTF_YA("   arenas[%d]: ", i++);
				PRINTF_BA("@ 0x%" PFMTx, (GHT)arena);
				PRINT_YA(" {\n");
				rz_io_read_at(core->io, arena, (ut8 *)ar, sizeof(arena_t));
				for (j = 0; j < JM_NBINS; j++) {
					rz_io_read_at(core->io, (GHT)(bin_info + j * sizeof(arena_bin_info_t)),
						(ut8 *)b, sizeof(arena_bin_info_t));
					PRINT_YA("    {\n");
					PRINT_YA("       regsize : ");
					PRINTF_BA("0x%zx\n", b->reg_size);
					PRINT_YA("       redzone size ");
					PRINTF_BA("0x%zx\n", b->redzone_size);
					PRINT_YA("       reg_interval : ");
					PRINTF_BA("0x%zx\n", b->reg_interval);
					PRINT_YA("       run_size : ");
					PRINTF_BA("0x%zx\n", b->run_size);
					PRINT_YA("       nregs : ");
					PRINTF_BA("0x%x\n", b->nregs);
					// FIXME: It's a structure of bitmap_info_t
					// PRINT_YA ("       bitmap_info : ");
					// PRINTF_BA ("0x%"PFMT64x"\n", b->bitmap_info);
					PRINT_YA("       reg0_offset : ");
					PRINTF_BA("0x%" PFMT64x "\n\n", (ut64)b->reg0_offset);
					// FIXME: It's a structure of malloc_mutex_t
					// PRINTF_YA ("       bins[%d]->lock ", j);
					// PRINTF_BA ("= 0x%"PFMT64x"\n", ar->bins[j].lock);
					// FIXME: It's a structure of arena_run_t*
					// PRINTF_YA ("       bins[%d]->runcur ", j);
					// PRINTF_BA ("@ 0x%"PFMT64x"\n", ar->bins[j].runcur);
					// FIXME: It's a structure of arena_run_heap_t*
					// PRINTF_YA ("       bins[%d]->runs ", j);
					// PRINTF_BA ("@ 0x%"PFMTx"\n", ar->bins[j].runs);
					// FIXME: It's a structure of malloc_bin_stats_t
					// PRINTF_YA ("       bins[%d]->stats ", j);
					// PRINTF_BA ("= 0x%"PFMTx"\n", ar->bins[j].stats);
					PRINT_YA("    }\n");
				}
				PRINT_YA("  }\n");
			}
		}
		PRINT_GA("}\n");
		break;
	}
	free(ar);
	free(b);
}

#if 0
static void GH(jemalloc_get_runs)(RzCore *core, const char *input) {
	switch (input[0]) {
	case ' ':
		{
			int pageind;
			ut64 npages, chunksize_mask, map_bias, map_misc_offset, chunk, mapbits;;
			arena_chunk_t *c = RZ_NEW0 (arena_chunk_t);

			if (!c) {
				RZ_LOG_ERROR ("Error calling calloc\n");
				return;
			}

			input += 1;
			chunk = rz_num_math (core->num, input);

			if (!GH(rz_resolve_jemalloc)(core, "je_chunk_npages", &npages)) {
				RZ_LOG_ERROR ("Error resolving je_chunk_npages\n");
				return;
			}
			if (!GH(rz_resolve_jemalloc)(core, "je_chunksize_mask", &chunksize_mask)) {
				RZ_LOG_ERROR ("Error resolving je_chunksize_mask\n");
				return;
			}
			if (!GH(rz_resolve_jemalloc)(core, "je_map_bias", &map_bias)) {
				RZ_LOG_ERROR ("Error resolving je_map_bias");
				return;
			}
			if (!GH(rz_resolve_jemalloc)(core, "je_map_misc_offset", &map_misc_offset)) {
				RZ_LOG_ERROR ("Error resolving je_map_misc_offset");
				return;
			}

			rz_io_read_at (core->io, npages, (ut8*)&npages, sizeof (GHT));
			rz_io_read_at (core->io, chunksize_mask, (ut8*)&chunksize_mask, sizeof (GHT));
			rz_io_read_at (core->io, map_bias, (ut8*)&map_bias, sizeof (GHT));
			rz_io_read_at (core->io, map_misc_offset, (ut8*)&map_misc_offset, sizeof (GHT));

			rz_cons_printf ("map_misc_offset 0x%08"PFMT64x"\n", (ut64)map_misc_offset);

			rz_io_read_at (core->io, chunk, (ut8 *)c, sizeof (arena_chunk_t));
			mapbits = *(GHT *)&c->map_bits;
			rz_cons_printf ("map_bits: 0x%08"PFMT64x"\n", (ut64)mapbits);

			uint32_t offset = rz_offsetof (arena_chunk_t, map_bits);

			arena_chunk_map_bits_t *dwords = (void *)calloc (sizeof (arena_chunk_map_bits_t), npages);
			rz_io_read_at (core->io, chunk + offset, (ut8*)dwords, sizeof (arena_chunk_map_bits_t) * npages);
			rz_cons_printf ("map_bits @ 0x%08"PFMT64x"\n", (ut64)(chunk + offset));

			arena_run_t *r = RZ_NEW0 (arena_run_t);
			if (!r) {
				RZ_LOG_ERROR ("Error calling calloc\n");
				return;
			}
			for (pageind = map_bias; pageind < npages; pageind++) {
				arena_chunk_map_bits_t mapelm = dwords[pageind-map_bias];
				if (mapelm.bits & CHUNK_MAP_ALLOCATED) {
					// ut64 elm = ((arena_chunk_map_misc_t *)((uintptr_t)chunk + (uintptr_t)map_misc_offset) + pageind-map_bias);
					ut64 elm = chunk + map_misc_offset + pageind-map_bias;
					rz_cons_printf ("\nelm: 0x%"PFMT64x"\n", elm);
					arena_chunk_map_misc_t *m = RZ_NEW0 (arena_chunk_map_misc_t);
					if (m) {
						ut64 run = elm + rz_offsetof (arena_chunk_map_misc_t, run);
						rz_io_read_at (core->io, elm, (ut8*)m, sizeof (arena_chunk_map_misc_t));
						rz_cons_printf ("Small run @ 0x%08"PFMT64x"\n", (ut64)elm);
						rz_io_read_at (core->io, run, (ut8*)r, sizeof (arena_run_t));
						rz_cons_printf ("binind: 0x%08"PFMT64x"\n", (ut64)r->binind);
						rz_cons_printf ("nfree: 0x%08"PFMT64x"\n", (ut64)r->nfree);
						rz_cons_printf ("bitmap: 0x%08"PFMT64x"\n\n", (ut64)*(GHT*)r->bitmap);
						free (m);
					}
				} else if (mapelm.bits & CHUNK_MAP_LARGE) {
					ut64 run = (ut64) (size_t) chunk + (pageind << LG_PAGE);
					rz_cons_printf ("Large run @ 0x%08"PFMT64x"\n", run);
					rz_io_read_at (core->io, run, (ut8*)r, sizeof (arena_run_t));
					rz_cons_printf ("binind: 0x%08"PFMT64x"\n", (ut64)r->binind);
					rz_cons_printf ("nfree: 0x%08"PFMT64x"\n", (ut64)r->nfree);
					rz_cons_printf ("bitmap: 0x%08"PFMT64x"\n\n", (ut64)*(GHT*)r->bitmap);
				}
			}
			free (c);
			free (r);
         	}
	break;
	}
}
#endif

static int GH(cmd_dbg_map_jemalloc)(RzCore *core, const char *input) {
	const char *help_msg[] = {
		"Usage:", "dmx", " # Jemalloc heap parsing commands",
		"dmxa", "[arena_t]", "show all arenas created, or print arena_t structure for given arena",
		"dmxb", "[arena_t]", "show all bins created for given arena",
		"dmxc", "*|[arena_t]", "show all chunks created in all arenas, or show all chunks created for a given arena_t instance",
		// "dmhr", "[arena_chunk_t]", "print all runs created for a given arena_chunk_t instance",
		"dmx?", "", "Show map heap help", NULL
	};

	switch (input[0]) {
	case '?':
		rz_core_cmd_help(core, help_msg);
		break;
	case 'a': // dmha
		GH(jemalloc_print_narenas)
		(core, input + 1);
		break;
	case 'b': // dmhb
		GH(jemalloc_get_bins)
		(core, input + 1);
		break;
	case 'c': // dmhc
		GH(jemalloc_get_chunks)
		(core, input + 1);
		break;
		/*
	case 'r': //dmhr
		GH(jemalloc_get_runs) (core, input + 1);
		break;
	*/
	}
	return 0;
}<|MERGE_RESOLUTION|>--- conflicted
+++ resolved
@@ -82,11 +82,7 @@
 		}
 	}
 	if (!jemalloc_ver_end) {
-<<<<<<< HEAD
-		RZ_LOG_WARN("Warning: Is jemalloc mapped in memory? (see dm command)\n");
-=======
 		RZ_LOG_WARN("Is jemalloc mapped in memory? (see dm command)\n");
->>>>>>> d0c1d5ce
 		return false;
 	}
 #if __linux__
@@ -128,22 +124,14 @@
 	RzConsPrintablePalette *pal = &rz_cons_singleton()->context->pal;
 
 	if (!GH(rz_resolve_jemalloc)(core, "je_chunksize", &cnksz)) {
-<<<<<<< HEAD
 		RZ_LOG_ERROR("Fail at read symbol je_chunksize\n");
-=======
-		rz_cons_printf("Fail at read symbol je_chunksize\n");
->>>>>>> d0c1d5ce
 		return;
 	}
 	rz_io_read_at(core->io, cnksz, (ut8 *)&cnksz, sizeof(GHT));
 
 	switch (input[0]) {
 	case '\0':
-<<<<<<< HEAD
 		RZ_LOG_ERROR("need an arena_t to associate chunks");
-=======
-		rz_cons_printf("need an arena_t to associate chunks");
->>>>>>> d0c1d5ce
 		break;
 	case ' ': {
 		GHT arena = GHT_MAX;
