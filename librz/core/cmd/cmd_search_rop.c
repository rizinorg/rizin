--- conflicted
+++ resolved
@@ -295,13 +295,8 @@
 		return NULL;
 	}
 
-<<<<<<< HEAD
 	context->greparg = rz_str_dup(greparg);
-	context->mode_str = rz_config_get(core->config, "search.in");
-=======
-	context->greparg = greparg ? strdup(greparg) : NULL;
 	context->search_addr = rz_config_get(core->config, "search.in");
->>>>>>> ae644fe0
 	context->arch = rz_config_get(core->config, "asm.arch");
 	context->regexp = regexp;
 	context->mask = mask;
