NAME=ldr x25, [sp, 0x28]
FILE=malloc://0x200
CMDS=<<EOF
e asm.arch=arm
e asm.bits=64
ar > /dev/null
ar sp=4
wx f91740f9
w0 0x28@ 4
wx 8877665544332211cacacacacaca@ 0x2c
aes
ar x25
EOF
EXPECT=<<EOF
x25 = 0x1122334455667788
EOF
RUN

NAME=ldr x25, [sp, -0x28]
FILE=malloc://0x200
CMDS=<<EOF
e asm.arch=arm
e asm.bits=64
ar > /dev/null
ar sp=0x2c
wx f9835df8
w0 0x28@ 4
wx 8877665544332211cacacacacaca@ 4
aes
ar x25
EOF
EXPECT=<<EOF
x25 = 0x1122334455667788
EOF
RUN

NAME=ldur x25, [sp, 0x28]
FILE=malloc://0x200
CMDS=<<EOF
e asm.arch=arm
e asm.bits=64
ar > /dev/null
ar sp=4
wx f91740f9
w0 0x28@ 4
wx 8877665544332211cacacacacaca@ 0x2c
aes
ar x25
EOF
EXPECT=<<EOF
x25 = 0x1122334455667788
EOF
RUN

NAME=ldr w12, [sp, 0x1c]
FILE=malloc://0x200
CMDS=<<EOF
e asm.arch=arm
e asm.bits=64
ar > /dev/null
ar sp=4
wx ec1f40b9
w0 0x1c@ 4
wx 8877665544332211cacacacacaca@ 0x20
aes
ar w12
EOF
EXPECT=<<EOF
w12 = 0x55667788
EOF
RUN

NAME=ldrsw x9, [x8, 0x468]
FILE=malloc://0x200
ARGS=-a arm -b 64 -m 0x464
CMDS=<<EOF
wx 096984b9@ 0x464
wx 8877665544332211cacacacacaca@ 0x468
aei
aeim
aeip
aes
ar x9
EOF
EXPECT=<<EOF
x9 = 0x0000000055667788
EOF
RUN

NAME=ldrb w10, [x16]
FILE=malloc://0x200
CMDS=<<EOF
e asm.arch=arm
e asm.bits=64
ar > /dev/null
ar x16=4
wx 0a024039
wx 8877665544332211cacacacacaca@ 4
aes
ar w10
EOF
EXPECT=<<EOF
w10 = 0x00000088
EOF
RUN

NAME=ldrb w12, [x16, 1]
FILE=malloc://0x200
CMDS=<<EOF
e asm.arch=arm
e asm.bits=64
ar > /dev/null
ar x16=4
wx 0c064039
wx 8877665544332211cacacacacaca@ 4
aes
ar w12
EOF
EXPECT=<<EOF
w12 = 0x00000077
EOF
RUN

NAME=ldrb w2, [x19, x23]
FILE=malloc://0x200
CMDS=<<EOF
e asm.arch=arm
e asm.bits=64
ar > /dev/null
ar x19=4
ar x23=2
wx 626a7738
wx 8877665544332211cacacacacaca@ 4
aes
ar w2
EOF
EXPECT=<<EOF
w2 = 0x00000066
EOF
RUN

NAME=ldr x23, [x8]
FILE=malloc://0x200
CMDS=<<EOF
e asm.arch=arm
e asm.bits=64
ar > /dev/null
ar x8=4
wx 170140f9
wx 8877665544332211cacacacacaca@ 4
aes
ar x23
EOF
EXPECT=<<EOF
x23 = 0x1122334455667788
EOF
RUN

NAME=ldr w8, [x15]
FILE=malloc://0x200
CMDS=<<EOF
e asm.arch=arm
e asm.bits=64
ar > /dev/null
ar x15=4
wx e80140b9
wx 8877665544332211cacacacacaca@ 4
aes
ar w8
EOF
EXPECT=<<EOF
w8 = 0x55667788
EOF
RUN

NAME=ldr w10, [x10, x9, lsl 2]
FILE=malloc://0x200
CMDS=<<EOF
e asm.arch=arm
e asm.bits=64
ar > /dev/null
ar x10=4
ar x9=2
wx 4a7969b8
wx 8877665544332211ffddeecccacacacacaca@ 4
aes
ar w10
EOF
EXPECT=<<EOF
w10 = 0xcceeddff
EOF
RUN

NAME=ldr w10, [x11, w10, uxtw 2]
FILE=malloc://0x200
CMDS=<<EOF
e asm.arch=arm
e asm.bits=64
ar > /dev/null
ar x11=4
ar w10=2
wx 6a596ab8
wx 8877665544332211ffddeecccacacacacaca@ 4
aes
ar w10
EOF
EXPECT=<<EOF
w10 = 0xcceeddff
EOF
RUN

NAME=ldr x16, [x13, x9]
FILE=malloc://0x200
CMDS=<<EOF
e asm.arch=arm
e asm.bits=64
ar > /dev/null
ar x13=4
ar x9=4
wx b06969f8
wx 8877665544332211ffddeecccacacacacaca@ 4
aes
ar x16
EOF
EXPECT=<<EOF
x16 = 0xcceeddff11223344
EOF
RUN

NAME=ldr w16, [x13, x9]
FILE=malloc://0x200
CMDS=<<EOF
e asm.arch=arm
e asm.bits=64
ar > /dev/null
ar x13=4
ar x9=4
wx b06969f8
wx 8877665544332211ffddeecccacacacacaca@ 4
aes
ar w16
EOF
EXPECT=<<EOF
w16 = 0x11223344
EOF
RUN

NAME=movn w12, 0
FILE=malloc://0x200
CMDS=<<EOF
e asm.arch=arm
e asm.bits=64
ar > /dev/null
wx 0c008012
aes
ar w12
EOF
EXPECT=<<EOF
w12 = 0xffffffff
EOF
RUN

NAME=orn w12, w13, w15, lsr 16
FILE=malloc://0x200
CMDS=<<EOF
e asm.arch=arm
e asm.bits=64
ar > /dev/null
ar w15=0xaabbccdd
ar w13=0x000000ff
wx ac416f2a
aes
ar w12
EOF
EXPECT=<<EOF
w12 = 0xffff55ff
EOF
RUN

NAME=eor w11, w12, w15, lsr 16
FILE=malloc://0x200
CMDS=<<EOF
e asm.arch=arm
e asm.bits=64
ar > /dev/null
ar w15=0xaabbccdd
ar w12=0xffffffff
wx 8b414f4a
aes
ar w11
EOF
EXPECT=<<EOF
w11 = 0xffff5544
EOF
RUN

NAME=eor w11, w11, w11, asr 31 (positive)
FILE=malloc://0x200
CMDS=<<EOF
e asm.arch=arm
e asm.bits=64
ar > /dev/null
ar w11=4
wx 6b7d8b4a
aes
ar w11
EOF
EXPECT=<<EOF
w11 = 0x00000004
EOF
RUN

NAME=eor w11, w11, w11, asr 31 (negative)
FILE=malloc://0x200
CMDS=<<EOF
e asm.arch=arm
e asm.bits=64
ar > /dev/null
ar w11=-4
wx 6b7d8b4a
aes
ar w11
EOF
EXPECT=<<EOF
w11 = 0x00000003
EOF
RUN

NAME=eor x20, x21, x21, asr 63 (negative)
FILE=malloc://0x200
CMDS=<<EOF
e asm.arch=arm
e asm.bits=64
ar > /dev/null
ar x21=-4
wx b4fe95ca
aes
ar x20
EOF
EXPECT=<<EOF
x20 = 0x0000000000000003
EOF
RUN

NAME=eor w11, w11, 0x80000000
FILE=malloc://0x200
CMDS=<<EOF
e asm.arch=arm
e asm.bits=64
ar > /dev/null
ar w11=-4
wx 6b010152
aes
ar w11
EOF
EXPECT=<<EOF
w11 = 0x7ffffffc
EOF
RUN

NAME=eor w11, w11, w13
FILE=malloc://0x200
CMDS=<<EOF
e asm.arch=arm
e asm.bits=64
ar > /dev/null
ar w11=-4
ar w13=0x11223344
wx 6b010d4a
aes
ar w11
EOF
EXPECT=<<EOF
w11 = 0xeeddccb8
EOF
RUN

NAME=eor w11, w11, w15, ror 11
FILE=malloc://0x200
CMDS=<<EOF
e asm.arch=arm
e asm.bits=64
ar > /dev/null
ar w11=0xffeeddcc
ar w15=0x7ffffffc
wx 6b2dcf4a
aes
ar w11
EOF
EXPECT=<<EOF
w11 = 0x00612233
EOF
RUN

NAME=eon x13, x14, x14, lsl 45
FILE=malloc://0x200
CMDS=<<EOF
e asm.arch=arm
e asm.bits=64
ar > /dev/null
ar x14=0xf982834129348123
wx cdb52eca
aes
ar x13
EOF
EXPECT=<<EOF
x13 = 0x96591cbed6cb7edc
EOF
RUN

NAME=orr w13, wzr, 0xff
FILE=malloc://0x200
CMDS=<<EOF
e asm.arch=arm
e asm.bits=64
ar > /dev/null
wx ed1f0032
aes
ar w13
EOF
EXPECT=<<EOF
w13 = 0x000000ff
EOF
RUN

NAME=lsl wzr, w0, 0x1f
FILE=malloc://0x200
CMDS=<<EOF
e asm.arch=arm
e asm.bits=64
ar > /dev/null
ar w0=0xffffffff
wx 1f000153
aes
ar wzr
EOF
EXPECT=<<EOF
wzr = 0x00000000
EOF
RUN

NAME=eon xzr, x14, x19, asr 39
FILE=malloc://0x200
CMDS=<<EOF
e asm.arch=arm
e asm.bits=64
ar > /dev/null
ar x14=0xf982834129348123
ar x19=0xf982834129348123
wx df9db3ca
aes
ar xzr
EOF
EXPECT=<<EOF
xzr = 0x0000000000000000
EOF
RUN

NAME=b 0x174
FILE=malloc://0x200
CMDS=<<EOF
e asm.arch=arm
e asm.bits=64
ar > /dev/null
wx 000000915c000014
2aes
ar pc
EOF
EXPECT=<<EOF
pc = 0x0000000000000174
EOF
RUN

NAME=cmp x0, x1; b.le 0x14
FILE=malloc://0x200
CMDS=<<EOF
e asm.arch=arm
e asm.bits=64
ar > /dev/null
wx 400080d2210080d21f0001eb4d000054
4aes
ar pc
EOF
EXPECT=<<EOF
pc = 0x0000000000000010
EOF
RUN

NAME=subs x0, x0, x1; csel x0, x2, x3, mi
FILE=malloc://0x200
BROKEN=1
CMDS=<<EOF
e asm.arch=arm
e asm.bits=64
ar > /dev/null
ar x0=0
ar x1=1
ar x2=0x100
ar x3=0x200
wx 000001eb4040839a
2aes
ar x0
EOF
EXPECT=<<EOF
0x0000000000000100
EOF
RUN

NAME=stp tests
FILE=malloc://0x200
CMDS=<<EOF
e asm.arch=arm
e asm.bits=64
ar > /dev/null
ar x0=0
ar x1=1
ar x2=2
ar x3=3
ar x4=4
ar x5=5
ar x8=0x100
wx 000500a9000501a9020d82a908410091041581a8
5aes
px 64 @ 0x100; ar x8
EOF
EXPECT=<<EOF
- offset -   0 1  2 3  4 5  6 7  8 9  A B  C D  E F  0123456789ABCDEF
0x00000100  0000 0000 0000 0000 0100 0000 0000 0000  ................
0x00000110  0000 0000 0000 0000 0100 0000 0000 0000  ................
0x00000120  0200 0000 0000 0000 0300 0000 0000 0000  ................
0x00000130  0400 0000 0000 0000 0500 0000 0000 0000  ................
x8 = 0x0000000000000140
EOF
RUN

NAME=ldp tests
FILE=malloc://0x200
CMDS=<<EOF
e asm.arch=arm
e asm.bits=64
ar > /dev/null
ar x8=0x140
wx 0415ffa8020dffa9000540a9061d7fa9
wx 0600000000000000070000000000000000000000000000000100000000000000020000000000000003000000000000000000000000000000000000000000000004000000000000000500000000000000 @ 0x100
2aes
ar x8=0x110
2aes
ar x0; ar x1; ar x2; ar x3; ar x4; ar x5; ar x6; ar x7; ar x8
EOF
EXPECT=<<EOF
x0 = 0x0000000000000000
x1 = 0x0000000000000001
x2 = 0x0000000000000002
x3 = 0x0000000000000003
x4 = 0x0000000000000004
x5 = 0x0000000000000005
x6 = 0x0000000000000006
x7 = 0x0000000000000007
x8 = 0x0000000000000110
EOF
RUN

NAME=cmp, cset, cinc
FILE=malloc://0x200
CMDS=<<EOF
e asm.arch=arm
e asm.bits=64
wx 7f010c6bea179f1aaf090a0bea158f1a
ar w11=0x20
ar w12=0x20
ar w13=1
aeip
4 aes
ar w10
ar w12=0x21
aeip
4 aes
ar w10
EOF
EXPECT=<<EOF
w10 = 0x00000006
w10 = 0x00000001
EOF
RUN

NAME=csel tests
FILE=malloc://0x200
CMDS=<<EOF
e asm.arch=arm
e asm.bits=64
wx 7f010c6bee138a1aef038a1af0b38a1af3c38a1a
ar w10=1
ar w11=0x20
ar w12=0x20
aeip
5 aes
ar w14
ar w15
ar w16
ar w19
ar w12=0x21
aeip
5 aes
ar w14
ar w15
ar w16
ar w19
ar w12=0x10
aeip
5 aes
ar w14
ar w15
ar w16
ar w19
EOF
EXPECT=<<EOF
w14 = 0x00000001
w15 = 0x00000000
w16 = 0x00000001
w19 = 0x00000001
w14 = 0x00000000
w15 = 0x00000001
w16 = 0x00000000
w19 = 0x00000001
w14 = 0x00000000
w15 = 0x00000001
w16 = 0x00000001
w19 = 0x00000000
EOF
RUN

NAME=movz, movk
FILE=malloc://0x200
CMDS=<<EOF
e asm.arch=arm
e asm.bits=64
wx ea7bbd52caff9772eaceac722a2dcdf2
ar w10=0x11223344aabbccdd
aeip
aes
ar x10
aes
ar x10
aes
ar x10
aes
ar x10
EOF
EXPECT=<<EOF
x10 = 0x00000000ebdf0000
x10 = 0x00000000ebdfbffe
x10 = 0x000000006677bffe
x10 = 0x000069696677bffe
EOF
RUN

NAME=bfi test
FILE=malloc://0x200
CMDS=<<EOF
e asm.arch=arm
e asm.bits=64
ar x11=0xffffffffffffffff
ar x10=0
ar x8=0
wx 680d40b348057fb368057bb3
aeip
3 aes
ar x8
EOF
EXPECT=<<EOF
x8 = 0x0000000000000069
EOF
RUN

NAME=msub test
FILE=malloc://0x200
CMDS=<<EOF
e asm.arch=arm
e asm.bits=64
ar x11=0x45
ar x10=0x3
ar x9=0xa
ar x8=0
wx 28ad0a9b
aeip
aes
ar x8
EOF
EXPECT=<<EOF
x8 = 0x0000000000000027
EOF
RUN

NAME=neg test
FILE=malloc://0x200
CMDS=<<EOF
e asm.arch=arm
e asm.bits=64
ar x11=3
wx eb030bcb
aeip
aes
ar x11
EOF
EXPECT=<<EOF
x11 = 0xfffffffffffffffd
EOF
RUN

NAME=tmp overlap
FILE=malloc://0x200
CMDS=<<EOF
e asm.arch=arm
e asm.bits=64
ara0
ar tmp=0xbebeef
ar~bebeef
EOF
EXPECT=<<EOF
tmp = 0x0000000000bebeef
EOF
RUN

NAME=cmp flags
FILE=malloc://0x200
CMDS=<<EOF
e asm.arch=arm
e asm.bits=64
wx 1ffc0371 # cmp w0, 0xff
ar w0=0x55
%v pstate & 0xf0000000
aes
%v pstate & 0xf0000000
ar nf
ar zf
ar cf
ar vf
EOF
EXPECT=<<EOF
0x0
0x80000000
nf = 0x1
zf = 0x0
cf = 0x0
vf = 0x0
EOF
RUN

NAME=cbz/cbnz likeliness
FILE=malloc://0x200
CMDS=<<EOF
e asm.arch=arm
e asm.bytes=true
e asm.bits=64
e cfg.bigendian=false
e emu.str=true
wv 0x52800015
wv 0x34000035 @ 4
wv 0x52800035 @ 8
wv 0x34000035 @ 12
wv 0x52800015 @ 16
wv 0x35000035 @ 20
wv 0x52800035 @ 24
wv 0x35000035 @ 28
pd 8
EOF
EXPECT=<<EOF
            0x00000000      15008052       mov   w21, 0
        ,=< 0x00000004      35000034       cbz   w21, 8                ; likely
        `-> 0x00000008      35008052       mov   w21, 1
        ,=< 0x0000000c      35000034       cbz   w21, 0x10             ; unlikely
        `-> 0x00000010      15008052       mov   w21, 0
        ,=< 0x00000014      35000035       cbnz  w21, 0x18             ; unlikely
        `-> 0x00000018      35008052       mov   w21, 1
        ,=< 0x0000001c      35000035       cbnz  w21, 0x20             ; likely
EOF
RUN

NAME=bic 64-bit register
FILE=malloc://0x200
CMDS=<<EOF
e asm.arch=arm
e asm.bits=64
wx 4a012b8a #bic x10, x11
ar x10=0x1122334455667788
ar x11=0xff
aes
ar x10
EOF
EXPECT=<<EOF
x10 = 0x1122334455667700
EOF
RUN

NAME=bic 32-bit register
FILE=malloc://0x200
CMDS=<<EOF
e asm.arch=arm
e asm.bits=64
wx 4a012b0a #bic w10, w11
ar x10=0x12345678
ar x11=0xf
aes
ar x10
EOF
EXPECT=<<EOF
x10 = 0x0000000012345670
EOF
RUN

NAME=rev 64-bit register
FILE=malloc://0x200
CMDS=<<EOF
e asm.arch=arm
e asm.bits=64
wx 200cc0da #rev x0, x1
ar x1=0x1122334455667788
aes
ar x0
EOF
EXPECT=<<EOF
x0 = 0x8877665544332211
EOF
RUN

NAME=rev 32-bit register
FILE=malloc://0x200
CMDS=<<EOF
e asm.arch=arm
e asm.bits=64
wx 2008c05a  #rev w0, w1
ar w1=0x11223344
aes
ar w0
EOF
EXPECT=<<EOF
w0 = 0x44332211
EOF
RUN

NAME=rev16 64-bit register
FILE=malloc://0x200
CMDS=<<EOF
e asm.arch=arm
e asm.bits=64
wx 2004c0da  #rev16 x0, x1
ar x1=0x1122334455667788
aes
ar x0
EOF
EXPECT=<<EOF
x0 = 0x2211443366558877
EOF
RUN

NAME=rev16 32-bit register
FILE=malloc://0x200
CMDS=<<EOF
e asm.arch=arm
e asm.bits=64
wx 2004c05a  #rev16 w0, w1
ar w1=0x11223344
aes
ar x0
EOF
EXPECT=<<EOF
x0 = 0x0000000022114433
EOF
RUN

NAME=lr correct after bl
FILE=malloc://0x200
CMDS=<<EOF
e asm.arch=arm
e asm.bits=64
wx 02000094 # bl 8
aes
ar lr
ar pc
EOF
EXPECT=<<EOF
lr = 0x0000000000000004
pc = 0x0000000000000008
EOF
RUN

NAME=ubfx x0, x8, 0, 3
FILE=malloc://0x200
CMDS=<<EOF
e asm.arch=arm
e asm.bits=64
wx 000940d3 # ubfx x0, x8, 0, 3
aeip
ar x8=5
aes
ar x0
EOF
EXPECT=<<EOF
x0 = 0x0000000000000005
EOF
RUN

<<<<<<< HEAD
NAME=orr   v22.4h, 0, lsl 8
=======
NAME=bic	v0.4s, #0, lsl #24
>>>>>>> a060e3be
FILE=malloc://0x200
CMDS=<<EOF
e asm.arch=arm
e asm.bits=64
<<<<<<< HEAD
wx 16b4000f # orr   v22.4h, 0, lsl 8
pd 1
pie 1
EOF
EXPECT=<<EOF
            0x00000000      orr   v22.4h, 0, lsl 8
0x00000000 
=======
wx 0x0074006f # bic	v0.4s, #0, lsl #24
pie 1
EOF
EXPECT=<<EOF
0x00000000 0x0,0xffffffffffffffff,^,q0,&=
>>>>>>> a060e3be
EOF
RUN<|MERGE_RESOLUTION|>--- conflicted
+++ resolved
@@ -900,16 +900,11 @@
 EOF
 RUN
 
-<<<<<<< HEAD
 NAME=orr   v22.4h, 0, lsl 8
-=======
-NAME=bic	v0.4s, #0, lsl #24
->>>>>>> a060e3be
-FILE=malloc://0x200
-CMDS=<<EOF
-e asm.arch=arm
-e asm.bits=64
-<<<<<<< HEAD
+FILE=malloc://0x200
+CMDS=<<EOF
+e asm.arch=arm
+e asm.bits=64
 wx 16b4000f # orr   v22.4h, 0, lsl 8
 pd 1
 pie 1
@@ -917,12 +912,18 @@
 EXPECT=<<EOF
             0x00000000      orr   v22.4h, 0, lsl 8
 0x00000000 
-=======
+EOF
+RUN
+
+NAME=bic	v0.4s, #0, lsl #24
+FILE=malloc://0x200
+CMDS=<<EOF
+e asm.arch=arm
+e asm.bits=64
 wx 0x0074006f # bic	v0.4s, #0, lsl #24
 pie 1
 EOF
 EXPECT=<<EOF
 0x00000000 0x0,0xffffffffffffffff,^,q0,&=
->>>>>>> a060e3be
 EOF
 RUN