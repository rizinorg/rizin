--- conflicted
+++ resolved
@@ -5,54 +5,6 @@
 iS
 EOF
 EXPECT=<<EOF
-<<<<<<< HEAD
-[Imports]
-nth vaddr      bind type lib name
----------------------------------
-0   ---------- NONE FUNC     __TIFFmalloc
-1   ---------- NONE FUNC     __TIFFrealloc
-2   ---------- NONE FUNC     __TIFFmemset
-3   ---------- NONE FUNC     __TIFFmemcpy
-4   ---------- NONE FUNC     __TIFFfree
-5   ---------- NONE FUNC     _TIFFFindField
-6   ---------- NONE FUNC     _TIFFFieldWithTag
-7   ---------- NONE FUNC     _TIFFReadDirectory
-8   ---------- NONE FUNC     _TIFFErrorExt
-9   ---------- NONE FUNC     _TIFFWarningExt
-10  ---------- NONE FUNC     _TIFFSwabShort
-11  ---------- NONE FUNC     _TIFFSwabLong
-12  ---------- NONE FUNC     _TIFFSwabLong8
-13  ---------- NONE FUNC     __TIFFGetFields
-14  ---------- NONE FUNC     __TIFFGetExifFields
-15  ---------- NONE FUNC     __TIFFSetupFields
-16  ---------- NONE FUNC     __TIFFFillStriles
-17  ---------- NONE FUNC     __TIFFNoPostDecode
-18  ---------- NONE FUNC     __TIFFSwab16BitData
-19  ---------- NONE FUNC     __TIFFSwab24BitData
-20  ---------- NONE FUNC     __TIFFSwab32BitData
-21  ---------- NONE FUNC     __TIFFSwab64BitData
-22  ---------- NONE FUNC     _TIFFSetCompressionScheme
-23  ---------- NONE FUNC     __TIFFDataSize
-24  ---------- NONE FUNC     __TIFFCheckMalloc
-25  ---------- NONE UNK      __fltused
-
-[Sections]
-
-nth paddr         size vaddr        vsize perm name
----------------------------------------------------
-0   0x000001cc    0x2f 0x00000000    0x2f ---- .drectve-0
-1   0x000001fb  0x8670 0x00000030  0x8670 -r-- .debug_S-1
-2   0x0000ad73    0x70 0x000086a0    0x70 -r-- .debug_T-2
-3   0x0000ade3   0x625 0x00008710   0x625 -rw- .data-3
-4   0x0000b408    0x54 0x00008d40    0x54 -r-- .rdata-4
-5   0x00000000     0x8 0x00008da0     0x8 -rw- .bss-5
-6   0x0000b45c  0x2895 0x00008db0  0x2895 -r-x .text_mn-6
-7   0x0000e967     0x8 0x0000b650     0x8 -r-- .rdata-7
-8   0x0000e96f     0x4 0x0000b660     0x4 -r-- .rdata-8
-9   0x0000e973     0x8 0x0000b670     0x8 -r-- .rdata-9
-10  0x0000e97b     0x4 0x0000b680     0x4 -r-- .rdata-10
-
-=======
 nth vaddr      bind type lib name                      
 -------------------------------------------------------
 0   0x0000b690 NONE FUNC     __TIFFmalloc
@@ -94,7 +46,6 @@
 0x0000e96f 0x4    0x0000b660 0x4    0x0   -r-- .rdata_2      
 0x0000e973 0x8    0x0000b670 0x8    0x0   -r-- .rdata_3      
 0x0000e97b 0x4    0x0000b680 0x4    0x0   -r-- .rdata_4      
->>>>>>> 5009f9b6
 EOF
 RUN
 
