--- conflicted
+++ resolved
@@ -2330,7 +2330,6 @@
 EOF
 RUN
 
-<<<<<<< HEAD
 NAME=asm.size and meta string
 FILE=bins/elf/ls
 CMDS=<<EOF
@@ -2342,7 +2341,9 @@
             0x0001bbe8     .string "Written by %s, %s, %s,\n%s, %s, %s, %s,\n%s, and %s.\n" ; len=52
             ;-- str.Written_by__s___s___s____s___s___s___s____s__and__s.:
             0x0001bbe8     .string "Written by %s, %s, %s,\n%s, %s, %s, %s,\n%s, and %s.\n" ; len=52
-=======
+EOF
+RUN
+
 NAME=print section perm
 FILE=bins/elf/crackme0x05
 CMDS=<<EOF
@@ -2356,6 +2357,5 @@
             0x08049f24      .dword 0x00000010
    r-x      .text           0x080483d2      pop   esi
    rw-   .dynamic           0x08049f24      .dword 0x00000010
->>>>>>> 5143dbb3
-EOF
-RUN+EOF
+RUN
