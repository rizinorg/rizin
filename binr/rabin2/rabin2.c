/* radare - LGPL - Copyright 2009-2010 nibble<.ds@gmail.com> */

/* TODO:
 * -L [lib]  dlopen library and show address
 */

#include <stdio.h>
#include <stdlib.h>
#include <getopt.h>

#include <r_types.h>
#include <r_list.h>
#include <r_lib.h>
#include <r_bin.h>
#include <r_flags.h>
#include <r_util.h>

#define ACTION_UNK       0x0000
#define ACTION_ENTRIES   0x0001
#define ACTION_IMPORTS   0x0002
#define ACTION_SYMBOLS   0x0004
#define ACTION_SECTIONS  0x0008
#define ACTION_INFO      0x0010
#define ACTION_OPERATION 0x0020
#define ACTION_HELP      0x0040
#define ACTION_STRINGS   0x0080
#define ACTION_FIELDS    0x0100
#define ACTION_LIBS      0x0200
#define ACTION_SRCLINE   0x0400
#define ACTION_MAIN      0x0800
#define ACTION_EXTRACT   0x1000
#define ACTION_RELOCS    0x2000
#define ACTION_LISTARCHS 0x4000

static struct r_lib_t *l;
static struct r_bin_t *bin = NULL;
static int rad = R_FALSE;
static int rw = R_FALSE;
static int va = R_FALSE;
static ut64 gbaddr = 0LL;
static char* file = NULL;
static char* output = "a.out";
static ut64 at = 0LL;
static char *name = NULL;

static int rabin_show_help() {
	printf ("rabin2 [options] [file]\n"
		" -a [arch_bits]   Set arch\n"
		" -A               List archs\n"
		" -b [addr]        Override baddr\n"
		" -e               Entrypoint\n"
		" -M               Main\n"
		" -i               Imports (symbols imported from libraries)\n"
		" -s               Symbols (exports)\n"
		" -S               Sections\n"
		" -z               Strings\n"
		" -I               Binary info\n"
		" -H               Header fields\n"
		" -l               Linked libraries\n"
		" -R               Relocations\n"
		" -O [str]         Write/Extract operations (str=help for help)\n"
		" -o [file]        Output file for write operations (a.out by default)\n"
		" -r               radare output\n"
		" -v               Use vaddr in radare output\n"
		" -m [addr]        Show source line at addr\n"
		" -L               List supported bin plugins\n"
		" -@ [addr]        Show section, symbol or import at addr\n"
		" -n [str]         Show section, symbol or import named str\n"
		"                  or extract, analyze arch named str\n"
		" -x               Extract bins contained in file\n"
		" -V               Show version information\n"
		" -h               This help\n");
	return 1;
}

static int rabin_show_entrypoints() {
	RList *entries;
	RListIter *iter;
	RBinAddr *entry;
	int i = 0;

	ut64 baddr = gbaddr?gbaddr:r_bin_get_baddr (bin);

	if ((entries = r_bin_get_entries (bin)) == NULL)
		return R_FALSE;

	if (rad) printf ("fs symbols\n");
	else eprintf ("[Entrypoints]\n");

	r_list_foreach (entries, iter, entry) {
		if (rad) {
			printf ("f entry%i @ 0x%08"PFMT64x"\n", i, va?baddr+entry->rva:entry->offset);
			printf ("s entry%i\n", i);
		} else printf ("address=0x%08"PFMT64x" offset=0x%08"PFMT64x" baddr=0x%08"PFMT64x"\n",
				baddr+entry->rva, entry->offset, baddr);
		i++;
	}

	if (!rad) eprintf ("\n%i entrypoints\n", i);

	return R_TRUE;
}

static int rabin_show_main() {
	RBinAddr *binmain;
	ut64 baddr = gbaddr?gbaddr:r_bin_get_baddr (bin);

	if ((binmain = r_bin_get_main (bin)) == NULL)
		return R_FALSE;

	if (rad) printf ("fs symbols\n");
	else eprintf ("[Main]\n");

	if (rad) {
		printf ("f main @ 0x%08"PFMT64x"\n", va?baddr+binmain->rva:binmain->offset);
	} else printf ("address=0x%08"PFMT64x" offset=0x%08"PFMT64x"\n",
			baddr+binmain->rva, binmain->offset);

	return R_TRUE;
}

static int rabin_extract(int all) {
	char out[512], *ptr;
	int i = 0;

	if (all) {
		for (i=0; i<bin->narch; i++) {
			if ((ptr = strrchr (bin->arch[i].file, '/')))
				ptr = ptr+1;
			else ptr = bin->arch[i].file;
			snprintf (out, sizeof (out), "%s.%s_%i", ptr,
					bin->arch[i].info->arch, bin->arch[i].info->bits);
			if (!r_file_dump (out, bin->arch[i].buf->buf, bin->arch[i].size)) {
				eprintf ("Error extracting %s\n", out);
				return R_FALSE;
			} else eprintf ("%s created (%i)\n", out, bin->arch[i].size);
		}
	} else {
		if ((ptr = strrchr (bin->arch[i].file, '/')))
			ptr = ptr+1;
		else ptr = bin->arch[i].file;
<<<<<<< HEAD
		snprintf (out, sizeof (out), "%s.%s_%i", ptr,
				bin->arch[i].info->arch, bin->arch[i].info->bits);
		if (!r_file_dump (out, bin->curarch->buf->buf, bin->curarch->size)) {
			eprintf ("Error extracting %s\n", out);
			return R_FALSE;
		} else eprintf ("%s created (%i)\n", out, bin->arch[i].size);
=======
		if (bin->arch[i].info == NULL) {
			eprintf ("No extract info found.\n");
		} else {
			snprintf (out, sizeof (out), "%s.%s_%i", ptr,
					bin->arch[i].info->arch, bin->arch[i].info->bits);
			if (!r_file_dump (out, bin->curarch->buf->buf, bin->curarch->size)) {
				eprintf ("Error extracting %s\n", out);
				return R_FALSE;
			} else eprintf ("%s created\n", out);
		}
>>>>>>> 8081f026
	}
	return R_TRUE;
}

static int rabin_show_libs() {
	RList *libs;
	RListIter *iter;
	char* lib;
	int i = 0;

	if ((libs = r_bin_get_libs (bin)) == NULL)
		return R_FALSE;

	eprintf ("[Linked libraries]\n");

	r_list_foreach (libs, iter, lib) {
		printf ("%s\n", lib);
		i++;
	}

	if (!rad) eprintf ("\n%i libraries\n", i);
	
	return R_TRUE;
}

static int rabin_show_relocs() {
	RList *relocs;
	RListIter *iter;
	RBinReloc *reloc;
	int i = 0;

	ut64 baddr = gbaddr?gbaddr:r_bin_get_baddr (bin);

	if ((relocs = r_bin_get_relocs (bin)) == NULL)
		return R_FALSE;

	if (rad) printf ("fs relocs\n");
	else eprintf ("[Relocations]\n");

	r_list_foreach (relocs, iter, reloc) {
		if (rad) {
			printf ("f reloc.%s @ 0x%08"PFMT64x"\n", reloc->name, va?baddr+reloc->rva:reloc->offset);
		} else printf ("sym=%02i address=0x%08"PFMT64x" offset=0x%08"PFMT64x" type=0x%08x %s\n",
				reloc->sym, baddr+reloc->rva, reloc->offset, reloc->type, reloc->name);
		i++;
	}

	if (!rad) eprintf ("\n%i relocations\n", i);

	return R_TRUE;
}

static int rabin_show_imports() {
	RList *imports;
	RListIter *iter;
	RBinImport *import;
	ut64 baddr;
	int i = 0;

	baddr = gbaddr?gbaddr:r_bin_get_baddr (bin);

	if ((imports = r_bin_get_imports (bin)) == NULL)
		return R_FALSE;

	if (!at && !rad)
		eprintf ("[Imports]\n");

	r_list_foreach (imports, iter, import) {
		if (name && strcmp (import->name, name))
			continue;
		if (at) {
			if (baddr+import->rva == at || import->offset == at)
				printf ("%s\n", import->name);
		} else {
			if (rad) {
				r_flag_name_filter (import->name);
				if (import->size) 
					printf ("af+ 0x%08"PFMT64x" %"PFMT64d" fcn.imp.%s\n",
							va?baddr+import->rva:import->offset, import->size, import->name);
				printf ("fs imports\n");
				printf ("f imp.%s @ 0x%08"PFMT64x"\n",
						import->name, va?baddr+import->rva:import->offset);
				printf ("fs functions\n");
				printf ("f fcn.imp.%s @ 0x%08"PFMT64x"\n",
						import->name, va?baddr+import->rva:import->offset);
			} else printf ("address=0x%08"PFMT64x" offset=0x%08"PFMT64x" ordinal=%03"PFMT64d" "
						   "hint=%03"PFMT64d" bind=%s type=%s name=%s\n",
						   baddr+import->rva, import->offset,
						   import->ordinal, import->hint,  import->bind,
						   import->type, import->name);
		}
		i++;
	}

	if (!at && !rad) eprintf ("\n%i imports\n", i);

	return R_TRUE;
}

static int rabin_show_symbols() {
	RList *symbols;
	RListIter *iter;
	RBinSymbol *symbol;
	ut64 baddr;
	int i = 0;

	baddr = gbaddr?gbaddr:r_bin_get_baddr (bin);

	if ((symbols = r_bin_get_symbols (bin)) == NULL)
		return R_FALSE;

	if (!at) {
		if (rad) printf ("fs symbols\n");
		else eprintf ("[Symbols]\n");
	}

	r_list_foreach (symbols, iter, symbol) {
		if (name && strcmp (symbol->name, name))
			continue;
		if (at) {
			if ((symbol->size != 0 &&
				((baddr+symbol->rva <= at && baddr+symbol->rva+symbol->size > at) ||
				(symbol->offset <= at && symbol->offset+symbol->size > at))) ||
				baddr+symbol->rva == at || symbol->offset == at)
				printf("%s\n", symbol->name);
		} else {
			if (rad) {
				r_flag_name_filter (symbol->name);
				if (!strncmp (symbol->type,"FUNC", 4)) {
					if (symbol->size) 
						printf ("af+ 0x%08"PFMT64x" %"PFMT64d" fcn.sym.%s\n",
								va?baddr+symbol->rva:symbol->offset, symbol->size, symbol->name);
					printf ("fs functions\n");
					printf ("f fcn.sym.%s %"PFMT64d" 0x%08"PFMT64x"\n",
							symbol->name, symbol->size,
							va?baddr+symbol->rva:symbol->offset);
					printf ("fs symbols\n");
				} else if (!strncmp (symbol->type,"OBJECT", 6))
					printf ("Cd %"PFMT64d" @ 0x%08"PFMT64x"\n",
							symbol->size, va?baddr+symbol->rva:symbol->offset);
				printf ("f sym.%s %"PFMT64d" 0x%08"PFMT64x"\n",
						symbol->name, symbol->size,
						va?baddr+symbol->rva:symbol->offset);
			} else printf ("address=0x%08"PFMT64x" offset=0x%08"PFMT64x" ordinal=%03"PFMT64d" "
						   "forwarder=%s size=%"PFMT64d" bind=%s type=%s name=%s\n",
						   baddr+symbol->rva, symbol->offset,
						   symbol->ordinal, symbol->forwarder,
						   symbol->size, symbol->bind, symbol->type, 
						   symbol->name);
		}
		i++;
	}

	if (!at && !rad) eprintf ("\n%i symbols\n", i);

	return R_TRUE;
}

static int rabin_show_strings() {
	RList *strings;
	RListIter *iter;
	RBinString *string;
	RBinSection *section;
	int i = 0;
	ut64 baddr = gbaddr?gbaddr:r_bin_get_baddr (bin);

	if ((strings = r_bin_get_strings (bin)) == NULL)
		return R_FALSE;

	if (rad) printf ("fs strings\n");
	else eprintf ("[strings]\n");

	r_list_foreach (strings, iter, string) {
		section = r_bin_get_section_at (bin, string->offset, 0);
		if (rad) {
			r_flag_name_filter (string->string);
			printf ("f str.%s %"PFMT64d" @ 0x%08"PFMT64x"\n"
				"Cs %"PFMT64d" @ 0x%08"PFMT64x"\n",
				string->string, string->size, va?baddr+string->rva:string->offset,
				string->size, va?baddr+string->rva:string->offset);
		} else printf ("address=0x%08"PFMT64x" offset=0x%08"PFMT64x" ordinal=%03"PFMT64d" "
			"size=%"PFMT64d" section=%s string=%s\n",
			baddr+string->rva, string->offset,
			string->ordinal, string->size,
			section?section->name:"unknown", string->string);
		i++;
	}

	if (!rad) eprintf ("\n%i strings\n", i);
	
	return R_TRUE;
}

static int rabin_show_sections() {
	RList *sections;
	RListIter *iter;
	RBinSection *section;
	ut64 baddr;
	int i = 0;

	baddr = gbaddr?gbaddr:r_bin_get_baddr (bin);

	if ((sections = r_bin_get_sections (bin)) == NULL)
		return R_FALSE;

	if (!at) {
		if (rad) printf ("fs sections\n");
		else eprintf ("[Sections]\n");
	}

	r_list_foreach (sections, iter, section) {
		if (name && strcmp (section->name, name))
			continue;
		if (at) {
			if ((section->size != 0 &&
				((baddr+section->rva <= at && baddr+section->rva+section->size > at) ||
				(section->offset <= at && section->offset+section->size > at))) ||
				baddr+section->rva == at || section->offset == at)
				printf ("%s\n", section->name);
		} else {
			if (rad) {
				r_flag_name_filter (section->name);
				printf ("S 0x%08"PFMT64x" 0x%08"PFMT64x" 0x%08"PFMT64x" 0x%08"PFMT64x" %s %d\n",
					section->offset, baddr+section->rva,
					section->size, section->vsize, section->name, (int)section->srwx);
				printf ("f section.%s %"PFMT64d" 0x%08"PFMT64x"\n",
					section->name, section->size, va?baddr+section->rva:section->offset);
				printf ("CC [%02i] va=0x%08"PFMT64x" pa=0x%08"PFMT64x" sz=%"PFMT64d" vsz=%"PFMT64d" "
					"rwx=%c%c%c%c %s @ 0x%08"PFMT64x"\n",
					i, baddr+section->rva, section->offset, section->size, section->vsize,
					R_BIN_SCN_SHAREABLE (section->srwx)?'s':'-',
					R_BIN_SCN_READABLE (section->srwx)?'r':'-',
					R_BIN_SCN_WRITABLE (section->srwx)?'w':'-',
					R_BIN_SCN_EXECUTABLE (section->srwx)?'x':'-',
					section->name,va?baddr+section->rva:section->offset);
			} else printf ("idx=%02i address=0x%08"PFMT64x" offset=0x%08"PFMT64x" size=%"PFMT64d" vsize=%"PFMT64d" "
				"privileges=%c%c%c%c name=%s\n",
				i, baddr+section->rva, section->offset, section->size, section->vsize,
				R_BIN_SCN_SHAREABLE (section->srwx)?'s':'-',
				R_BIN_SCN_READABLE (section->srwx)?'r':'-',
				R_BIN_SCN_WRITABLE (section->srwx)?'w':'-',
				R_BIN_SCN_EXECUTABLE (section->srwx)?'x':'-',
				section->name);
		}
		i++;
	}

	if (!at && !rad) eprintf ("\n%i sections\n", i);

	return R_TRUE;
}

static int rabin_show_info() {
	RBinInfo *info;

	if ((info = r_bin_get_info (bin)) == NULL)
		return R_FALSE;

	if (rad) {
		printf ("e file.type=%s\n"
				"e cfg.bigendian=%s\n"
				"e asm.os=%s\n"
				"e asm.arch=%s\n"
				"e anal.plugin=%s\n"
				"e asm.bits=%i\n"
				"e asm.dwarf=%s\n",
				info->rclass, info->big_endian?"true":"false", info->os,
				info->arch, info->arch, info->bits,
				R_BIN_DBG_STRIPPED (info->dbg_info)?"false":"true");
	} else {
		eprintf ("[File info]\n");
		printf ("File=%s\n"
				"Type=%s\n"
				"Class=%s\n"
				"Arch=%s %i\n"
				"Machine=%s\n"
				"OS=%s\n"
				"Subsystem=%s\n"
				"Big endian=%s\n"
				"Stripped=%s\n"
				"Static=%s\n"
				"Line_nums=%s\n"
				"Local_syms=%s\n"
				"Relocs=%s\n"
				"RPath=%s\n",
				info->file, info->type, info->bclass,
				info->arch, info->bits, info->machine, info->os, 
				info->subsystem, info->big_endian?"True":"False",
				R_BIN_DBG_STRIPPED (info->dbg_info)?"True":"False",
				R_BIN_DBG_STATIC (info->dbg_info)?"True":"False",
				R_BIN_DBG_LINENUMS (info->dbg_info)?"True":"False",
				R_BIN_DBG_SYMS (info->dbg_info)?"True":"False",
				R_BIN_DBG_RELOCS (info->dbg_info)?"True":"False",
				info->rpath);
	}
	
	return R_TRUE;
}

static void rabin_list_archs() {
	int i;

	for (i=0; i<bin->narch; i++) {
		if (bin->arch[i].info)
		printf ("%s_%i %s (%s)\n", bin->arch[i].info->arch,
				bin->arch[i].info->bits, bin->arch[i].file,
				bin->arch[i].info->machine);
	}
}

static int rabin_show_fields() {
	RList *fields;
	RListIter *iter;
	RBinField *field;
	ut64 baddr;
	int i = 0;

	baddr = gbaddr?gbaddr:r_bin_get_baddr (bin);

	if ((fields = r_bin_get_fields (bin)) == NULL)
		return R_FALSE;

	if (rad) printf ("fs header\n");
	else eprintf ("[Header fields]\n");

	r_list_foreach (fields, iter, field) {
		if (rad) {
			r_flag_name_filter (field->name);
			printf ("f header.%s @ 0x%08"PFMT64x"\n",
					field->name, va?baddr+field->rva:field->offset);
			printf ("[%02i] address=0x%08"PFMT64x" offset=0x%08"PFMT64x" name=%s\n",
					i, baddr+field->rva, field->offset, field->name);
		} else printf ("idx=%02i address=0x%08"PFMT64x" offset=0x%08"PFMT64x" name=%s\n",
					   i, baddr+field->rva, field->offset, field->name);
		i++;
	}

	if (!rad) eprintf ("\n%i fields\n", i);

	return R_TRUE;
}

static int rabin_dump_symbols(int len) {
	RList *symbols;
	RListIter *iter;
	RBinSymbol *symbol;
	ut8 *buf;
	char *ret;
	int olen = len;

	if ((symbols = r_bin_get_symbols (bin)) == NULL)
		return R_FALSE;

	r_list_foreach (symbols, iter, symbol) {
		if (symbol->size != 0 && (olen > symbol->size || olen == 0))
			len = symbol->size;
		else if (symbol->size == 0 && olen == 0)
			len = 32;
		else len = olen;

		if (!(buf = malloc (len)) || !(ret = malloc(len*2+1)))
			return R_FALSE;
		r_buf_read_at (bin->curarch->buf, symbol->offset, buf, len);
		r_hex_bin2str (buf, len, ret);
		printf ("%s %s\n", symbol->name, ret);
		free (buf);
		free (ret);
	}

	return R_TRUE;
}

static int rabin_dump_sections(char *scnname) {
	RList *sections;
	RListIter *iter;
	RBinSection *section;
	ut8 *buf;
	char *ret;

	if ((sections = r_bin_get_sections (bin)) == NULL)
		return R_FALSE;

	r_list_foreach (sections, iter, section) {
		if (!strcmp (scnname, section->name)) {
			if (!(buf = malloc (section->size)) ||
					!(ret = malloc (section->size*2+1)))
				return R_FALSE;
			r_buf_read_at (bin->curarch->buf, section->offset, buf, section->size);
			r_hex_bin2str (buf, section->size, ret);
			printf ("%s\n", ret);
			free (buf);
			free (ret);
			break;
		}
	}

	return R_TRUE;
}

static int rabin_do_operation(const char *op) {
	char *arg = NULL, *ptr = NULL, *ptr2 = NULL;

	if (!strcmp (op, "help")) {
		printf ("Operation string:\n"
				"  Dump symbols: d/s/1024\n"
				"  Dump section: d/S/.text\n"
				"  Resize section: r/.data/1024\n");
		return R_FALSE;
	}
	/* Implement alloca with fixed-size buffer? */
	if (!(arg = strdup (op)))
		return R_FALSE;

	if ((ptr = strchr (arg, '/'))) {
		ptr[0] = '\0';
		ptr = ptr + 1;
		if ((ptr2 = strchr (ptr, '/'))) {
			ptr2[0] = '\0';
			ptr2 = ptr2 + 1;
		}
	}

	switch (arg[0]) {
	case 'd':
		if (!ptr)
			goto _rabin_do_operation_error;
		if (ptr[0]=='s') {
			if (ptr2) {
				if (!rabin_dump_symbols (r_num_math(NULL, ptr2)))
					return R_FALSE;
			} else 
				if (!rabin_dump_symbols (0))
					return R_FALSE;
		} else if (ptr[0]=='S') {
			if (!ptr2)
				goto _rabin_do_operation_error;
			if (!rabin_dump_sections (ptr2))
				return R_FALSE;
		} else goto _rabin_do_operation_error;
		break;
	case 'r':
		r_bin_wr_scn_resize (bin, ptr, r_num_math (NULL, ptr2));
		r_bin_wr_output (bin, output);
		break;
	default:
	_rabin_do_operation_error:
		eprintf ("Unknown operation. use -O help\n");
		return R_FALSE;
	}

	free (arg);

	return R_TRUE;
}

static int rabin_show_srcline() {
	char *srcline;
	if ((srcline = r_bin_meta_get_source_line (bin, at))) {
		printf ("%s\n", srcline);
		free (srcline);
		return R_TRUE;
	}
	return R_FALSE;
}

/* bin callback */
static int __lib_bin_cb(struct r_lib_plugin_t *pl, void *user, void *data) {
	struct r_bin_plugin_t *hand = (struct r_bin_plugin_t *)data;
	//printf(" * Added (dis)assembly plugin\n");
	r_bin_add (bin, hand);
	return R_TRUE;
}

static int __lib_bin_dt(struct r_lib_plugin_t *pl, void *p, void *u) {
	return R_TRUE;
}

/* binxtr callback */
static int __lib_bin_xtr_cb(struct r_lib_plugin_t *pl, void *user, void *data) {
	struct r_bin_xtr_plugin_t *hand = (struct r_bin_xtr_plugin_t *)data;
	//printf(" * Added (dis)assembly plugin\n");
	r_bin_xtr_add (bin, hand);
	return R_TRUE;
}

static int __lib_bin_xtr_dt(struct r_lib_plugin_t *pl, void *p, void *u) {
	return R_TRUE;
}

int main(int argc, char **argv)
{
	int c, bits = 0;
	int action = ACTION_UNK;
	const char *op = NULL;
	char *arch = NULL;

	bin = r_bin_new ();
	l = r_lib_new ("radare_plugin");
	r_lib_add_handler (l, R_LIB_TYPE_BIN, "bin plugins",
					   &__lib_bin_cb, &__lib_bin_dt, NULL);
	r_lib_add_handler (l, R_LIB_TYPE_BIN_XTR, "bin xtr plugins",
					   &__lib_bin_xtr_cb, &__lib_bin_xtr_dt, NULL);

	{ /* load plugins everywhere */
		char *homeplugindir = r_str_home (".radare/plugins");
		r_lib_opendir (l, getenv ("LIBR_PLUGINS"));
		r_lib_opendir (l, homeplugindir);
		r_lib_opendir (l, LIBDIR"/radare2/");
	}

	while ((c = getopt (argc, argv, "Aa:B:b:Mm:n:@:VisSzIHelRwO:o:rvLhx")) != -1) {
		switch(c) {
		case 'A':
			action |= ACTION_LISTARCHS;
			break;
		case 'a':
			if (optarg) arch = strdup (optarg);
			break;
		case 'B':
			bits = r_num_math (NULL, optarg);
			break;
		case 'm':
			at = r_num_math (NULL, optarg);
			action |= ACTION_SRCLINE;
			break;
		case 'i':
			action |= ACTION_IMPORTS;
			break;
		case 's':
			action |= ACTION_SYMBOLS;
			break;
		case 'S':
			action |= ACTION_SECTIONS;
			break;
		case 'z':
			action |= ACTION_STRINGS;
			break;
		case 'I':
			action |= ACTION_INFO;
			break;
		case 'H':
			action |= ACTION_FIELDS;
			break;
		case 'e':
			action |= ACTION_ENTRIES;
			break;
		case 'M':
			action |= ACTION_MAIN;
			break;
		case 'l':
			action |= ACTION_LIBS;
			break;
		case 'R':
			action |= ACTION_RELOCS;
			break;
		case 'x':
			action |= ACTION_EXTRACT;
			break;
		case 'w':
			rw = R_TRUE;
			break;
		case 'O':
			op = optarg;
			action |= ACTION_OPERATION;
			break;
		case 'o':
			output = optarg;
			break;
		case 'r':
			rad = R_TRUE;
			break;
		case 'v':
			va = R_TRUE;
			break;
		case 'L':
			r_bin_list (bin);
			return 1;
		case 'b':
			gbaddr = r_num_math (NULL, optarg);
			break;
		case '@':
			at = r_num_math (NULL, optarg);
			break;
		case 'n':
			name = optarg;
			break;
		case 'V':
			printf ("rabin2 v"R2_VERSION"\n");
			return 0;
		case 'h':
		default:
			action |= ACTION_HELP;
		}
	}

	file = argv[optind];
	if (action == ACTION_HELP || action == ACTION_UNK || file == NULL)
		return rabin_show_help ();

	if (!r_bin_load (bin, file, R_FALSE) &&
		!r_bin_load (bin, file, R_TRUE)) {
		eprintf ("r_bin: Cannot open '%s'\n", file);
		return 1;
	}
	if (arch) {
		char *ptr;
		ptr = strchr (arch, '_');
		if (ptr) {
			*ptr = '\0';
			bits = r_num_math (NULL, ptr+1);
		}
	}
	if (action&ACTION_LISTARCHS || !r_bin_set_arch (bin, arch, bits, name)) {
		rabin_list_archs ();
		free (arch);
		r_bin_free (bin);
		return 1;
	}

	if (action&ACTION_SECTIONS)
		rabin_show_sections (at);
	if (action&ACTION_ENTRIES)
		rabin_show_entrypoints ();
	if (action&ACTION_MAIN)
		rabin_show_main ();
	if (action&ACTION_IMPORTS)
		rabin_show_imports (at);
	if (action&ACTION_SYMBOLS)
		rabin_show_symbols (at);
	if (action&ACTION_STRINGS)
		rabin_show_strings ();
	if (action&ACTION_INFO)
		rabin_show_info ();
	if (action&ACTION_FIELDS)
		rabin_show_fields();
	if (action&ACTION_LIBS)
		rabin_show_libs();
	if (action&ACTION_RELOCS)
		rabin_show_relocs();
	if (action&ACTION_SRCLINE)
		rabin_show_srcline(at);
	if (action&ACTION_EXTRACT)
		rabin_extract((arch==NULL&&name==NULL&&bits==0));
	if (op != NULL && action&ACTION_OPERATION)
		rabin_do_operation (op);

	free (arch);
	r_bin_free (bin);

	return 0;
}<|MERGE_RESOLUTION|>--- conflicted
+++ resolved
@@ -125,39 +125,34 @@
 
 	if (all) {
 		for (i=0; i<bin->narch; i++) {
-			if ((ptr = strrchr (bin->arch[i].file, '/')))
-				ptr = ptr+1;
-			else ptr = bin->arch[i].file;
-			snprintf (out, sizeof (out), "%s.%s_%i", ptr,
-					bin->arch[i].info->arch, bin->arch[i].info->bits);
-			if (!r_file_dump (out, bin->arch[i].buf->buf, bin->arch[i].size)) {
-				eprintf ("Error extracting %s\n", out);
-				return R_FALSE;
-			} else eprintf ("%s created (%i)\n", out, bin->arch[i].size);
+			if (bin->arch[i].info == NULL) {
+				eprintf ("No extract info found.\n");
+			} else {
+				if ((ptr = strrchr (bin->arch[i].file, '/')))
+					ptr = ptr+1;
+				else ptr = bin->arch[i].file;
+				snprintf (out, sizeof (out), "%s.%s_%i", ptr,
+						bin->arch[i].info->arch, bin->arch[i].info->bits);
+				if (!r_file_dump (out, bin->arch[i].buf->buf, bin->arch[i].size)) {
+					eprintf ("Error extracting %s\n", out);
+					return R_FALSE;
+				} else printf ("%s created (%i)\n", out, bin->arch[i].size);
+			}
 		}
 	} else {
-		if ((ptr = strrchr (bin->arch[i].file, '/')))
-			ptr = ptr+1;
-		else ptr = bin->arch[i].file;
-<<<<<<< HEAD
-		snprintf (out, sizeof (out), "%s.%s_%i", ptr,
-				bin->arch[i].info->arch, bin->arch[i].info->bits);
-		if (!r_file_dump (out, bin->curarch->buf->buf, bin->curarch->size)) {
-			eprintf ("Error extracting %s\n", out);
-			return R_FALSE;
-		} else eprintf ("%s created (%i)\n", out, bin->arch[i].size);
-=======
-		if (bin->arch[i].info == NULL) {
+		if (bin->curarch->info == NULL) {
 			eprintf ("No extract info found.\n");
 		} else {
+			if ((ptr = strrchr (bin->curarch->file, '/')))
+				ptr = ptr+1;
+			else ptr = bin->curarch->file;
 			snprintf (out, sizeof (out), "%s.%s_%i", ptr,
-					bin->arch[i].info->arch, bin->arch[i].info->bits);
+					bin->curarch->info->arch, bin->curarch->info->bits);
 			if (!r_file_dump (out, bin->curarch->buf->buf, bin->curarch->size)) {
 				eprintf ("Error extracting %s\n", out);
 				return R_FALSE;
-			} else eprintf ("%s created\n", out);
+			} else printf ("%s created (%i)\n", out, bin->curarch->size);
 		}
->>>>>>> 8081f026
 	}
 	return R_TRUE;
 }
