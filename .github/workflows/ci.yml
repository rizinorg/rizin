name: CI


on:
  push:
    branches:
    - 'master'
    - 'dev'
    - 'stable'
  schedule:
    - cron: '0 18 * * 1,3,5' # Three-weekly at 18:00 UTC on Monday, Wednesday, and Friday
  pull_request:
    branches:
    - master
    - dev
    - 'release-*'

jobs:
  # TODO: build rz-bindings

  build-and-test:
    name: ${{ matrix.name }}
    runs-on: ${{ matrix.os }}
    continue-on-error: ${{ matrix.ignore_error }}
    timeout-minutes: ${{ matrix.timeout }}
    strategy:
      fail-fast: false
      matrix:
        name: [
          linux-acr-gcc-tests,
          linux-acr-clang-tests,
          linux-acr-clang-build,
          linux-meson-gcc-build,
          linux-meson-gcc-tests,
          macos-meson-clang-tests,
          linux-gcc-tests-asan,
          capstone-v3,
          capstone-next
        ]
        ignore_error: [false]
        include:
          - name: linux-acr-gcc-tests
            os: ubuntu-20.04
            build_system: acr
            compiler: gcc
            run_tests: true
            enabled: true
            timeout: 45
          - name: linux-acr-clang-tests
            os: ubuntu-20.04
            build_system: acr
            compiler: clang
            run_tests: true
            enabled: ${{ github.event_name != 'pull_request' }}
            timeout: 45
          - name: linux-acr-clang-build
            os: ubuntu-20.04
            build_system: acr
            compiler: clang
            enabled: ${{ github.event_name == 'pull_request' }}
            timeout: 45
          - name: linux-meson-gcc-build
            os: ubuntu-20.04
            build_system: meson
            compiler: gcc
            enabled: ${{ github.event_name == 'pull_request' }}
            timeout: 45
            cflags: '-Werror -Wno-cpp'
          - name: linux-meson-gcc-tests
            os: ubuntu-20.04
            build_system: meson
            compiler: gcc
            run_tests: true
            meson_options: -Db_coverage=true -Duse_webui=true
            coverage: true
            enabled: true
            timeout: 60
            cflags: '-Werror -Wno-cpp'
          - name: macos-meson-clang-tests
            os: macos-latest
            build_system: meson
            compiler: clang
            run_tests: true
            meson_options: -Duse_webui=true
            enabled: true
            timeout: 60
          - name: linux-gcc-tests-asan
            os: ubuntu-20.04
            build_system: meson
            compiler: gcc
            cflags: '-DRZ_ASSERT_STDOUT=1 -Werror -Wno-cpp'
            meson_options: -Db_sanitize=address,undefined -Duse_webui=true
            asan: true
            asan_options: 'detect_leaks=0,detect_odr_violation=0,allocator_may_return_null=1'
            run_tests: true
            enabled: ${{ github.event_name != 'pull_request' || contains(github.head_ref, 'asan') || contains(github.head_ref, 'import')}}
            timeout: 100
            # NOTE: asan errors ignored for release- branch for now, because there are too many issues that would block the release
            ignore_error: ${{ github.event_name == 'push' && contains(github.ref, 'release-') }}
          - name: capstone-v3
            os: ubuntu-20.04
            build_system: meson
            compiler: gcc
            meson_options: -Duse_capstone_version=v3
            run_tests: false
            enabled: ${{ github.event_name != 'pull_request' || contains(github.head_ref, 'capstone') }}
            timeout: 45
            cflags: '-Werror -Wno-cpp'
<<<<<<< HEAD
          - name: capstone-next
            os: ubuntu-latest
=======
          - name: capstone-v5
            os: ubuntu-20.04
>>>>>>> 324ad1cf
            build_system: meson
            compiler: gcc
            meson_options: -Duse_capstone_version=next
            run_tests: false
            enabled: ${{ github.event_name != 'pull_request' || contains(github.head_ref, 'capstone') }}
            timeout: 45
            cflags: '-Werror -Wno-cpp'

    steps:
    - uses: actions/checkout@v2
      if: matrix.enabled
      with:
          submodules: recursive
    - name: Install pkg-config with Homebrew
      if: matrix.os == 'macos-latest' && matrix.enabled
      run: brew install pkg-config
    - name: Install python
      if: (matrix.run_tests || matrix.build_system == 'meson') && matrix.os != 'macos-latest' && matrix.enabled
      run: sudo apt-get --assume-yes install python3-wheel python3-setuptools
    - name: Install meson and ninja
      if: matrix.build_system == 'meson' && matrix.enabled
      run: pip3 install --user meson ninja PyYAML
    - name: Checkout rzpipe
      if: matrix.enabled
      uses: actions/checkout@v2
      with:
          repository: rizinorg/rz-pipe
          path: test/rz-pipe
    - name: Install test dependencies
      if: matrix.run_tests && matrix.enabled
      run: pip3 install --user "file://$GITHUB_WORKSPACE/test/rz-pipe#egg=rzpipe&subdirectory=python"
    - name: Install clang
      if: matrix.compiler == 'clang' && matrix.os == 'ubuntu-latest' && matrix.enabled
      run: sudo apt-get --assume-yes install clang
    - name: Checkout our Testsuite Binaries
      if: matrix.enabled
      uses: actions/checkout@v2
      with:
          repository: rizinorg/rizin-testbins
          path: test/bins
    - name: Checkout fuzz targets # TODO: this can be removed as soon as the fuzztargets repo is public
      if: matrix.run_tests && matrix.enabled && (github.event_name != 'pull_request' || contains(github.event.pull_request.head.ref, 'fuzz'))
      uses: actions/checkout@v2
      with:
          repository: rizinorg/rizin-fuzztargets
          path: test/fuzz/targets
    - name: Configure with ACR and build
      if: matrix.build_system == 'acr' && matrix.enabled
      run: ./configure --prefix=${HOME} && make
      env:
        CC: ${{ matrix.compiler }}
        CFLAGS: ${{ matrix.cflags }}
    - name: Build with Meson
      if: matrix.build_system == 'meson' && matrix.enabled
      run: |
        export PATH=${HOME}/Library/Python/3.8/bin:${HOME}/Library/Python/3.9/bin:${HOME}/.local/bin:${PATH}
        if [ "$ASAN" == "true" ]; then
          export CFLAGS="-DASAN=1 ${CFLAGS}"
        fi
        meson --prefix=${HOME} ${{ matrix.meson_options }} build && ninja -C build
      env:
        ASAN: ${{ matrix.asan }}
        CC: ${{ matrix.compiler }}
        CFLAGS: ${{ matrix.cflags }}
    - name: Install with make
      if: matrix.build_system == 'acr' && matrix.enabled
      run: |
        # Install the rizin
        export PATH=${HOME}/bin:${HOME}/.local/bin:${PATH}
        export LD_LIBRARY_PATH=${HOME}/lib/$(uname -m)-linux-gnu:${HOME}/lib:${HOME}/lib64:${LD_LIBRARY_PATH}
        export PKG_CONFIG_PATH=${HOME}/lib/pkgconfig:${HOME}/lib/$(uname -m)-linux-gnu/pkgconfig:${PKG_CONFIG_PATH}
        make install
    - name: Install with meson
      if: matrix.build_system == 'meson' && matrix.enabled
      run: |
        # Install the rizin
        export PATH=${HOME}/bin:${HOME}/Library/Python/3.8/bin:${HOME}/Library/Python/3.9/bin:${HOME}/.local/bin:${PATH}
        export LD_LIBRARY_PATH=${HOME}/lib/$(uname -m)-linux-gnu:${HOME}/lib:${HOME}/lib64:${LD_LIBRARY_PATH}
        export PKG_CONFIG_PATH=${HOME}/lib/pkgconfig:${HOME}/lib/$(uname -m)-linux-gnu/pkgconfig:${PKG_CONFIG_PATH}
        ninja -C build install
    - name: Run unit tests (meson)
      if: matrix.build_system == 'meson' && matrix.enabled
      run: |
        export PATH=${HOME}/bin:${HOME}/Library/Python/3.8/bin:${HOME}/Library/Python/3.9/bin:${HOME}/.local/bin:${PATH}
        export LD_LIBRARY_PATH=${HOME}/lib/$(uname -m)-linux-gnu:${HOME}/lib:${HOME}/lib64:${LD_LIBRARY_PATH}
        export PKG_CONFIG_PATH=${HOME}/lib/pkgconfig:${HOME}/lib/$(uname -m)-linux-gnu/pkgconfig:${PKG_CONFIG_PATH}
        if [ "$ASAN" == "true" ]; then
          export ASAN=1
        fi
        ninja -C build test
      env:
        ASAN: ${{ matrix.asan }}
        ASAN_OPTIONS: ${{ matrix.asan_options }}
    - name: Run unit tests (make)
      if: matrix.build_system == 'acr' && matrix.enabled
      run: |
        # Running the test suite
        export PATH=${HOME}/bin:${HOME}/.local/bin:${PATH}
        export LD_LIBRARY_PATH=${HOME}/lib/$(uname -m)-linux-gnu:${HOME}/lib:${HOME}/lib64:${LD_LIBRARY_PATH}
        export PKG_CONFIG_PATH=${HOME}/lib/pkgconfig:${HOME}/lib/$(uname -m)-linux-gnu/pkgconfig:${PKG_CONFIG_PATH}
        if [ "$ASAN" == "true" ]; then
          export ASAN=1
        fi
        cd test
        make unit_tests
      env:
        ASAN: ${{ matrix.asan }}
        ASAN_OPTIONS: ${{ matrix.asan_options }}
    - name: Run tests
      if: matrix.run_tests && matrix.enabled
      run: |
        # Running the test suite
        export PATH=${HOME}/bin:${HOME}/.local/bin:${PATH}
        export LD_LIBRARY_PATH=${HOME}/lib/$(uname -m)-linux-gnu:${HOME}/lib:${HOME}/lib64:${LD_LIBRARY_PATH}
        export PKG_CONFIG_PATH=${HOME}/lib/pkgconfig:${HOME}/lib/$(uname -m)-linux-gnu/pkgconfig:${PKG_CONFIG_PATH}
        if [ "$ASAN" == "true" ]; then
          export ASAN=1
        fi
        cd test
        rz-test -L -o results.json
      env:
        ASAN: ${{ matrix.asan }}
        ASAN_OPTIONS: ${{ matrix.asan_options }}
    - name: Upload coverage info
      uses: codecov/codecov-action@v1
      if: matrix.coverage == '1' && matrix.enabled
    - name: Run fuzz tests
      if: matrix.run_tests && matrix.enabled && (github.event_name != 'pull_request' || contains(github.event.pull_request.head.ref, 'fuzz'))
      run: |
        export PATH=${HOME}/bin:${HOME}/.local/bin:${PATH}
        export LD_LIBRARY_PATH=${HOME}/lib/$(uname -m)-linux-gnu:${HOME}/lib:${HOME}/lib64:${LD_LIBRARY_PATH}
        export PKG_CONFIG_PATH=${HOME}/lib/pkgconfig:${HOME}/lib/$(uname -m)-linux-gnu/pkgconfig:${PKG_CONFIG_PATH}
        cd test
        make fuzz-tests
      env:
        ASAN_OPTIONS: ${{ matrix.asan_options }}
    - name: Upload test results
      if: matrix.run_tests && matrix.enabled
      uses: actions/upload-artifact@v2
      with:
        name: test-results-${{ matrix.name }}
        path: test/results.json

  build-centos6:
    name: Build on CentOS 6
    runs-on: ubuntu-latest
    if: contains(github.head_ref, 'centos') || contains(github.ref, 'release-') || github.event_name == 'schedule'
    container: centos:6
    steps:
    - name: Install tools
      run: yum install -y patch unzip git gcc make
    - name: Checkout rizin
      run: |
        git clone https://github.com/${{ github.repository }}
        cd rizin
        git fetch origin ${{ github.ref }}
        git checkout -b local_branch FETCH_HEAD
        git submodule init
        git submodule update
    - name: Configure with ACR and build
      run: ./configure --prefix=/usr && make CS_RELEASE=1
      working-directory: rizin
    - name: Install with make
      run: make install
      working-directory: rizin
    - name: Run tests
      run: cd test/unit && make
      working-directory: rizin
      env:
        # `make install` installs, for some unknown reasons, pkgconfig files in
        # /usr/lib and not in /usr/lib64, thus pkg-config cannot find the right
        # .pc files if the right path is not specified
        PKG_CONFIG_PATH: /usr/lib/pkgconfig

  build-debian:
    name: Build on old Debian ${{ matrix.container }}
    if: contains(github.head_ref, 'debian') || contains(github.ref, 'release-') || github.event_name == 'schedule'
    strategy:
        matrix:
            container:
                - debian:wheezy
                - debian:jessie

    runs-on: ubuntu-latest
    container: ${{ matrix.container }}

    steps:
    - name: Fix containers (Wheezy)
      if: matrix.container == 'debian:wheezy'
      run: |
          sed -i '/deb http:\/\/deb.debian.org\/debian wheezy-updates main/d' /etc/apt/sources.list
          echo "deb http://archive.debian.org/debian wheezy main" > /etc/apt/sources.list
          echo "deb http://archive.debian.org/debian-security wheezy/updates main" >> /etc/apt/sources.list
          echo "Acquire::Check-Valid-Until no;" > /etc/apt/apt.conf.d/99no-check-valid-until

    - name: Install tools
      run: apt-get update && apt-get install --yes patch unzip git gcc make curl pkg-config libc6-i386 build-essential
    - name: Install Python source build dependcies
      run: apt-get install --yes checkinstall libbz2-dev libc6-dev libgdbm-dev libncursesw5-dev libreadline-gplv2-dev libssl-dev libsqlite3-dev tk-dev
    - name: Install Python from source
      run: |
        curl -o Python-3.6.11.tgz https://www.python.org/ftp/python/3.6.11/Python-3.6.11.tgz
        tar -zxvf Python-3.6.11.tgz
        cd Python-3.6.11/
        ./configure
        make install
    - name: Checkout rizin
      run: |
        git clone https://github.com/${{ github.repository }}
        cd rizin
        git fetch origin ${{ github.ref }}
        git checkout -b local_branch FETCH_HEAD
        git submodule init
        git submodule update
    - name: Checkout our Testsuite Binaries
      run: git clone https://github.com/rizinorg/rizin-testbins test/bins
    - name: Configure with ACR and build
      run: ./configure --prefix=/usr && make
      working-directory: rizin
    - name: Install with make
      run: make install
      working-directory: rizin
    - name: Install test dependencies
      run: python3 -m pip install --user 'git+https://github.com/rizinorg/rizin-rzpipe#egg=rzpipe&subdirectory=python'
    - name: Run tests
      # FIXME: debug tests fail on debian for now, let's ignore all tests for the moment
      run: cd test && make || exit 0
      working-directory: rizin
      env:
        PKG_CONFIG_PATH: /usr/lib/x86_64-linux-gnu/pkgconfig

  build-static:
    name: Build static
    # FIXME: ignore error until all tests properly pass
    continue-on-error: true
    if: contains(github.head_ref, 'static') || contains(github.ref, 'release-') || github.event_name == 'schedule'
    runs-on: ubuntu-20.04
    steps:
    - uses: actions/checkout@v2
      with:
          submodules: recursive
    - name: Checkout our Testsuite Binaries
      uses: actions/checkout@v2
      with:
          repository: rizinorg/rizin-testbins
          path: test/bins
    - name: Install static
      run: |
        ./sys/static.sh
        sudo make symstall
    - name: Run tests
      run: |
        rizin -v
        rz-test -v
        cd test
        make
    - name: Upload test results
      uses: actions/upload-artifact@v2
      with:
        name: test-results-static
        path: test/results.json


  create-tarball:
    name: Create source tarball
    if: contains(github.head_ref, 'extras') || contains(github.ref, 'release-')
    needs: [build-and-test]
    runs-on: ubuntu-latest
    steps:
    - uses: actions/checkout@v2
      with:
          submodules: recursive
    - name: Extract rizin version
      shell: bash
      run: echo "##[set-output name=branch;]$(python sys/version.py)"
      id: extract_version
    - name: Download capstone
      run: |
        ./configure
        make -C shlr capstone
        rm -rf shlr/capstone/.git
        git clean -dxf .
        rm -rf .git
    - name: Create archive
      run: |
        cd ..
        cp -r rizin rizin-${{ steps.extract_version.outputs.branch}}
        tar cvzf rizin-src.tar.gz rizin-${{ steps.extract_version.outputs.branch}}
        mv rizin-src.tar.gz rizin/
    - uses: actions/upload-artifact@v2
      with:
        name: rizin-src
        path: rizin-src.tar.gz

  build-deb:
    name: Build deb package for ${{ matrix.container }}
    if: github.event_name == 'push' && contains(github.ref, 'release-')
    needs: [build-and-test]
    runs-on: ubuntu-latest
    container: ${{ matrix.container }}
    strategy:
      fail-fast: false
      matrix:
        name: [debian-buster, ubuntu-1804]
        include:
          - name: debian-buster
            container: debian:buster
          - name: ubuntu-1804
            container: ubuntu:18.04
    steps:
    - name: Install tools
      run: apt-get update && apt-get install --yes patch unzip git gcc make curl pkg-config xz-utils
    - name: Checkout rizin
      run: |
        git clone https://github.com/${{ github.repository }}
        cd rizin
        git fetch origin ${{ github.ref }}
        git checkout -b local_branch FETCH_HEAD
        git submodule init
        git submodule update
    - name: Preparing the deb package
      run: |
        sys/debian.sh
        mv rizin_*_amd64.deb rizin_amd64.deb
        mv rizin-dev_*_amd64.deb rizin-dev_amd64.deb
      working-directory: rizin
    - name: Upload deb file
      uses: actions/upload-artifact@v2
      with:
        name: rizin-${{ matrix.name }}-deb
        path: rizin/rizin_amd64.deb
    - name: Upload -dev deb file
      uses: actions/upload-artifact@v2
      with:
        name: rizin-dev-${{ matrix.name }}-deb
        path: rizin/rizin-dev_amd64.deb

  build-osx-pkg:
    name: Build OSX package
    runs-on: macos-latest
    if: contains(github.head_ref, 'osx') || (contains(github.ref, 'release-') && github.event_name == 'push') || github.event_name == 'schedule'
    needs: [build-and-test]
    steps:
    - uses: actions/checkout@v2
      with:
          submodules: recursive
    - name: Install pkg-config with Homebrew
      run: brew install pkg-config
    - name: Create OSX package
      run: |
        ./sys/osx-pkg.sh
        mv sys/osx-pkg/rizin-*.pkg sys/osx-pkg/rizin.pkg
    - name: Upload .pkg file
      uses: actions/upload-artifact@v2
      with:
        name: rizin.pkg
        path: sys/osx-pkg/rizin.pkg

  build-windows:
    name: Build Windows zip/installer ${{ matrix.name }}
    runs-on: windows-latest
    if: contains(github.head_ref, 'windows') || (github.event_name == 'push' && contains(github.ref, 'release-'))
    needs: [build-and-test]
    strategy:
      fail-fast: false
      matrix:
        name: [vs2019_static, clang_cl]
        include:
          - name: vs2019_static
            compiler: cl
            meson_options: --default-library=static -Dstatic_runtime=true
          - name: clang_cl
            compiler: clang-cl
            meson_options: --default-library=shared
    steps:
    - uses: actions/checkout@v2
      with:
          submodules: recursive
    - uses: actions/setup-python@v2
    - name: Install dependencies
      run: |
        python -m pip install --upgrade pip
        pip install meson ninja PyYAML
    - name: Extract rizin version
      shell: pwsh
      run: echo "##[set-output name=branch;]$( python sys\\version.py )"
      id: extract_version
    - name: Build with meson + ninja
      shell: pwsh
      run: |
        .github\vsdevenv.ps1
        meson --buildtype=release --prefix=$PWD\rizin-install build ${{ matrix.meson_options }}
        ninja -C build
        ninja -C build install
    - name: Create zip artifact
      shell: pwsh
      run: 7z a rizin-${{ matrix.name }}-${{ steps.extract_version.outputs.branch }}.zip $PWD\rizin-install
    - uses: actions/upload-artifact@v2
      with:
        name: rizin-${{ matrix.name }}-${{ steps.extract_version.outputs.branch }}.zip
        path: .\rizin-${{ matrix.name }}-${{ steps.extract_version.outputs.branch }}.zip
    - uses: actions/checkout@v2
      with:
        repository: rizinorg/rizin-win-installer
        path: ./rizin-win-installer
    - name: Create installer
      shell: pwsh
      run: iscc rizin-win-installer\rizin.iss /DRizinLocation=..\rizin-install\* /DLicenseLocation=..\COPYING.LESSER /DIcoLocation=rizin.ico /DMyAppVersion=${{ steps.extract_version.outputs.branch }}
    - uses: actions/upload-artifact@v2
      with:
        name: rizin_installer-${{ matrix.name }}-${{ steps.extract_version.outputs.branch }}
        path: rizin-win-installer\Output\rizin.exe

  build-ios-cydia:
    name: Build iOS Cydia packages
    runs-on: macos-latest
    if: contains(github.head_ref, 'ios') || (contains(github.ref, 'release-') && github.event_name == 'push') || github.event_name == 'schedule'
    needs: [build-and-test]
    steps:
    - uses: actions/checkout@v2
      with:
          submodules: recursive
    - name: Extract rizin version
      shell: bash
      run: echo "##[set-output name=branch;]$(python sys/version.py)"
      id: extract_version
    - name: Install pkg-config/ldid2 with Homebrew
      run: brew install pkg-config ldid
    - name: Create cydia32 package
      run: ./sys/ios-cydia32.sh
    - name: List sys/cydia
      run: ls -lahR ./sys/cydia
    - uses: actions/upload-artifact@v2
      with:
        name: rizin-arm32_${{ steps.extract_version.outputs.branch }}_iphoneos-arm
        path: ./sys/cydia/rizin/rizin-arm32_${{ steps.extract_version.outputs.branch }}_iphoneos-arm.deb
    - name: Create cydia package
      run: ./sys/ios-cydia.sh
    - uses: actions/upload-artifact@v2
      with:
        name: rizin_${{ steps.extract_version.outputs.branch }}_iphoneos-arm
        path: ./sys/cydia/rizin/rizin_${{ steps.extract_version.outputs.branch }}_iphoneos-arm.deb

  build-android:
    name: Build Android ${{ matrix.name }} package
    runs-on: ubuntu-latest
    if: contains(github.head_ref, 'android') || (contains(github.ref, 'release-') && github.event_name == 'push') || github.event_name == 'schedule'
    needs: [build-and-test]
    strategy:
      fail-fast: false
      matrix:
        name: [x86_64, arm, aarch64]
    steps:
    - uses: actions/checkout@v2
      with:
          submodules: recursive
    - name: Install dependencies
      run: sudo apt-get --assume-yes install pax wget unzip python3-wheel python3-setuptools python3-pip && pip3 install --user meson ninja
    - name: Compile with meson
      run: |
        export PATH=${HOME}/.local/bin:${PATH}
        CFLAGS="-static" LDFLAGS="-static" meson --buildtype release --default-library static --prefix=/tmp/android-dir -Dblob=true build --cross-file .github/meson-android-${{ matrix.name }}.ini
        ninja -C build && ninja -C build install
    - name: Create rizin-android-${{ matrix.name }}.tar.gz
      run: |
        cd /tmp
        rm -rf android-dir/include android-dir/lib
        tar --transform 's/android-dir/data\/data\/org.rizinorg.rizininstaller/g' -cvf rizin-android-${{ matrix.name }}.tar.gz android-dir/
    - uses: actions/upload-artifact@v2
      with:
        name: rizin-android-${{ matrix.name }}
        path: /tmp/rizin-android-${{ matrix.name }}.tar.gz

  build-extras:
    name: Build rizin extras and rzpipe
    if: contains(github.head_ref, 'extras') || contains(github.ref, 'release-') || github.event_name == 'schedule'
    needs: [create-tarball]
    runs-on: ubuntu-latest
    env:
      TESTS: 'armthumb baleful bcl ba2 blackfin blessr2 keystone-lib keystone lang-duktape mc6809 microblaze msil pcap ppcdisasm psosvm swf unicorn-lib unicorn vc4 x86udis x86bea x86tab x86olly x86zyan z80-nc'
      RZPIPE_TESTS: 'rzpipe-go rzpipe-js rzpipe-py'
    steps:
    - uses: actions/download-artifact@v2
      with:
        name: rizin-src
        path: ./
    - name: Extract source tarball
      run: mkdir rizin && tar -C rizin --strip-components=1 -xvf rizin-src.tar.gz
    - name: Install dependencies
      run: sudo apt-get --assume-yes install wget unzip python3-wheel python3-setuptools build-essential python3-pip && sudo pip3 install meson ninja
    - name: Install rizin
      run: |
        export PATH=$PATH:/usr/local/bin
        meson --prefix=/usr --buildtype=release build && ninja -C build && sudo ninja -C build install
      working-directory: rizin
    - name: Init rz-pm
      run: rz-pm init && rz-pm update
    - name: Compile and install plugins
      run: |
        set -e
        for p in $TESTS ; do
          echo $p
          rz-pm -i $p
        done
        set +e
    - name: Compile and install rzpipe
      run: |
        set -e
        for p in $RZPIPE_TESTS ; do
          echo $p
          rz-pm -i $p
        done
        set +e

  test-deb:
    name: Test deb packages for ${{ matrix.container }}
    runs-on: ubuntu-latest
    needs: [build-deb]
    container: ${{ matrix.container }}
    strategy:
      fail-fast: false
      matrix:
        name: [debian-buster, ubuntu-1804]
        include:
          - name: debian-buster
            container: debian:buster
          - name: ubuntu-1804
            container: ubuntu:18.04
    steps:
    - name: Install tools
      run: apt-get update && apt-get install --yes gcc pkg-config
    - uses: actions/download-artifact@v2
      with:
        name: rizin-${{ matrix.name }}-deb
        path: ./
    - uses: actions/download-artifact@v2
      with:
        name: rizin-dev-${{ matrix.name }}-deb
        path: ./
    - name: Install rizin debs
      run: apt-get update && apt-get install ./rizin*.deb
    - name: Check that installed rizin runs
      run: rizin -qcq /bin/ls
    - name: Check that libraries can be used
      shell: bash
      run: |
        echo -e "#include <rz_util.h>\nint main(int argc, char **argv) { return rz_str_newf (\"%s\", argv[0]) != NULL? 0: 1; }" > test.c
        gcc -o test test.c $(pkg-config --libs --cflags rz_util)
        ./test

  test-osx-pkg:
    name: Test OSX pkg
    runs-on: macos-latest
    needs: [build-osx-pkg]
    steps:
    - name: Install pkg-config with Homebrew
      run: brew install pkg-config
    - uses: actions/download-artifact@v2
      with:
        name: rizin.pkg
        path: ./
    - name: Install rizin.pkg
      run: sudo installer -pkg ./rizin.pkg -target /
    - name: Check that installed rizin runs
      run: rizin -qcq /bin/ls
    - name: Check that libraries can be used
      run: |
        echo -e "#include <rz_util.h>\nint main(int argc, char **argv) { return rz_str_newf (\"%s\", argv[0]) != NULL? 0: 1; }" > test.c
        clang -o test test.c $(pkg-config --libs --cflags rz_util)
        ./test

  test-windows-clang_cl:
    name: Test Windows installer built with clang_cl
    runs-on: windows-latest
    needs: [build-windows]
    steps:
    - uses: actions/checkout@v2
      with:
          submodules: recursive
    - uses: actions/setup-python@v2
    - name: Install pkg-config
      shell: pwsh
      run: choco install -y pkgconfiglite
    - name: Extract rizin version
      shell: pwsh
      run: echo "##[set-output name=branch;]$( python sys\\version.py )"
      id: extract_version
    - uses: actions/download-artifact@v2
      with:
        name: rizin_installer-clang_cl-${{ steps.extract_version.outputs.branch }}
        path: ./
    - name: Install rizin.exe
      shell: pwsh
      run: Start-Process -Wait -FilePath .\rizin.exe -ArgumentList "/SP- /SILENT" -PassThru
    - name: Check that installed rizin runs
      shell: pwsh
      run: ~\AppData\Local\Programs\rizin\bin\rizin.exe -qcq .\rizin.exe
    - name: Check that libraries can be used
      shell: pwsh
      run: |
        .github\vsdevenv.ps1
        $env:PATH = "$env:PATH;C:$env:HOMEPATH\AppData\Local\Programs\rizin\bin"
        $env:PKG_CONFIG_PATH = "C:$env:HOMEPATH\AppData\Local\Programs\rizin\lib\pkgconfig"
        $env:PKG_CONFIG_PATH
        pkg-config --list-all
        echo "#include <rz_util.h>`nint main(int argc, char **argv) { return rz_str_newf (`"%s`", argv[0]) != NULL? 0: 1; }" > test.c
        cl -IC:$env:HOMEPATH\AppData\Local\Programs\rizin\include\librz -IC:$env:HOMEPATH\AppData\Local\Programs\rizin\include\librz\sdb /Fetest.exe test.c /link /libpath:C:$env:HOMEPATH\AppData\Local\Programs\rizin\lib rz_util.lib
        .\test.exe

  create-release:
    name: Create draft release and upload artifacts
    runs-on: ubuntu-latest
    if: github.event_name == 'push' && contains(github.ref, 'release-')
    needs: [
      build-and-test,
      build-centos6,
      build-debian,
      build-static,
      test-deb,
      build-android,
      test-osx-pkg,
      test-windows-clang_cl,
      build-ios-cydia,
      build-extras
    ]
    steps:
    - uses: actions/checkout@v2
      with:
          submodules: recursive
    - name: Extract rizin version
      shell: bash
      run: echo "##[set-output name=branch;]$(python sys/version.py)"
      id: extract_version
    - name: Create Release
      id: create_release
      uses: actions/create-release@v1
      env:
          GITHUB_TOKEN: ${{ secrets.GITHUB_TOKEN }}
      with:
          tag_name: ${{ steps.extract_version.outputs.branch }}
          release_name: Release ${{ steps.extract_version.outputs.branch }}
          draft: true
          prerelease: false
    - uses: actions/download-artifact@v2
    - name: Display structure of downloaded files
      run: ls -R
    - name: Upload rizin src tarball
      uses: actions/upload-release-asset@v1
      env:
          GITHUB_TOKEN: ${{ secrets.GITHUB_TOKEN }}
      with:
          upload_url: ${{ steps.create_release.outputs.upload_url }}
          asset_path: ./rizin-src/rizin-src.tar.gz
          asset_name: rizin-src-${{ steps.extract_version.outputs.branch }}.tar.gz
          asset_content_type: application/zip
    - name: Upload rizin debian:buster package
      uses: actions/upload-release-asset@v1
      env:
          GITHUB_TOKEN: ${{ secrets.GITHUB_TOKEN }}
      with:
          upload_url: ${{ steps.create_release.outputs.upload_url }}
          asset_path: ./rizin-debian-buster-deb/rizin_amd64.deb
          asset_name: rizin-debian-buster_${{ steps.extract_version.outputs.branch }}_amd64.deb
          asset_content_type: application/zip
    - name: Upload rizin-dev debian:buster package
      uses: actions/upload-release-asset@v1
      env:
          GITHUB_TOKEN: ${{ secrets.GITHUB_TOKEN }}
      with:
          upload_url: ${{ steps.create_release.outputs.upload_url }}
          asset_path: ./rizin-dev-debian-buster-deb/rizin-dev_amd64.deb
          asset_name: rizin-dev-debian-buster_${{ steps.extract_version.outputs.branch }}_amd64.deb
          asset_content_type: application/zip
    - name: Upload rizin ubuntu:18.04 package
      uses: actions/upload-release-asset@v1
      env:
          GITHUB_TOKEN: ${{ secrets.GITHUB_TOKEN }}
      with:
          upload_url: ${{ steps.create_release.outputs.upload_url }}
          asset_path: ./rizin-ubuntu-1804-deb/rizin_amd64.deb
          asset_name: rizin-ubuntu-1804_${{ steps.extract_version.outputs.branch }}_amd64.deb
          asset_content_type: application/zip
    - name: Upload rizin-dev ubuntu:18.04 package
      uses: actions/upload-release-asset@v1
      env:
          GITHUB_TOKEN: ${{ secrets.GITHUB_TOKEN }}
      with:
          upload_url: ${{ steps.create_release.outputs.upload_url }}
          asset_path: ./rizin-dev-ubuntu-1804-deb/rizin-dev_amd64.deb
          asset_name: rizin-dev-ubuntu-1804_${{ steps.extract_version.outputs.branch }}_amd64.deb
          asset_content_type: application/zip
    - name: Upload rizin android x86_64 tar.gz
      uses: actions/upload-release-asset@v1
      env:
          GITHUB_TOKEN: ${{ secrets.GITHUB_TOKEN }}
      with:
          upload_url: ${{ steps.create_release.outputs.upload_url }}
          asset_path: ./rizin-android-x86_64/rizin-android-x86_64.tar.gz
          asset_name: rizin-${{ steps.extract_version.outputs.branch }}-android-x86_64.tar.gz
          asset_content_type: application/zip
    - name: Upload rizin android arm tar.gz
      uses: actions/upload-release-asset@v1
      env:
          GITHUB_TOKEN: ${{ secrets.GITHUB_TOKEN }}
      with:
          upload_url: ${{ steps.create_release.outputs.upload_url }}
          asset_path: ./rizin-android-arm/rizin-android-arm.tar.gz
          asset_name: rizin-${{ steps.extract_version.outputs.branch }}-android-arm.tar.gz
          asset_content_type: application/zip
    - name: Upload rizin android aarch64 tar.gz
      uses: actions/upload-release-asset@v1
      env:
          GITHUB_TOKEN: ${{ secrets.GITHUB_TOKEN }}
      with:
          upload_url: ${{ steps.create_release.outputs.upload_url }}
          asset_path: ./rizin-android-aarch64/rizin-android-aarch64.tar.gz
          asset_name: rizin-${{ steps.extract_version.outputs.branch }}-android-aarch64.tar.gz
          asset_content_type: application/zip
    - name: Upload rizin OSX pkg
      uses: actions/upload-release-asset@v1
      env:
          GITHUB_TOKEN: ${{ secrets.GITHUB_TOKEN }}
      with:
          upload_url: ${{ steps.create_release.outputs.upload_url }}
          asset_path: ./rizin.pkg/rizin.pkg
          asset_name: rizin-macos-${{ steps.extract_version.outputs.branch }}.pkg
          asset_content_type: application/zip
    - name: Upload rizin windows archive
      uses: actions/upload-release-asset@v1
      env:
          GITHUB_TOKEN: ${{ secrets.GITHUB_TOKEN }}
      with:
          upload_url: ${{ steps.create_release.outputs.upload_url }}
          asset_path: ./rizin-vs2019_static-${{ steps.extract_version.outputs.branch }}.zip/rizin-vs2019_static-${{ steps.extract_version.outputs.branch }}.zip
          asset_name: rizin-windows-static-${{ steps.extract_version.outputs.branch }}.zip
          asset_content_type: application/zip
    - name: Upload rizin windows installer
      uses: actions/upload-release-asset@v1
      env:
          GITHUB_TOKEN: ${{ secrets.GITHUB_TOKEN }}
      with:
          upload_url: ${{ steps.create_release.outputs.upload_url }}
          asset_path: ./rizin_installer-clang_cl-${{ steps.extract_version.outputs.branch }}/rizin.exe
          asset_name: rizin_installer-${{ steps.extract_version.outputs.branch }}.exe
          asset_content_type: application/zip
    - name: Upload rizin iOS arm32 cydia package
      uses: actions/upload-release-asset@v1
      env:
          GITHUB_TOKEN: ${{ secrets.GITHUB_TOKEN }}
      with:
          upload_url: ${{ steps.create_release.outputs.upload_url }}
          asset_path: ./rizin-arm32_${{ steps.extract_version.outputs.branch }}_iphoneos-arm/rizin-arm32_${{ steps.extract_version.outputs.branch }}_iphoneos-arm.deb
          asset_name: rizin-arm32_${{ steps.extract_version.outputs.branch }}_iphoneos-arm.deb
          asset_content_type: application/zip
    - name: Upload rizin iOS aarch64 cydia package
      uses: actions/upload-release-asset@v1
      env:
          GITHUB_TOKEN: ${{ secrets.GITHUB_TOKEN }}
      with:
          upload_url: ${{ steps.create_release.outputs.upload_url }}
          asset_path: ./rizin_${{ steps.extract_version.outputs.branch }}_iphoneos-arm/rizin_${{ steps.extract_version.outputs.branch }}_iphoneos-arm.deb
          asset_name: rizin-aarch64_${{ steps.extract_version.outputs.branch }}_iphoneos-arm.deb
          asset_content_type: application/zip

  publish-docker-image:
    name: Publish Docker image on Docker Hub
    needs: [build-and-test]
    runs-on: ubuntu-20.04
    if: github.event_name == 'push'
    steps:
    - uses: actions/checkout@v2
      with:
          submodules: recursive
    - name: Publish to Registry
      uses: docker/build-push-action@v1
      with:
        repository: ${{ secrets.DOCKER_USERNAME }}/rizin
        tag_with_ref:  true
        username: ${{ secrets.DOCKER_USERNAME }}
        password: ${{ secrets.DOCKER_PASSWORD }}<|MERGE_RESOLUTION|>--- conflicted
+++ resolved
@@ -106,13 +106,8 @@
             enabled: ${{ github.event_name != 'pull_request' || contains(github.head_ref, 'capstone') }}
             timeout: 45
             cflags: '-Werror -Wno-cpp'
-<<<<<<< HEAD
           - name: capstone-next
-            os: ubuntu-latest
-=======
-          - name: capstone-v5
             os: ubuntu-20.04
->>>>>>> 324ad1cf
             build_system: meson
             compiler: gcc
             meson_options: -Duse_capstone_version=next
