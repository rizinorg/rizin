--- conflicted
+++ resolved
@@ -39,33 +39,11 @@
         include:
           - name: linux-meson-clang-tests
             os: ubuntu-20.04
-<<<<<<< HEAD
-            build_system: acr
-            compiler: gcc
-            run_tests: true
-            enabled: true
-            timeout: 45
-            cflags: '-O2 -g'
-          - name: linux-acr-clang-tests
-            os: ubuntu-20.04
-            build_system: acr
-=======
             build_system: meson
->>>>>>> b6e20638
             compiler: clang
             run_tests: true
             enabled: ${{ github.event_name != 'pull_request' }}
             timeout: 45
-<<<<<<< HEAD
-            cflags: '-O2 -g'
-          - name: linux-acr-clang-build
-            os: ubuntu-20.04
-            build_system: acr
-            compiler: clang
-            enabled: ${{ github.event_name == 'pull_request' }}
-            timeout: 45
-=======
->>>>>>> b6e20638
           - name: linux-meson-gcc-build
             os: ubuntu-20.04
             build_system: meson
