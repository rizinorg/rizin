name: CI


on:
  push:
    branches:
    - 'master'
    - 'dev'
    - 'stable'
    - 'container-*'
    tags:
    - v*
  schedule:
    - cron: '0 18 * * 1,3,5' # Three-weekly at 18:00 UTC on Monday, Wednesday, and Friday
  pull_request:
    branches:
    - master
    - dev
    - stable
    - 'release-*'

jobs:
  changes:
    runs-on: ubuntu-latest
    outputs:
      edited: ${{ steps.filter.outputs.edited }}
    steps:
    - uses: actions/checkout@v2
    - uses: dorny/paths-filter@v2
      id: filter
      with:
        filters: |
          edited:
            - '**.c'
            - '**.h'
            - '**.in'
            - '**.inc'
            - '**/meson.build'
            - 'shlr/rizin-shell-parser/**'
            - 'subprojects/**'
            - '.github/workflows/ci.yml'
            - 'test/**'

  # TODO: build rz-bindings
  build-and-test:
    needs: changes
    name: ${{ matrix.name }}
    runs-on: ${{ matrix.os }}
    timeout-minutes: ${{ matrix.timeout }}
    strategy:
      fail-fast: false
      matrix:
        name: [
          linux-meson-clang-tests,
          linux-meson-gcc-build,
          linux-meson-gcc-tests,
          macos-meson-clang-tests,
          linux-gcc-tests-asan,
          capstone-v3,
          capstone-next
        ]
        include:
          - name: linux-meson-clang-tests
            os: ubuntu-20.04
            build_system: meson
            compiler: clang
            run_tests: true
            enabled: ${{ github.event_name != 'pull_request' && needs.changes.outputs.edited == 'true' }}
            timeout: 45
          - name: linux-meson-gcc-build
            os: ubuntu-20.04
            build_system: meson
            compiler: gcc
            enabled: ${{ github.event_name == 'pull_request' && needs.changes.outputs.edited == 'true' }}
            timeout: 45
            cflags: '-Wno-cpp'
<<<<<<< HEAD
=======
            meson_options: --werror
>>>>>>> 64919754
          - name: linux-meson-gcc-tests
            os: ubuntu-20.04
            build_system: meson
            compiler: gcc
            run_tests: true
<<<<<<< HEAD
            meson_options: -Dbuildtype=debug -Db_coverage=true -Duse_webui=true
=======
            meson_options: -Db_coverage=true -Duse_webui=true --werror
>>>>>>> 64919754
            coverage: true
            enabled: ${{ needs.changes.outputs.edited == 'true' }}
            timeout: 60
            cflags: '-Wno-cpp'
          - name: macos-meson-clang-tests
            os: macos-latest
            build_system: meson
            compiler: clang
            run_tests: true
            meson_options: -Duse_webui=true
            enabled: ${{ needs.changes.outputs.edited == 'true' }}
            timeout: 60
          - name: linux-gcc-tests-asan
            os: ubuntu-20.04
            build_system: meson
            compiler: gcc
            cflags: '-DRZ_ASSERT_STDOUT=1 -Wno-cpp'
<<<<<<< HEAD
            meson_options: -Db_sanitize=address,undefined -Duse_webui=true
=======
            meson_options: -Db_sanitize=address,undefined -Duse_webui=true --werror
>>>>>>> 64919754
            asan: true
            asan_options: 'detect_leaks=0,detect_odr_violation=0,allocator_may_return_null=1'
            run_tests: true
            enabled: ${{ (github.event_name != 'pull_request' || contains(github.head_ref, 'asan') || contains(github.head_ref, 'import')) && needs.changes.outputs.edited == 'true' }}
            timeout: 100
          - name: capstone-v3
            os: ubuntu-20.04
            build_system: meson
            compiler: gcc
            meson_options: -Duse_capstone_version=v3 --werror
            run_tests: false
            enabled: ${{ (github.event_name != 'pull_request' || contains(github.head_ref, 'capstone')) && needs.changes.outputs.edited == 'true' }}
            timeout: 45
            cflags: '-Wno-cpp'
<<<<<<< HEAD
          - name: capstone-v5
=======
          - name: capstone-next
>>>>>>> 64919754
            os: ubuntu-20.04
            build_system: meson
            compiler: gcc
            meson_options: -Duse_capstone_version=next --werror
            run_tests: false
            enabled: ${{ (github.event_name != 'pull_request' || contains(github.head_ref, 'capstone')) && needs.changes.outputs.edited == 'true' }}
            timeout: 45
            cflags: '-Wno-cpp'

    steps:
    - uses: actions/checkout@v2
      if: matrix.enabled
      with:
          fetch-depth: 2
    - name: Install pkg-config and cabextract with Homebrew
      if: matrix.os == 'macos-latest' && matrix.enabled
      run: brew install pkg-config cabextract
    - name: Install python and other dependencies
      if: (matrix.run_tests || matrix.build_system == 'meson') && matrix.os != 'macos-latest' && matrix.enabled
      run: sudo apt-get --assume-yes install python3-wheel python3-setuptools cabextract
    - name: Install meson and ninja
      if: matrix.build_system == 'meson' && matrix.enabled
      run: pip3 install --user meson ninja PyYAML
    - name: Checkout rzpipe
      if: matrix.enabled
      uses: actions/checkout@v2
      with:
          repository: rizinorg/rz-pipe
          path: test/rz-pipe
    - name: Install test dependencies
      if: matrix.run_tests && matrix.enabled
      run: pip3 install --user "file://$GITHUB_WORKSPACE/test/rz-pipe#egg=rzpipe&subdirectory=python"
    - name: Install gdbserver dependency
      if: matrix.run_tests && matrix.enabled && (matrix.os == 'ubuntu-latest' || matrix.os == 'ubuntu-20.04')
      run: sudo apt-get --assume-yes install gdbserver
    - name: Install clang
      if: matrix.compiler == 'clang' && matrix.os == 'ubuntu-latest' && matrix.enabled
      run: sudo apt-get --assume-yes install clang
    - name: Checkout our Testsuite Binaries
      if: matrix.enabled
      uses: actions/checkout@v2
      with:
          repository: rizinorg/rizin-testbins
          path: test/bins
    - name: Checkout fuzz targets # TODO: this can be removed as soon as the fuzztargets repo is public
      if: matrix.run_tests && matrix.enabled && (github.event_name != 'pull_request' || contains(github.event.pull_request.head.ref, 'fuzz'))
      uses: actions/checkout@v2
      with:
          repository: rizinorg/rizin-fuzztargets
          path: test/fuzz/targets
    - name: Build with Meson
      if: matrix.build_system == 'meson' && matrix.enabled
      run: |
        export PATH=${HOME}/Library/Python/3.8/bin:${HOME}/Library/Python/3.9/bin:${HOME}/.local/bin:${PATH}
        if [ "$ASAN" == "true" ]; then
          export CFLAGS="-DASAN=1 ${CFLAGS}"
        fi
        meson --prefix=${HOME} ${{ matrix.meson_options }} build && ninja -C build
      env:
        ASAN: ${{ matrix.asan }}
        CC: ${{ matrix.compiler }}
        CFLAGS: ${{ matrix.cflags }}
    - name: Install with meson
      if: matrix.build_system == 'meson' && matrix.enabled
      run: |
        # Install the rizin
        export PATH=${HOME}/bin:${HOME}/Library/Python/3.8/bin:${HOME}/Library/Python/3.9/bin:${HOME}/.local/bin:${PATH}
        export LD_LIBRARY_PATH=${HOME}/lib/$(uname -m)-linux-gnu:${HOME}/lib:${HOME}/lib64:${LD_LIBRARY_PATH}
        export PKG_CONFIG_PATH=${HOME}/lib/pkgconfig:${HOME}/lib/$(uname -m)-linux-gnu/pkgconfig:${PKG_CONFIG_PATH}
        ninja -C build install
    - name: Disable user authentication for debugging (MacOS)
      if: matrix.os == 'macos-latest' && matrix.enabled
      run: |
        security authorizationdb read system.privilege.taskport > taskport.plist
        /usr/libexec/PlistBuddy -c 'Set :authenticate-user false' ./taskport.plist
        sudo security authorizationdb write system.privilege.taskport < taskport.plist
    - name: Run unit tests (meson)
      if: matrix.build_system == 'meson' && matrix.enabled
      run: |
        export PATH=${HOME}/bin:${HOME}/Library/Python/3.8/bin:${HOME}/Library/Python/3.9/bin:${HOME}/.local/bin:${PATH}
        export LD_LIBRARY_PATH=${HOME}/lib/$(uname -m)-linux-gnu:${HOME}/lib:${HOME}/lib64:${LD_LIBRARY_PATH}
        export PKG_CONFIG_PATH=${HOME}/lib/pkgconfig:${HOME}/lib/$(uname -m)-linux-gnu/pkgconfig:${PKG_CONFIG_PATH}
        if [ "$ASAN" == "true" ]; then
          export ASAN=1
        fi
        ninja -C build test
      env:
        ASAN: ${{ matrix.asan }}
        ASAN_OPTIONS: ${{ matrix.asan_options }}
    - name: Run tests
      if: matrix.run_tests && matrix.enabled
      run: |
        # Running the test suite
        export PATH=${HOME}/bin:${HOME}/.local/bin:${PATH}
        export LD_LIBRARY_PATH=${HOME}/lib/$(uname -m)-linux-gnu:${HOME}/lib:${HOME}/lib64:${LD_LIBRARY_PATH}
        export PKG_CONFIG_PATH=${HOME}/lib/pkgconfig:${HOME}/lib/$(uname -m)-linux-gnu/pkgconfig:${PKG_CONFIG_PATH}
        if [ "$ASAN" == "true" ]; then
          export ASAN=1
        fi
        cd test
        rz-test -L -o results.json
      env:
        ASAN: ${{ matrix.asan }}
        ASAN_OPTIONS: ${{ matrix.asan_options }}
    - name: Upload coverage info
      if: matrix.coverage == '1' && matrix.enabled
      working-directory: build
      run: bash <(curl -s https://codecov.io/bash) -Q github-action -n -F
    - name: Run fuzz tests
      if: matrix.run_tests && matrix.enabled && (github.event_name != 'pull_request' || contains(github.event.pull_request.head.ref, 'fuzz'))
      run: |
        export PATH=${HOME}/bin:${HOME}/.local/bin:${PATH}
        export LD_LIBRARY_PATH=${HOME}/lib/$(uname -m)-linux-gnu:${HOME}/lib:${HOME}/lib64:${LD_LIBRARY_PATH}
        export PKG_CONFIG_PATH=${HOME}/lib/pkgconfig:${HOME}/lib/$(uname -m)-linux-gnu/pkgconfig:${PKG_CONFIG_PATH}
        cd test
        rz-test -LF bins/fuzzed @fuzz
      env:
        ASAN_OPTIONS: ${{ matrix.asan_options }}
    - name: Upload test results
      if: matrix.run_tests && matrix.enabled
      uses: actions/upload-artifact@v2
      with:
        name: test-results-${{ matrix.name }}
        path: test/results.json

  build-centos7:
    name: Build on CentOS 7
    runs-on: ubuntu-latest
    if: contains(github.head_ref, 'dist') || contains(github.head_ref, 'centos') || contains(github.ref, 'release-') || github.ref == 'refs/heads/stable' || github.event_name == 'schedule'
    container: centos:7
    steps:
    - name: Install tools
      run: yum install -y patch unzip git gcc make python3-pip
    - name: Install meson and ninja
      run: pip3 install meson ninja PyYAML
    - name: Checkout rizin
      run: |
        git clone https://github.com/${{ github.repository }}
        cd rizin
        git fetch origin ${{ github.ref }}
        git checkout -b local_branch FETCH_HEAD
    - name: Checkout our Testsuite Binaries
      run: git clone https://github.com/rizinorg/rizin-testbins test/bins
      working-directory: rizin
    - name: Build
      run: meson --prefix=/usr build && ninja -C build
      working-directory: rizin
    - name: Install
      run: ninja -C build install
      working-directory: rizin
    - name: Run unit tests
      run: ninja -C build test
      working-directory: rizin
    - name: Run tests
      run: rz-test -L -o results.json || true
      working-directory: rizin/test

  build-debian:
    name: Build on old Debian ${{ matrix.container }}
    if: contains(github.head_ref, 'dist') || contains(github.head_ref, 'debian') || contains(github.ref, 'release-') || github.ref == 'refs/heads/stable' || github.event_name == 'schedule'
    strategy:
        matrix:
            container:
                - debian:wheezy
                - debian:jessie
                - debian:stretch

    runs-on: ubuntu-latest
    container: ${{ matrix.container }}

    steps:
    - name: Fix containers (Wheezy)
      if: matrix.container == 'debian:wheezy'
      run: |
          echo "deb http://archive.debian.org/debian wheezy main" > /etc/apt/sources.list
          echo "deb http://archive.debian.org/debian-security wheezy/updates main" >> /etc/apt/sources.list
          echo "Acquire::Check-Valid-Until no;" > /etc/apt/apt.conf.d/99no-check-valid-until

    - name: Install tools
      run: apt-get update && apt-get install --yes patch unzip git gcc make curl pkg-config libc6-i386 build-essential
    - name: Install Python source build dependcies
      run: apt-get install --yes checkinstall libbz2-dev libc6-dev libgdbm-dev libncursesw5-dev libreadline-gplv2-dev libssl-dev libsqlite3-dev libffi-dev tk-dev
    - name: Install Python from source
      run: |
        curl -o Python-${PYVERSION}.tgz https://www.python.org/ftp/python/${PYVERSION}/Python-${PYVERSION}.tgz
        tar -zxvf Python-${PYVERSION}.tgz
        cd Python-${PYVERSION}/
        ./configure
        make install
      env:
          PYVERSION: 3.6.12
    - name: Install Meson and Ninja
      run: |
        mkdir ${HOME}/.cache
        chmod +w ${HOME}/.cache
        python3 -m pip install ${TRUSTED} --upgrade pip setuptools
        python3 -m pip install ${TRUSTED} meson ninja PyYAML
      env:
        TRUSTED: --trusted-host=pypi.org --trusted-host=files.pythonhosted.org
    - name: Checkout rizin
      run: |
        git clone https://github.com/${{ github.repository }}
        cd rizin
        git fetch origin ${{ github.ref }}
        git checkout -b local_branch FETCH_HEAD
    - name: Checkout our Testsuite Binaries
      run: git clone https://github.com/rizinorg/rizin-testbins test/bins
      working-directory: rizin
    - name: Build with Meson + Ninja
      run: meson --prefix=/usr build && ninja -C build
      working-directory: rizin
    - name: Install with Ninja
      run: ninja -C build install
      working-directory: rizin
    - name: Run unit tests
      run: ninja -C build test
      working-directory: rizin
      env:
        PKG_CONFIG_PATH: /usr/lib/x86_64-linux-gnu/pkgconfig
    - name: Install test dependencies
      run: python3 -m pip install --user 'git+https://github.com/rizinorg/rz-pipe#egg=rzpipe&subdirectory=python'
    - name: Run tests
      # FIXME: debug tests fail on Debian for now, let's ignore all tests for the moment
      run: |
        rz-test -L -o results.json || true
      working-directory: rizin/test
      env:
        PKG_CONFIG_PATH: /usr/lib/x86_64-linux-gnu/pkgconfig

  build-static:
    name: Build static
    if: contains(github.head_ref, 'dist') || contains(github.head_ref, 'static') || contains(github.ref, 'release-') || github.ref == 'refs/heads/stable' || github.event_name == 'schedule'
    runs-on: ubuntu-20.04
    container:
        image: alpine:edge
        options: --cap-add=SYS_PTRACE --security-opt seccomp=unconfined --security-opt apparmor=unconfined
    steps:
    - name: Install dependencies
      run: apk add --no-cache git gcc g++ linux-headers cmake curl wget unzip py3-wheel py3-setuptools py3-pip meson ninja xz cabextract
    - name: Checkout rizin
      run: |
        git clone https://github.com/${{ github.repository }}
        cd rizin
        git fetch origin ${{ github.ref }}
        git checkout -b local_branch FETCH_HEAD
    - name: Checkout our Testsuite Binaries
      run: git clone https://github.com/rizinorg/rizin-testbins test/bins
      working-directory: rizin
    - name: Compile with meson
      run: |
        mkdir -p ${HOME}/rizin-static
        CFLAGS="-static" LDFLAGS="-static" meson --prefix=${HOME}/rizin-static --buildtype release --default-library static -Dstatic_runtime=true -Dportable=true build
        ninja -C build && ninja -C build install
        tar -C ${HOME}/rizin-static --xz -cf rizin-static.tar.xz $(ls ${HOME}/rizin-static)
      working-directory: rizin
    - name: Run unit tests
      run: |
        export PATH=${HOME}/rizin-static/bin:${PATH}
        ninja -C build test
      working-directory: rizin
    - name: Run tests
      run: |
        export PATH=${HOME}/rizin-static/bin:${PATH}
        rizin -v
        rz-test -v
        cd test
        rz-test -L -o results.json || true
      working-directory: rizin
    - name: Upload test results
      uses: actions/upload-artifact@v2
      with:
        name: test-results-static
        path: rizin/test/results.json
    - name: Upload static build
      uses: actions/upload-artifact@v2
      with:
        name: rizin-static.tar.xz
        path: rizin/rizin-static.tar.xz

  create-tarball:
    name: Create source tarball
    if: contains(github.head_ref, 'dist') || contains(github.head_ref, 'extras') || contains(github.ref, 'release-') || github.ref == 'refs/heads/stable'
    runs-on: ubuntu-latest
    outputs:
        version: ${{ steps.extract_version.outputs.version }}
    steps:
    - name: Install python and other dependencies
      run: sudo apt-get --assume-yes install python3-wheel python3-setuptools python3-pip
    - name: Download meson from git (temporary)
      run: pip3 install --user git+https://github.com/mesonbuild/meson
    - name: Install meson and ninja
      run: pip3 install --user ninja PyYAML
    - uses: actions/checkout@v2
    - name: Extract rizin version
      shell: bash
      run: echo "##[set-output name=version;]$(python sys/version.py)"
      id: extract_version
    - name: Create archive
      run: |
        export PATH=${HOME}/.local/bin:${PATH}
        meson build
        cd build
        meson dist --include-subprojects --no-tests
        ls -l meson-dist
        mv meson-dist/rizin-${{ steps.extract_version.outputs.version }}.tar.xz meson-dist/rizin-src.tar.xz
    - uses: actions/upload-artifact@v2
      with:
        name: rizin-src.tar.xz
        path: build/meson-dist/rizin-src.tar.xz

  test-tarball:
    name: Test source tarball
    if: contains(github.head_ref, 'dist') || contains(github.head_ref, 'extras') || contains(github.ref, 'release-') || github.ref == 'refs/heads/stable'
    runs-on: ubuntu-latest
    needs: [create-tarball]
    steps:
    - name: Install python and other dependencies
      run: sudo apt-get --assume-yes install python3-wheel python3-setuptools python3-pip
    - name: Install meson and ninja
      run: sudo pip3 install meson ninja PyYAML
    - uses: actions/download-artifact@v2
      with:
        name: rizin-src.tar.xz
    - name: Extract source tarball
      run: |
          mkdir rizin && pwd && ls -l
          tar -C rizin --strip-components=1 -xvf rizin-src.tar.xz
    - name: Install rizin
      run: |
        export PATH=${HOME}/bin:${HOME}/Library/Python/3.8/bin:${HOME}/Library/Python/3.9/bin:${HOME}/.local/bin:${PATH}
        meson --prefix=/usr --buildtype=release build && ninja -C build && sudo ninja -C build install
      working-directory: rizin
    - name: Check that installed rizin runs
      run: rizin -qcq /bin/ls
    - name: Check that libraries can be used
      run: |
        echo -e "#include <rz_util.h>\nint main(int argc, char **argv) { return rz_str_newf (\"%s\", argv[0]) != NULL? 0: 1; }" > test.c
        clang -o test test.c $(pkg-config --libs --cflags rz_util)
        ./test

  build-osx-pkg:
    name: Build OSX package
    runs-on: macos-latest
    if: contains(github.head_ref, 'dist') || contains(github.head_ref, 'osx') || ((contains(github.ref, 'release-') || github.ref == 'refs/heads/stable') && github.event_name == 'push') || github.event_name == 'schedule'
    needs: [build-and-test]
    steps:
    - uses: actions/checkout@v2
    - name: Install pkg-config with Homebrew
      run: brew install pkg-config
    - name: Install meson and ninja
      run: pip3 install meson ninja PyYAML
    - name: Create OSX package
      run: |
        ./dist/osx/build_osx_package.sh
        mv rizin-*.pkg rizin.pkg
    - name: Upload .pkg file
      uses: actions/upload-artifact@v2
      with:
        name: rizin.pkg
        path: ./rizin.pkg

  build-windows:
    name: Build Windows zip/installer ${{ matrix.name }}
    runs-on: windows-latest
    if: contains(github.head_ref, 'dist') || contains(github.head_ref, 'windows') || (github.event_name == 'push' && (contains(github.ref, 'release-') || github.ref == 'refs/heads/stable'))
    needs: [build-and-test]
    strategy:
      fail-fast: false
      matrix:
        name: [vs2019_static, clang_cl, clang_cl_x86]
        include:
          - name: vs2019_static
            compiler: cl
            meson_options: --default-library=static -Db_vscrt=static_from_buildtype -Dportable=true
            bits: 64
          - name: clang_cl
            compiler: clang-cl
            meson_options: --default-library=shared
            bits: 64
          - name: clang_cl_x86
            compiler: clang-cl
            meson_options: --default-library=shared
            bits: 32
    steps:
    - uses: actions/checkout@v2
    - uses: actions/setup-python@v2
    - name: Install dependencies
      run: |
        python -m pip install --upgrade pip
        pip install meson ninja PyYAML
    - name: Extract rizin version
      shell: pwsh
      run: echo "##[set-output name=branch;]$( python sys\\version.py )"
      id: extract_version
    - name: Build with meson + ninja
      shell: pwsh
      run: |
        .github\vsdevenv.ps1 ${{ matrix.bits }}
        meson --buildtype=release --prefix=$PWD\rizin-install build ${{ matrix.meson_options }}
        ninja -C build
        ninja -C build install
    - name: Create zip artifact
      shell: pwsh
      run: 7z a rizin-${{ matrix.name }}-${{ steps.extract_version.outputs.branch }}.zip $PWD\rizin-install
    - uses: actions/upload-artifact@v2
      with:
        name: rizin-${{ matrix.name }}-${{ steps.extract_version.outputs.branch }}.zip
        path: .\rizin-${{ matrix.name }}-${{ steps.extract_version.outputs.branch }}.zip
    - uses: actions/checkout@v2
      with:
        repository: rizinorg/rizin-win-installer
        path: ./rizin-win-installer
    - name: Create installer
      shell: pwsh
      run: iscc rizin-win-installer\rizin.iss /DRizinLocation=..\rizin-install\* /DIcoLocation=rizin.ico /DMyAppVersion=${{ steps.extract_version.outputs.branch }}
    - uses: actions/upload-artifact@v2
      with:
        name: rizin_installer-${{ matrix.name }}-${{ steps.extract_version.outputs.branch }}
        path: rizin-win-installer\Output\rizin.exe

  build-android:
    name: Build Android ${{ matrix.name }} package
    runs-on: ubuntu-latest
    if: contains(github.head_ref, 'dist') || contains(github.head_ref, 'android') || ((contains(github.ref, 'release-') || github.ref == 'refs/heads/stable') && github.event_name == 'push') || github.event_name == 'schedule'
    needs: [build-and-test]
    strategy:
      fail-fast: false
      matrix:
        name: [x86_64, arm, aarch64]
    steps:
    - uses: actions/checkout@v2
    - name: Install dependencies
      run: sudo apt-get --assume-yes install pax wget unzip python3-wheel python3-setuptools python3-pip && pip3 install --user meson ninja
    - name: Compile with meson
      run: |
        export PATH=${HOME}/.local/bin:${PATH}
        CFLAGS="-static" LDFLAGS="-static" meson --buildtype release --default-library static --prefix=/tmp/android-dir -Dportable=true -Dblob=true build --cross-file .github/meson-android-${{ matrix.name }}.ini
        ninja -C build && ninja -C build install
    - name: Create rizin-android-${{ matrix.name }}.tar.gz
      run: |
        cd /tmp
        rm -rf android-dir/include android-dir/lib
        tar --transform 's/android-dir/data\/data\/org.rizinorg.rizininstaller/g' -cvzf rizin-android-${{ matrix.name }}.tar.gz android-dir/
    - uses: actions/upload-artifact@v2
      with:
        name: rizin-android-${{ matrix.name }}
        path: /tmp/rizin-android-${{ matrix.name }}.tar.gz

#  build-extras:
#    name: Build rizin extras and rzpipe
#    if: contains(github.head_ref, 'dist') || contains(github.head_ref, 'extras') || contains(github.ref, 'release-') || github.event_name == 'schedule'
#    needs: [test-tarball]
#    runs-on: ubuntu-latest
#    env:
#      TESTS: 'armthumb baleful bcl ba2 blackfin blessr2 keystone-lib keystone lang-duktape mc6809 microblaze msil pcap ppcdisasm psosvm swf unicorn-lib unicorn vc4 x86udis x86bea x86tab x86olly x86zyan z80-nc'
#      RZPIPE_TESTS: 'rzpipe-go rzpipe-js rzpipe-py'
#    steps:
#    - uses: actions/download-artifact@v2
#      with:
#        name: rizin-src.tar.xz
#        path: ./
#    - name: Extract source tarball
#      run: mkdir rizin && tar -C rizin --strip-components=1 -xvf rizin-src.tar.xz
#    - name: Install dependencies
#      run: sudo apt-get --assume-yes install wget unzip python3-wheel python3-setuptools build-essential python3-pip && sudo pip3 install meson ninja
#    - name: Install rizin
#      run: |
#        export PATH=$PATH:/usr/local/bin
#        meson --prefix=/usr --buildtype=release build && ninja -C build && sudo ninja -C build install
#      working-directory: rizin
#    - name: Init rz-pm
#      run: rz-pm init && rz-pm update
#    - name: Compile and install plugins
#      run: |
#        set -e
#        for p in $TESTS ; do
#          echo $p
#          rz-pm -i $p
#        done
#        set +e
#    - name: Compile and install rzpipe
#      run: |
#        set -e
#        for p in $RZPIPE_TESTS ; do
#          echo $p
#          rz-pm -i $p
#        done
#        set +e

  build-rzpipe:
    name: Build rizin rzpipe
    if: contains(github.head_ref, 'dist') || contains(github.ref, 'release-') || github.ref == 'refs/heads/stable' || github.event_name == 'schedule'
    needs: [test-tarball]
    runs-on: ubuntu-latest
    env:
      RZPIPE_TESTS: 'rz-pipe-py rz-pipe-go'
    steps:
    - uses: actions/download-artifact@v2
      with:
        name: rizin-src.tar.xz
    - name: Extract source tarball
      run: |
          mkdir rizin && pwd && ls -l
          tar -C rizin --strip-components=1 -xvf rizin-src.tar.xz
    - name: Install dependencies
      run: sudo apt-get --assume-yes install wget unzip python3-wheel python3-setuptools build-essential python3-pip && sudo pip3 install meson ninja
    - name: Install rizin
      run: |
        export PATH=$PATH:/usr/local/bin
        meson --prefix=/usr --buildtype=release build && ninja -C build && sudo ninja -C build install
      working-directory: rizin
    - name: Init rz-pm
      run: rz-pm init && rz-pm update
    - name: Compile and install rzpipe
      run: |
        set -e
        for p in $RZPIPE_TESTS ; do
          echo $p
          rz-pm -i $p
        done
        set +e

  test-osx-pkg:
    name: Test OSX pkg
    runs-on: macos-latest
    needs: [build-osx-pkg]
    steps:
    - name: Install pkg-config with Homebrew
      run: brew install pkg-config
    - uses: actions/download-artifact@v2
      with:
        name: rizin.pkg
        path: ./
    - name: Install rizin.pkg
      run: sudo installer -pkg ./rizin.pkg -target /
    - name: Check that installed rizin runs
      run: rizin -qcq /bin/ls
    - name: Check that libraries can be used
      run: |
        echo -e "#include <rz_util.h>\nint main(int argc, char **argv) { return rz_str_newf (\"%s\", argv[0]) != NULL? 0: 1; }" > test.c
        clang -o test test.c $(pkg-config --libs --cflags rz_util)
        ./test

  test-windows-clang_cl:
    name: Test Windows installer built with ${{ matrix.name }}
    runs-on: windows-latest
    needs: [build-windows]
    strategy:
      matrix:
        name: [clang_cl, clang_cl_x86]
        include:
          - name: clang_cl
            bits: 64
          - name: clang_cl_x86
            bits: 32
    steps:
    - uses: actions/checkout@v2
    - uses: actions/setup-python@v2
    - name: Install pkg-config
      shell: pwsh
      run: choco install -y pkgconfiglite
    - name: Extract rizin version
      shell: pwsh
      run: echo "##[set-output name=branch;]$( python sys\\version.py )"
      id: extract_version
    - uses: actions/download-artifact@v2
      with:
        name: rizin_installer-${{ matrix.name }}-${{ steps.extract_version.outputs.branch }}
        path: ./
    - name: Install rizin.exe
      shell: pwsh
      run: Start-Process -Wait -FilePath .\rizin.exe -ArgumentList "/SP- /SILENT /CURRENTUSER" -PassThru
    - name: Check that installed rizin runs
      shell: pwsh
      run: ~\AppData\Local\Programs\rizin\bin\rizin.exe -qcq .\rizin.exe
    - name: Check that libraries can be used
      shell: pwsh
      run: |
        .github\vsdevenv.ps1 ${{ matrix.bits }}
        $env:PATH = "$env:PATH;C:$env:HOMEPATH\AppData\Local\Programs\rizin\bin"
        $env:PKG_CONFIG_PATH = "C:$env:HOMEPATH\AppData\Local\Programs\rizin\lib\pkgconfig"
        $env:PKG_CONFIG_PATH
        pkg-config --list-all
        echo "#include <rz_util.h>`nint main(int argc, char **argv) { return rz_str_newf (`"%s`", argv[0]) != NULL? 0: 1; }" > test.c
        cl -IC:$env:HOMEPATH\AppData\Local\Programs\rizin\include\librz -IC:$env:HOMEPATH\AppData\Local\Programs\rizin\include\librz\sdb /Fetest.exe test.c /link /libpath:C:$env:HOMEPATH\AppData\Local\Programs\rizin\lib rz_util.lib
        .\test.exe

  create-release:
    name: Create draft release and upload artifacts
    runs-on: ubuntu-latest
    if: github.event_name == 'push' && (contains(github.ref, 'release-') || github.ref == 'refs/heads/stable')
    needs: [
      build-and-test,
      build-centos7,
      build-debian,
      build-static,
      build-android,
      test-osx-pkg,
      test-windows-clang_cl,
      build-rzpipe
    ]
    steps:
    - uses: actions/checkout@v2
    - name: Extract rizin version
      shell: bash
      run: echo "##[set-output name=branch;]$(python sys/version.py)"
      id: extract_version
    - name: Create Release
      id: create_release
      uses: actions/create-release@v1
      env:
          GITHUB_TOKEN: ${{ secrets.GITHUB_TOKEN }}
      with:
          tag_name: ${{ steps.extract_version.outputs.branch }}
          release_name: Release ${{ steps.extract_version.outputs.branch }}
          draft: true
          prerelease: false
    - uses: actions/download-artifact@v2
    - name: Display structure of downloaded files
      run: ls -R
    - name: Upload rizin src tarball
      uses: actions/upload-release-asset@v1
      env:
          GITHUB_TOKEN: ${{ secrets.GITHUB_TOKEN }}
      with:
          upload_url: ${{ steps.create_release.outputs.upload_url }}
          asset_path: ./rizin-src.tar.xz/rizin-src.tar.xz
          asset_name: rizin-src-${{ steps.extract_version.outputs.branch }}.tar.xz
          asset_content_type: application/zip
    - name: Upload rizin static x86_64 tar.gz
      uses: actions/upload-release-asset@v1
      env:
          GITHUB_TOKEN: ${{ secrets.GITHUB_TOKEN }}
      with:
          upload_url: ${{ steps.create_release.outputs.upload_url }}
          asset_path: ./rizin-static.tar.xz/rizin-static.tar.xz
          asset_name: rizin-${{ steps.extract_version.outputs.branch }}-static-x86_64.tar.xz
          asset_content_type: application/zip
    - name: Upload rizin android x86_64 tar.gz
      uses: actions/upload-release-asset@v1
      env:
          GITHUB_TOKEN: ${{ secrets.GITHUB_TOKEN }}
      with:
          upload_url: ${{ steps.create_release.outputs.upload_url }}
          asset_path: ./rizin-android-x86_64/rizin-android-x86_64.tar.gz
          asset_name: rizin-${{ steps.extract_version.outputs.branch }}-android-x86_64.tar.gz
          asset_content_type: application/zip
    - name: Upload rizin android arm tar.gz
      uses: actions/upload-release-asset@v1
      env:
          GITHUB_TOKEN: ${{ secrets.GITHUB_TOKEN }}
      with:
          upload_url: ${{ steps.create_release.outputs.upload_url }}
          asset_path: ./rizin-android-arm/rizin-android-arm.tar.gz
          asset_name: rizin-${{ steps.extract_version.outputs.branch }}-android-arm.tar.gz
          asset_content_type: application/zip
    - name: Upload rizin android aarch64 tar.gz
      uses: actions/upload-release-asset@v1
      env:
          GITHUB_TOKEN: ${{ secrets.GITHUB_TOKEN }}
      with:
          upload_url: ${{ steps.create_release.outputs.upload_url }}
          asset_path: ./rizin-android-aarch64/rizin-android-aarch64.tar.gz
          asset_name: rizin-${{ steps.extract_version.outputs.branch }}-android-aarch64.tar.gz
          asset_content_type: application/zip
    - name: Upload rizin OSX pkg
      uses: actions/upload-release-asset@v1
      env:
          GITHUB_TOKEN: ${{ secrets.GITHUB_TOKEN }}
      with:
          upload_url: ${{ steps.create_release.outputs.upload_url }}
          asset_path: ./rizin.pkg/rizin.pkg
          asset_name: rizin-macos-${{ steps.extract_version.outputs.branch }}.pkg
          asset_content_type: application/zip
    - name: Upload rizin windows archive
      uses: actions/upload-release-asset@v1
      env:
          GITHUB_TOKEN: ${{ secrets.GITHUB_TOKEN }}
      with:
          upload_url: ${{ steps.create_release.outputs.upload_url }}
          asset_path: ./rizin-vs2019_static-${{ steps.extract_version.outputs.branch }}.zip/rizin-vs2019_static-${{ steps.extract_version.outputs.branch }}.zip
          asset_name: rizin-windows-static-${{ steps.extract_version.outputs.branch }}.zip
          asset_content_type: application/zip
    - name: Upload rizin windows installer (x64)
      uses: actions/upload-release-asset@v1
      env:
          GITHUB_TOKEN: ${{ secrets.GITHUB_TOKEN }}
      with:
          upload_url: ${{ steps.create_release.outputs.upload_url }}
          asset_path: ./rizin_installer-clang_cl-${{ steps.extract_version.outputs.branch }}/rizin.exe
          asset_name: rizin_installer-${{ steps.extract_version.outputs.branch }}-x86_64.exe
          asset_content_type: application/zip
    - name: Upload rizin windows installer (x86)
      uses: actions/upload-release-asset@v1
      env:
          GITHUB_TOKEN: ${{ secrets.GITHUB_TOKEN }}
      with:
          upload_url: ${{ steps.create_release.outputs.upload_url }}
          asset_path: ./rizin_installer-clang_cl_x86-${{ steps.extract_version.outputs.branch }}/rizin.exe
          asset_name: rizin_installer-${{ steps.extract_version.outputs.branch }}-x86.exe
          asset_content_type: application/zip

  publish-docker-image:
    name: Publish Docker image on Docker Hub
    needs: [build-and-test]
    runs-on: ubuntu-20.04
    if: github.event_name == 'push' || (github.event_name == 'pull_request' && contains(github.head_ref, 'container'))
    steps:
    - uses: actions/checkout@v2
    - name: Install dependencies
      run: sudo apt-get --assume-yes install python3-wheel python3-setuptools python3-pip && pip3 install --user meson
    - name: Download subprojects
      run: |
        export PATH=${HOME}/.local/bin:${PATH}
        meson subprojects download
    - name: Login to DockerHub
      uses: docker/login-action@v1
      with:
        username: ${{ secrets.DOCKERHUB_USERNAME }}
        password: ${{ secrets.DOCKERHUB_TOKEN }}
    - name: Docker meta
      id: docker_meta
      uses: crazy-max/ghaction-docker-meta@v1
      with:
        images: ${{ secrets.DOCKERHUB_USERNAME }}/rizin
    - name: Set up QEMU
      uses: docker/setup-qemu-action@v1
    - name: Set up Docker Buildx
      uses: docker/setup-buildx-action@v1
    - name: Publish to Registry
      id: docker_build
      uses: docker/build-push-action@v2
      with:
        context: .
        file: ./Dockerfile
        platforms: linux/amd64,linux/arm64,linux/386
        push: ${{ github.event_name != 'pull_request' }}
        tags: ${{ steps.docker_meta.outputs.tags }}
        labels: ${{ steps.docker_meta.outputs.labels }}<|MERGE_RESOLUTION|>--- conflicted
+++ resolved
@@ -74,20 +74,13 @@
             enabled: ${{ github.event_name == 'pull_request' && needs.changes.outputs.edited == 'true' }}
             timeout: 45
             cflags: '-Wno-cpp'
-<<<<<<< HEAD
-=======
             meson_options: --werror
->>>>>>> 64919754
           - name: linux-meson-gcc-tests
             os: ubuntu-20.04
             build_system: meson
             compiler: gcc
             run_tests: true
-<<<<<<< HEAD
-            meson_options: -Dbuildtype=debug -Db_coverage=true -Duse_webui=true
-=======
-            meson_options: -Db_coverage=true -Duse_webui=true --werror
->>>>>>> 64919754
+            meson_options: -Dbuildtype=debug -Db_coverage=true -Duse_webui=true --werror
             coverage: true
             enabled: ${{ needs.changes.outputs.edited == 'true' }}
             timeout: 60
@@ -105,11 +98,7 @@
             build_system: meson
             compiler: gcc
             cflags: '-DRZ_ASSERT_STDOUT=1 -Wno-cpp'
-<<<<<<< HEAD
-            meson_options: -Db_sanitize=address,undefined -Duse_webui=true
-=======
             meson_options: -Db_sanitize=address,undefined -Duse_webui=true --werror
->>>>>>> 64919754
             asan: true
             asan_options: 'detect_leaks=0,detect_odr_violation=0,allocator_may_return_null=1'
             run_tests: true
@@ -124,11 +113,7 @@
             enabled: ${{ (github.event_name != 'pull_request' || contains(github.head_ref, 'capstone')) && needs.changes.outputs.edited == 'true' }}
             timeout: 45
             cflags: '-Wno-cpp'
-<<<<<<< HEAD
-          - name: capstone-v5
-=======
           - name: capstone-next
->>>>>>> 64919754
             os: ubuntu-20.04
             build_system: meson
             compiler: gcc
