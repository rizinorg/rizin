// SPDX-FileCopyrightText: 2020-2021 thestr4ng3r <info@florianmaerkl.de>
// SPDX-License-Identifier: LGPL-3.0-only

#include "rz_test.h"
#include <assert.h>
#include <rz_cons.h>
#include <rz_main.h>

#define Color_INSERT   Color_BGREEN
#define Color_DELETE   Color_BRED
#define Color_BGINSERT "\x1b[48;5;22m"
#define Color_BGDELETE "\x1b[48;5;52m"
#define Color_HLINSERT Color_BGINSERT Color_INSERT
#define Color_HLDELETE Color_BGDELETE Color_DELETE

#define WORKERS_DEFAULT        8
#define RIZIN_CMD_DEFAULT      "rizin"
#define RZ_ASM_CMD_DEFAULT     "rz-asm"
#define JSON_TEST_FILE_DEFAULT "bins/elf/crackme0x00b"
#define TIMEOUT_DEFAULT        960

#define STRV(x)             #x
#define STR(x)              STRV(x)
#define WORKERS_DEFAULT_STR STR(WORKERS_DEFAULT)
#define TIMEOUT_DEFAULT_STR STR(TIMEOUT_DEFAULT)

typedef struct rz_test_state_t {
	RzTestRunConfig run_config;
	bool verbose;
	RzTestDatabase *db;
	PJ *test_results;

	RzThreadCond *cond; // signaled from workers to main thread to update status
	RzThreadLock *lock; // protects everything below
	HtPP *path_left; // char * (path to test file) => ut64 * (count of remaining tests)
	RzPVector completed_paths;
	ut64 ok_count;
	ut64 xx_count;
	ut64 br_count;
	ut64 fx_count;
	RzPVector queue;
	RzPVector results;
} RzTestState;

static RzThreadFunctionRet worker_th(RzThread *th);
static void print_state(RzTestState *state, ut64 prev_completed);
static void print_log(RzTestState *state, ut64 prev_completed, ut64 prev_paths_completed);
static void interact(RzTestState *state);
static void interact_fix(RzTestResultInfo *result, RzPVector *fixup_results);
static void interact_break(RzTestResultInfo *result, RzPVector *fixup_results);
static void interact_commands(RzTestResultInfo *result, RzPVector *fixup_results);

static int help(bool verbose) {
	printf("Usage: rz-test [-qvVnL] [-j threads] [test file/dir | @test-type]\n");
	if (verbose) {
		printf(
			" -h           print this help\n"
			" -v           show version\n"
			" -q           quiet\n"
			" -V           verbose\n"
			" -i           interactive mode\n"
			" -n           do nothing (don't run any test, just load/parse them)\n"
			" -L           log mode (better printing for CI, logfiles, etc.)\n"
			" -F [dir]     run fuzz tests (open and default analysis) on all files in the given dir\n"
			" -j [threads] how many threads to use for running tests concurrently (default is " WORKERS_DEFAULT_STR ")\n"
			" -r [rizin] path to rizin executable (default is " RIZIN_CMD_DEFAULT ")\n"
			" -m [rz-asm]   path to rz-asm executable (default is " RZ_ASM_CMD_DEFAULT ")\n"
			" -f [file]    file to use for json tests (default is " JSON_TEST_FILE_DEFAULT ")\n"
			" -C [dir]     chdir before running rz-test (default follows executable symlink + test/new\n"
			" -t [seconds] timeout per test (default is " TIMEOUT_DEFAULT_STR ")\n"
			" -o [file]    output test run information in JSON format to file"
			"\n"
			"Supported test types: @json @unit @fuzz @cmds\n"
			"OS/Arch for archos tests: " RZ_TEST_ARCH_OS "\n");
	}
	return 1;
}

static void path_left_free_kv(HtPPKv *kv) {
	free(kv->key);
	free(kv->value);
}

static bool rz_test_chdir(const char *argv0) {
#if __UNIX__
	if (rz_file_is_directory("db")) {
		return true;
	}
	char src_path[PATH_MAX];
	char *rz_test_path = rz_file_path(argv0);
	bool found = false;

	ssize_t linklen = readlink(rz_test_path, src_path, sizeof(src_path) - 1);
	if (linklen != -1) {
		src_path[linklen] = '\0';
		char *p = strstr(src_path, RZ_SYS_DIR "binrz" RZ_SYS_DIR "rz-test" RZ_SYS_DIR "rz-test");
		if (p) {
			*p = 0;
			strcat(src_path, RZ_SYS_DIR "test" RZ_SYS_DIR);
			if (rz_file_is_directory(src_path)) {
				if (chdir(src_path) != -1) {
					eprintf("Running from %s\n", src_path);
					found = true;
				} else {
					eprintf("Cannot find '%s' directory\n", src_path);
				}
			}
		}
	} else {
		eprintf("Cannot follow the link %s\n", src_path);
	}
	free(rz_test_path);
	return found;
#else
	return false;
#endif
}

static bool rz_test_test_run_unit(void) {
	return rz_sys_system("make -C unit all run") == 0;
}

static bool rz_test_chdir_fromtest(const char *test_path) {
	if (!test_path || *test_path == '@') {
		test_path = "";
	}
	char *abs_test_path = rz_file_abspath(test_path);
	if (!rz_file_is_directory(abs_test_path)) {
		char *last_slash = (char *)rz_str_lchr(abs_test_path, RZ_SYS_DIR[0]);
		if (last_slash) {
			*last_slash = 0;
		}
	}
	if (chdir(abs_test_path) == -1) {
		free(abs_test_path);
		return false;
	}
	free(abs_test_path);
	bool found = false;
	char *cwd = NULL;
	char *old_cwd = NULL;
	while (true) {
		cwd = rz_sys_getdir();
		if (old_cwd && !strcmp(old_cwd, cwd)) {
			break;
		}
		if (rz_file_is_directory("test")) {
			rz_sys_chdir("test");
			if (rz_file_is_directory("db")) {
				found = true;
				eprintf("Running from %s\n", cwd);
				break;
			}
			rz_sys_chdir("..");
		}
		if (rz_file_is_directory("db")) {
			found = true;
			eprintf("Running from %s\n", cwd);
			break;
		}
		free(old_cwd);
		old_cwd = cwd;
		cwd = NULL;
		if (chdir("..") == -1) {
			break;
		}
	}
	free(old_cwd);
	free(cwd);
	return found;
}

int rz_test_main(int argc, const char **argv) {
	int workers_count = WORKERS_DEFAULT;
	bool verbose = false;
	bool nothing = false;
	bool quiet = false;
	bool log_mode = false;
	bool interactive = false;
	char *rizin_cmd = NULL;
	char *rz_asm_cmd = NULL;
	char *json_test_file = NULL;
	char *output_file = NULL;
	char *fuzz_dir = NULL;
	const char *rz_test_dir = NULL;
	ut64 timeout_sec = TIMEOUT_DEFAULT;
	int ret = 0;

#if __WINDOWS__
	UINT old_cp = GetConsoleOutputCP();
	{
		HANDLE streams[] = { GetStdHandle(STD_OUTPUT_HANDLE), GetStdHandle(STD_ERROR_HANDLE) };
		DWORD mode;
		int i;
		for (i = 0; i < RZ_ARRAY_SIZE(streams); i++) {
			GetConsoleMode(streams[i], &mode);
			SetConsoleMode(streams[i],
				mode | ENABLE_PROCESSED_OUTPUT | ENABLE_VIRTUAL_TERMINAL_PROCESSING);
		}
	}
#endif

	RzGetopt opt;
	rz_getopt_init(&opt, argc, (const char **)argv, "hqvj:r:m:f:C:LnVt:F:io:");

	int c;
	while ((c = rz_getopt_next(&opt)) != -1) {
		switch (c) {
		case 'h':
			ret = help(true);
			goto beach;
		case 'q':
			quiet = true;
			break;
		case 'v':
			if (quiet) {
				printf(RZ_VERSION "\n");
			} else {
				char *s = rz_str_version("rz-test");
				printf("%s\n", s);
				free(s);
			}
			ret = 0;
			goto beach;
		case 'V':
			verbose = true;
			break;
		case 'i':
			interactive = true;
			break;
		case 'L':
			log_mode = true;
			break;
		case 'F':
			free(fuzz_dir);
			fuzz_dir = strdup(opt.arg);
			break;
		case 'j':
			workers_count = atoi(opt.arg);
			if (workers_count <= 0) {
				eprintf("Invalid thread count\n");
				ret = help(false);
				goto beach;
			}
			break;
		case 'r':
			free(rizin_cmd);
			rizin_cmd = strdup(opt.arg);
			break;
		case 'C':
			rz_test_dir = opt.arg;
			break;
		case 'n':
			nothing = true;
			break;
		case 'm':
			free(rz_asm_cmd);
			rz_asm_cmd = strdup(opt.arg);
			break;
		case 'f':
			free(json_test_file);
			json_test_file = strdup(opt.arg);
			break;
		case 't':
			timeout_sec = strtoull(opt.arg, NULL, 0);
			if (!timeout_sec) {
				timeout_sec = UT64_MAX;
			}
			break;
		case 'o':
			free(output_file);
			output_file = strdup(opt.arg);
			break;
		default:
			ret = help(false);
			goto beach;
		}
	}

	char *cwd = rz_sys_getdir();
	if (rz_test_dir) {
		if (chdir(rz_test_dir) == -1) {
			eprintf("Cannot find %s directory.\n", rz_test_dir);
			ret = -1;
			goto beach;
		}
	} else {
		bool dir_found = (opt.ind < argc && argv[opt.ind][0] != '.')
			? rz_test_chdir_fromtest(argv[opt.ind])
			: rz_test_chdir(argv[0]);
		if (!dir_found) {
			eprintf("Cannot find db/ directory related to the given test.\n");
			ret = -1;
			goto beach;
		}
	}

	if (fuzz_dir) {
		char *tmp = fuzz_dir;
		fuzz_dir = rz_file_abspath_rel(cwd, fuzz_dir);
		free(tmp);
	}

	if (!rz_subprocess_init()) {
		eprintf("Subprocess init failed\n");
		ret = -1;
		goto beach;
	}
	atexit(rz_subprocess_fini);

	ut64 time_start = rz_time_now_mono();
	RzTestState state = { 0 };
	state.run_config.rz_cmd = rizin_cmd ? rizin_cmd : RIZIN_CMD_DEFAULT;
	state.run_config.rz_asm_cmd = rz_asm_cmd ? rz_asm_cmd : RZ_ASM_CMD_DEFAULT;
	state.run_config.json_test_file = json_test_file ? json_test_file : JSON_TEST_FILE_DEFAULT;
	state.run_config.timeout_ms = timeout_sec > UT64_MAX / 1000 ? UT64_MAX : timeout_sec * 1000;
	state.verbose = verbose;
	state.db = rz_test_test_database_new();
	if (!state.db) {
		ret = -1;
		goto beach;
	}
	rz_pvector_init(&state.queue, NULL);
	rz_pvector_init(&state.results, (RzPVectorFree)rz_test_test_result_info_free);
	rz_pvector_init(&state.completed_paths, NULL);
	if (output_file) {
		state.test_results = pj_new();
		pj_a(state.test_results);
	}
	state.lock = rz_th_lock_new(false);
	if (!state.lock) {
		ret = -1;
		goto beach;
	}
	state.cond = rz_th_cond_new();
	if (!state.cond) {
		ret = -1;
		goto beach;
	}

	if (opt.ind < argc) {
		// Manually specified path(s)
		int i;
		for (i = opt.ind; i < argc; i++) {
			const char *arg = argv[i];
			if (*arg == '@') {
				arg++;
				eprintf("Category: %s\n", arg);
				if (!strcmp(arg, "unit")) {
					if (!rz_test_test_run_unit()) {
						ret = -1;
						goto beach;
					}
					continue;
				} else if (!strcmp(arg, "fuzz")) {
					if (!fuzz_dir) {
						eprintf("No fuzz dir given. Use -F [dir]\n");
						ret = -1;
						goto beach;
					}
					if (!rz_test_test_database_load_fuzz(state.db, fuzz_dir)) {
						eprintf("Failed to load fuzz tests from \"%s\"\n", fuzz_dir);
					}
					continue;
				} else if (!strcmp(arg, "json")) {
					arg = "db/json";
				} else if (!strcmp(arg, "dasm")) {
					arg = "db/asm";
				} else if (!strcmp(arg, "cmds")) {
					arg = "db";
				} else {
					arg = rz_str_newf("db/%s", arg + 1);
				}
			}
			char *tf = rz_file_abspath_rel(cwd, arg);
			if (!tf || !rz_test_test_database_load(state.db, tf)) {
				eprintf("Failed to load tests from \"%s\"\n", tf);
				rz_test_test_database_free(state.db);
				free(tf);
				ret = -1;
				goto beach;
			}
			free(tf);
		}
	} else {
		// Default db path
		if (!rz_test_test_database_load(state.db, "db")) {
			eprintf("Failed to load tests from ./db\n");
			rz_test_test_database_free(state.db);
			ret = -1;
			goto beach;
		}
		if (fuzz_dir && !rz_test_test_database_load_fuzz(state.db, fuzz_dir)) {
			eprintf("Failed to load fuzz tests from \"%s\"\n", fuzz_dir);
		}
	}

	RZ_FREE(cwd);
	uint32_t loaded_tests = rz_pvector_len(&state.db->tests);
	printf("Loaded %u tests.\n", loaded_tests);
	if (nothing) {
		goto coast;
	}

	bool jq_available = rz_test_check_jq_available();
	if (!jq_available) {
		eprintf("Skipping json tests because jq is not available.\n");
		size_t i;
		for (i = 0; i < rz_pvector_len(&state.db->tests);) {
			RzTest *test = rz_pvector_at(&state.db->tests, i);
			if (test->type == RZ_TEST_TYPE_JSON) {
				rz_test_test_free(test);
				rz_pvector_remove_at(&state.db->tests, i);
				continue;
			}
			i++;
		}
	}

	rz_pvector_insert_range(&state.queue, 0, state.db->tests.v.a, rz_pvector_len(&state.db->tests));

	if (log_mode) {
		// Log mode prints the state after every completed file.
		// The count of tests left per file is stored in a ht.
		state.path_left = ht_pp_new(NULL, path_left_free_kv, NULL);
		if (state.path_left) {
			void **it;
			rz_pvector_foreach (&state.queue, it) {
				RzTest *test = *it;
				ut64 *count = ht_pp_find(state.path_left, test->path, NULL);
				if (!count) {
					count = malloc(sizeof(ut64));
					*count = 0;
					ht_pp_insert(state.path_left, test->path, count);
				}
				(*count)++;
			}
		}
	}

	rz_th_lock_enter(state.lock);

	RzPVector workers;
	rz_pvector_init(&workers, NULL);
	int i;
	for (i = 0; i < workers_count; i++) {
		RzThread *th = rz_th_new(worker_th, &state, 0);
		if (!th) {
			eprintf("Failed to start thread.\n");
			exit(-1);
		}
		rz_pvector_push(&workers, th);
	}

	ut64 prev_completed = UT64_MAX;
	ut64 prev_paths_completed = 0;
	while (true) {
		ut64 completed = (ut64)rz_pvector_len(&state.results);
		if (log_mode) {
			print_log(&state, prev_completed, prev_paths_completed);
		} else if (completed != prev_completed) {
			print_state(&state, prev_completed);
		}
		prev_completed = completed;
		prev_paths_completed = (ut64)rz_pvector_len(&state.completed_paths);
		if (completed == rz_pvector_len(&state.db->tests)) {
			break;
		}
		rz_th_cond_wait(state.cond, state.lock);
	}

	rz_th_lock_leave(state.lock);

	printf("\n");

	void **it;
	rz_pvector_foreach (&workers, it) {
		RzThread *th = *it;
		rz_th_wait(th);
		rz_th_free(th);
	}
	rz_pvector_clear(&workers);

	ut64 seconds = (rz_time_now_mono() - time_start) / 1000000;
	printf("Finished in");
	if (seconds > 60) {
		ut64 minutes = seconds / 60;
		printf(" %" PFMT64d " minutes and", seconds / 60);
		seconds -= (minutes * 60);
	}
	printf(" %" PFMT64d " seconds.\n", seconds % 60);

	if (output_file) {
		pj_end(state.test_results);
		char *results = pj_drain(state.test_results);
		rz_file_dump(output_file, (ut8 *)results, strlen(results), false);
		free(results);
	}

	if (interactive) {
		interact(&state);
	}

	if (state.xx_count) {
		ret = 1;
	}

coast:
	rz_pvector_clear(&state.queue);
	rz_pvector_clear(&state.results);
	rz_pvector_clear(&state.completed_paths);
	rz_test_test_database_free(state.db);
	rz_th_lock_free(state.lock);
	rz_th_cond_free(state.cond);
	ht_pp_free(state.path_left);
beach:
	free(output_file);
	free(rizin_cmd);
	free(rz_asm_cmd);
	free(json_test_file);
	free(fuzz_dir);
#if __WINDOWS__
	if (old_cp) {
		(void)SetConsoleOutputCP(old_cp);
		// chcp doesn't pick up the code page switch for some reason
		(void)rz_sys_cmdf("chcp %u > NUL", old_cp);
	}
#endif
	return ret;
}

static void test_result_to_json(PJ *pj, RzTestResultInfo *result) {
	rz_return_if_fail(pj && result);
	pj_o(pj);
	pj_k(pj, "type");
	RzTest *test = result->test;
	switch (test->type) {
	case RZ_TEST_TYPE_CMD:
		pj_s(pj, "cmd");
		pj_ks(pj, "name", test->cmd_test->name.value);
		break;
	case RZ_TEST_TYPE_ASM:
		pj_s(pj, "asm");
		pj_ks(pj, "arch", test->asm_test->arch);
		pj_ki(pj, "bits", test->asm_test->bits);
		pj_kn(pj, "line", test->asm_test->line);
		break;
	case RZ_TEST_TYPE_JSON:
		pj_s(pj, "json");
		pj_ks(pj, "cmd", test->json_test->cmd);
		break;
	case RZ_TEST_TYPE_FUZZ:
		pj_s(pj, "fuzz");
		pj_ks(pj, "file", test->fuzz_test->file);
		break;
	}
	pj_k(pj, "result");
	switch (result->result) {
	case RZ_TEST_RESULT_OK:
		pj_s(pj, "ok");
		break;
	case RZ_TEST_RESULT_FAILED:
		pj_s(pj, "failed");
		break;
	case RZ_TEST_RESULT_BROKEN:
		pj_s(pj, "broken");
		break;
	case RZ_TEST_RESULT_FIXED:
		pj_s(pj, "fixed");
		break;
	}
	pj_kb(pj, "run_failed", result->run_failed);
	pj_kn(pj, "time_elapsed", result->time_elapsed);
	pj_kb(pj, "timeout", result->timeout);
	pj_end(pj);
}

static RzThreadFunctionRet worker_th(RzThread *th) {
	RzTestState *state = th->user;
	rz_th_lock_enter(state->lock);
	while (true) {
		if (rz_pvector_empty(&state->queue)) {
			break;
		}
		RzTest *test = rz_pvector_pop(&state->queue);
		rz_th_lock_leave(state->lock);

		RzTestResultInfo *result = rz_test_run_test(&state->run_config, test);

		rz_th_lock_enter(state->lock);
		rz_pvector_push(&state->results, result);
		switch (result->result) {
		case RZ_TEST_RESULT_OK:
			state->ok_count++;
			break;
		case RZ_TEST_RESULT_FAILED:
			state->xx_count++;
			break;
		case RZ_TEST_RESULT_BROKEN:
			state->br_count++;
			break;
		case RZ_TEST_RESULT_FIXED:
			state->fx_count++;
			break;
		}
		if (state->path_left) {
			ut64 *count = ht_pp_find(state->path_left, test->path, NULL);
			if (count) {
				(*count)--;
				if (!*count) {
					rz_pvector_push(&state->completed_paths, (void *)test->path);
				}
			}
		}
		rz_th_cond_signal(state->cond);
	}
	rz_th_lock_leave(state->lock);
	return RZ_TH_STOP;
}

<<<<<<< HEAD
static void print_diff(const char *actual, const char *expected, bool diffchar, const char *regexp) {
	RzDiff *d = rz_diff_new();
#ifdef __WINDOWS__
	static const char *diff_cmd[] = {
		"git", "diff", "--no-index", NULL
	};
	d->diff_cmd = diff_cmd;
#endif
=======
static void print_diff(const char *actual, const char *expected, const char *regexp) {
	RzDiff *d = NULL;
	char *uni = NULL;
>>>>>>> 5009f9b6
	const char *output = actual;

	if (regexp) {
		RzList *matches = rz_regex_get_match_list(regexp, "e", actual);
		output = rz_list_to_str(matches, '\0');
		rz_list_free(matches);
	}

<<<<<<< HEAD
	if (diffchar) {
		RzDiffChar *diff = rz_diffchar_new((const ut8 *)expected, (const ut8 *)output);
		if (diff) {
			rz_diff_free(d);
			rz_diffchar_print(diff);
			rz_diffchar_free(diff);
			goto cleanup;
		}
		static const char *diff_cmd_char[] = {
			"git", "diff", "--no-index", "--word-diff=porcelain", "--word-diff-regex=.", NULL
		};
		d->diff_cmd = diff_cmd_char;
=======
	d = rz_diff_lines_new(expected, output, NULL);
	if (!d) {
		goto cleanup;
>>>>>>> 5009f9b6
	}

	uni = rz_diff_unified_text(d, "expected", "actual", false, true);
	if (!uni) {
		goto cleanup;
	}
	puts(uni);
	free(uni);

cleanup:
	rz_diff_free(d);
	if (regexp) {
		free((char *)output);
	}
}

static RzSubprocessOutput *print_runner(const char *file, const char *args[], size_t args_size,
	const char *envvars[], const char *envvals[], size_t env_size, ut64 timeout_ms, void *user) {
	size_t i;
	for (i = 0; i < env_size; i++) {
		printf("%s=%s ", envvars[i], envvals[i]);
	}
	printf("%s", file);
	for (i = 0; i < args_size; i++) {
		const char *str = args[i];
		if (strpbrk(str, "\n \'\"")) {
			printf(" '%s'", str); // TODO: escape
		} else {
			printf(" %s", str);
		}
	}
	printf("\n");
	return NULL;
}

static void print_result_diff(RzTestRunConfig *config, RzTestResultInfo *result) {
	if (result->run_failed) {
		printf(Color_RED "RUN FAILED (e.g. wrong rizin path)" Color_RESET "\n");
		return;
	}
	switch (result->test->type) {
	case RZ_TEST_TYPE_CMD: {
		rz_test_run_cmd_test(config, result->test->cmd_test, print_runner, NULL);
		const char *expect = result->test->cmd_test->expect.value;
		const char *out = (const char *)result->proc_out->out;
		const char *regexp_out = result->test->cmd_test->regexp_out.value;
		if (expect && !rz_test_cmp_cmd_output(out, expect, regexp_out)) {
			printf("-- stdout\n");
			print_diff(out, expect, regexp_out);
		}
		expect = result->test->cmd_test->expect_err.value;
		const char *err = (const char *)result->proc_out->err;
		const char *regexp_err = result->test->cmd_test->regexp_err.value;
		if (expect && !rz_test_cmp_cmd_output(err, expect, regexp_err)) {
			printf("-- stderr\n");
			print_diff(err, expect, regexp_err);
		} else if (*err) {
			printf("-- stderr\n%s\n", err);
		}
		if (result->proc_out->ret != 0) {
			printf("-- exit status: " Color_RED "%d" Color_RESET "\n", result->proc_out->ret);
		}
		break;
	}
	case RZ_TEST_TYPE_ASM:
		if (result->test->asm_test->mode & RZ_ASM_TEST_MODE_DISASSEMBLE) {
			const char *expect = result->test->asm_test->disasm;
			const char *actual = result->asm_out->disasm;
			if (expect && actual && strcmp(actual, expect)) {
				printf("-- disassembly\n");
				print_diff(actual, expect, NULL);
			}
		}
		// TODO: assembly
		break;
	case RZ_TEST_TYPE_JSON:
		break;
	case RZ_TEST_TYPE_FUZZ:
		rz_test_run_fuzz_test(config, result->test->fuzz_test, print_runner, NULL);
		printf("-- stdout\n%s\n", (const char *)result->proc_out->out);
		printf("-- stderr\n%s\n", (const char *)result->proc_out->err);
		printf("-- exit status: " Color_RED "%d" Color_RESET "\n", result->proc_out->ret);
		break;
	}
}

static void print_new_results(RzTestState *state, ut64 prev_completed) {
	// Detailed test result (with diff if necessary)
	ut64 completed = (ut64)rz_pvector_len(&state->results);
	ut64 i;
	for (i = prev_completed; i < completed; i++) {
		RzTestResultInfo *result = rz_pvector_at(&state->results, (size_t)i);
		if (state->test_results) {
			test_result_to_json(state->test_results, result);
		}
		if (!state->verbose && (result->result == RZ_TEST_RESULT_OK || result->result == RZ_TEST_RESULT_FIXED || result->result == RZ_TEST_RESULT_BROKEN)) {
			continue;
		}
		char *name = rz_test_test_name(result->test);
		if (!name) {
			continue;
		}
		printf("\n" RZ_CONS_CURSOR_UP RZ_CONS_CLEAR_LINE);
		switch (result->result) {
		case RZ_TEST_RESULT_OK:
			printf(Color_GREEN "[OK]" Color_RESET);
			break;
		case RZ_TEST_RESULT_FAILED:
			printf(Color_RED "[XX]" Color_RESET);
			break;
		case RZ_TEST_RESULT_BROKEN:
			printf(Color_BLUE "[BR]" Color_RESET);
			break;
		case RZ_TEST_RESULT_FIXED:
			printf(Color_CYAN "[FX]" Color_RESET);
			break;
		}
		if (result->timeout) {
			printf(Color_CYAN " TIMEOUT" Color_RESET);
		}
		printf(" %s " Color_YELLOW "%s" Color_RESET "\n", result->test->path, name);
		if (result->result == RZ_TEST_RESULT_FAILED || (state->verbose && result->result == RZ_TEST_RESULT_BROKEN)) {
			print_result_diff(&state->run_config, result);
		}
		free(name);
	}
}

static void print_state_counts(RzTestState *state) {
	printf("%8" PFMT64u " OK  %8" PFMT64u " BR %8" PFMT64u " XX %8" PFMT64u " FX",
		state->ok_count, state->br_count, state->xx_count, state->fx_count);
}

static void print_state(RzTestState *state, ut64 prev_completed) {
#if __WINDOWS__
	setvbuf(stdout, NULL, _IOFBF, 8192);
#endif
	print_new_results(state, prev_completed);

	// [x/x] OK  42 BR  0 ...
	printf(RZ_CONS_CLEAR_LINE);
	int w = printf("[%" PFMT64u "/%" PFMT64u "]", (ut64)rz_pvector_len(&state->results), (ut64)rz_pvector_len(&state->db->tests));
	while (w >= 0 && w < 20) {
		printf(" ");
		w++;
	}
	printf(" ");
	print_state_counts(state);
	fflush(stdout);
#if __WINDOWS__
	setvbuf(stdout, NULL, _IONBF, 0);
#endif
}

static void print_log(RzTestState *state, ut64 prev_completed, ut64 prev_paths_completed) {
	print_new_results(state, prev_completed);
	ut64 paths_completed = rz_pvector_len(&state->completed_paths);
	for (; prev_paths_completed < paths_completed; prev_paths_completed++) {
		printf("[**] %50s ", (const char *)rz_pvector_at(&state->completed_paths, prev_paths_completed));
		print_state_counts(state);
		printf("\n");
		fflush(stdout);
	}
}

static void interact(RzTestState *state) {
	void **it;
	RzPVector failed_results;
	rz_pvector_init(&failed_results, NULL);
	rz_pvector_foreach (&state->results, it) {
		RzTestResultInfo *result = *it;
		if (result->result == RZ_TEST_RESULT_FAILED) {
			rz_pvector_push(&failed_results, result);
		}
	}
	if (rz_pvector_empty(&failed_results)) {
		goto beach;
	}

#if __WINDOWS__
	(void)SetConsoleOutputCP(65001); // UTF-8
#endif
	printf("\n");
	printf("#####################\n");
	printf(" %" PFMT64u " failed test(s) " UTF8_POLICE_CARS_REVOLVING_LIGHT "\n",
		(ut64)rz_pvector_len(&failed_results));

	rz_pvector_foreach (&failed_results, it) {
		RzTestResultInfo *result = *it;
		if (result->test->type != RZ_TEST_TYPE_CMD) {
			// TODO: other types of tests
			continue;
		}

		printf("#####################\n\n");
		print_result_diff(&state->run_config, result);
	menu:
		printf("Wat do?    "
		       "(f)ix " UTF8_WHITE_HEAVY_CHECK_MARK UTF8_VS16 UTF8_VS16 UTF8_VS16 "    "
		       "(i)gnore " UTF8_SEE_NO_EVIL_MONKEY "    "
		       "(b)roken " UTF8_SKULL_AND_CROSSBONES UTF8_VS16 UTF8_VS16 UTF8_VS16 "    "
		       "(c)ommands " UTF8_KEYBOARD UTF8_VS16 "    "
		       "(q)uit " UTF8_DOOR "\n");
		printf("> ");
		char buf[0x30];
		if (!fgets(buf, sizeof(buf), stdin)) {
			break;
		}
		if (strlen(buf) != 2) {
			goto menu;
		}
		switch (buf[0]) {
		case 'f':
			if (result->run_failed || result->proc_out->ret != 0) {
				printf("This test has failed too hard to be fixed.\n");
				goto menu;
			}
			interact_fix(result, &failed_results);
			break;
		case 'i':
			break;
		case 'b':
			interact_break(result, &failed_results);
			break;
		case 'c':
			interact_commands(result, &failed_results);
			break;
		case 'q':
			goto beach;
		default:
			goto menu;
		}
	}

beach:
	rz_pvector_clear(&failed_results);
}

static char *format_cmd_kv(const char *key, const char *val) {
	RzStrBuf buf;
	rz_strbuf_init(&buf);
	rz_strbuf_appendf(&buf, "%s=", key);
	if (strchr(val, '\n')) {
		rz_strbuf_appendf(&buf, "<<EOF\n%sEOF", val);
	} else {
		rz_strbuf_append(&buf, val);
	}
	return rz_strbuf_drain_nofree(&buf);
}

static char *replace_lines(const char *src, size_t from, size_t to, const char *news) {
	const char *begin = src;
	size_t line = 1;
	while (line < from) {
		begin = strchr(begin, '\n');
		if (!begin) {
			break;
		}
		begin++;
		line++;
	}
	if (!begin) {
		return NULL;
	}

	const char *end = begin;
	while (line < to) {
		end = strchr(end, '\n');
		if (!end) {
			break;
		}
		end++;
		line++;
	}

	RzStrBuf buf;
	rz_strbuf_init(&buf);
	rz_strbuf_append_n(&buf, src, begin - src);
	rz_strbuf_append(&buf, news);
	rz_strbuf_append(&buf, "\n");
	if (end) {
		rz_strbuf_append(&buf, end);
	}
	return rz_strbuf_drain_nofree(&buf);
}

// After editing a test, fix the line numbers previously saved for all the other tests
static void fixup_tests(RzPVector *results, const char *edited_file, ut64 start_line, st64 delta) {
	void **it;
	rz_pvector_foreach (results, it) {
		RzTestResultInfo *result = *it;
		if (result->test->type != RZ_TEST_TYPE_CMD) {
			continue;
		}
		if (result->test->path != edited_file) { // this works because all the paths come from the string pool
			continue;
		}
		RzCmdTest *test = result->test->cmd_test;
		test->run_line += delta;

#define DO_KEY_STR(key, field) \
	if (test->field.value) { \
		if (test->field.line_begin >= start_line) { \
			test->field.line_begin += delta; \
		} \
		if (test->field.line_end >= start_line) { \
			test->field.line_end += delta; \
		} \
	}

#define DO_KEY_BOOL(key, field) \
	if (test->field.set && test->field.line >= start_line) { \
		test->field.line += delta; \
	}

#define DO_KEY_NUM(key, field) \
	if (test->field.set && test->field.line >= start_line) { \
		test->field.line += delta; \
	}

		RZ_CMD_TEST_FOREACH_RECORD(DO_KEY_STR, DO_KEY_BOOL, DO_KEY_NUM)
#undef DO_KEY_STR
#undef DO_KEY_BOOL
#undef DO_KEY_NUM
	}
}

static char *replace_cmd_kv(const char *path, const char *content, size_t line_begin, size_t line_end, const char *key, const char *value, RzPVector *fixup_results) {
	char *kv = format_cmd_kv(key, value);
	if (!kv) {
		return NULL;
	}
	size_t kv_lines = rz_str_char_count(kv, '\n') + 1;
	char *newc = replace_lines(content, line_begin, line_end, kv);
	free(kv);
	if (!newc) {
		return NULL;
	}
	size_t lines_before = line_end - line_begin;
	st64 delta = (st64)kv_lines - (st64)lines_before;
	if (line_end == line_begin) {
		delta++;
	}
	fixup_tests(fixup_results, path, line_end, delta);
	return newc;
}

static void replace_cmd_kv_file(const char *path, ut64 line_begin, ut64 line_end, const char *key, const char *value, RzPVector *fixup_results) {
	char *content = rz_file_slurp(path, NULL);
	if (!content) {
		eprintf("Failed to read file \"%s\"\n", path);
		return;
	}
	char *newc = replace_cmd_kv(path, content, line_begin, line_end, key, value, fixup_results);
	free(content);
	if (!newc) {
		return;
	}
	if (rz_file_dump(path, (const ut8 *)newc, -1, false)) {
#if __UNIX__
		sync();
#endif
	} else {
		eprintf("Failed to write file \"%s\"\n", path);
	}
	free(newc);
}

static void interact_fix(RzTestResultInfo *result, RzPVector *fixup_results) {
	assert(result->test->type == RZ_TEST_TYPE_CMD);
	RzCmdTest *test = result->test->cmd_test;
	RzSubprocessOutput *out = result->proc_out;
	if (test->expect.value && out->out) {
		replace_cmd_kv_file(result->test->path, test->expect.line_begin, test->expect.line_end, "EXPECT", (char *)out->out, fixup_results);
	}
	if (test->expect_err.value && out->err) {
		replace_cmd_kv_file(result->test->path, test->expect_err.line_begin, test->expect_err.line_end, "EXPECT_ERR", (char *)out->err, fixup_results);
	}
}

static void interact_break(RzTestResultInfo *result, RzPVector *fixup_results) {
	assert(result->test->type == RZ_TEST_TYPE_CMD);
	RzCmdTest *test = result->test->cmd_test;
	ut64 line_begin;
	ut64 line_end;
	if (test->broken.set) {
		line_begin = test->broken.set;
		line_end = line_begin + 1;
	} else {
		line_begin = line_end = test->run_line;
	}
	replace_cmd_kv_file(result->test->path, line_begin, line_end, "BROKEN", "1", fixup_results);
}

static void interact_commands(RzTestResultInfo *result, RzPVector *fixup_results) {
	assert(result->test->type == RZ_TEST_TYPE_CMD);
	RzCmdTest *test = result->test->cmd_test;
	if (!test->cmds.value) {
		return;
	}
	char *name = NULL;
	int fd = rz_file_mkstemp("rz-test-cmds", &name);
	if (fd == -1) {
		free(name);
		eprintf("Failed to open tmp file\n");
		return;
	}
	size_t cmds_sz = strlen(test->cmds.value);
	if (write(fd, test->cmds.value, cmds_sz) != cmds_sz) {
		eprintf("Failed to write to tmp file\n");
		free(name);
		close(fd);
		return;
	}
	close(fd);

	char *editor = rz_sys_getenv("EDITOR");
	if (!editor || !*editor) {
		free(editor);
		editor = strdup("vim");
		if (!editor) {
			free(name);
			return;
		}
	}
	rz_sys_cmdf("%s '%s'", editor, name);
	free(editor);

	char *newcmds = rz_file_slurp(name, NULL);
	if (!newcmds) {
		eprintf("Failed to read edited command file\n");
		free(name);
		return;
	}
	rz_str_trim(newcmds);

	// if it's multiline we want exactly one trailing newline
	if (strchr(newcmds, '\n')) {
		char *tmp = newcmds;
		newcmds = rz_str_newf("%s\n", newcmds);
		free(tmp);
		if (!newcmds) {
			free(name);
			return;
		}
	}

	replace_cmd_kv_file(result->test->path, test->cmds.line_begin, test->cmds.line_end, "CMDS", newcmds, fixup_results);
	free(name);
	free(newcmds);
}

int MAIN_NAME(int argc, const ARGV_TYPE **argv) {
	char **utf8_argv = ARGV_TYPE_TO_UTF8(argc, argv);
	int ret = rz_test_main(argc, (const char **)utf8_argv);
	FREE_UTF8_ARGV(argc, utf8_argv);
	return ret;
}<|MERGE_RESOLUTION|>--- conflicted
+++ resolved
@@ -618,20 +618,9 @@
 	return RZ_TH_STOP;
 }
 
-<<<<<<< HEAD
-static void print_diff(const char *actual, const char *expected, bool diffchar, const char *regexp) {
-	RzDiff *d = rz_diff_new();
-#ifdef __WINDOWS__
-	static const char *diff_cmd[] = {
-		"git", "diff", "--no-index", NULL
-	};
-	d->diff_cmd = diff_cmd;
-#endif
-=======
 static void print_diff(const char *actual, const char *expected, const char *regexp) {
 	RzDiff *d = NULL;
 	char *uni = NULL;
->>>>>>> 5009f9b6
 	const char *output = actual;
 
 	if (regexp) {
@@ -640,24 +629,9 @@
 		rz_list_free(matches);
 	}
 
-<<<<<<< HEAD
-	if (diffchar) {
-		RzDiffChar *diff = rz_diffchar_new((const ut8 *)expected, (const ut8 *)output);
-		if (diff) {
-			rz_diff_free(d);
-			rz_diffchar_print(diff);
-			rz_diffchar_free(diff);
-			goto cleanup;
-		}
-		static const char *diff_cmd_char[] = {
-			"git", "diff", "--no-index", "--word-diff=porcelain", "--word-diff-regex=.", NULL
-		};
-		d->diff_cmd = diff_cmd_char;
-=======
 	d = rz_diff_lines_new(expected, output, NULL);
 	if (!d) {
 		goto cleanup;
->>>>>>> 5009f9b6
 	}
 
 	uni = rz_diff_unified_text(d, "expected", "actual", false, true);
