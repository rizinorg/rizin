--- conflicted
+++ resolved
@@ -109,16 +109,9 @@
 endif
 platform_inc = include_directories(platform_inc)
 
-<<<<<<< HEAD
-if get_option('static_runtime')
-  if cc.has_argument('/MT')
-    # Use -Db_vscrt=static_from_buildtype to avoid warnings due to multiple /M options
-    add_project_arguments('/MT', language: 'c')
-  endif
-=======
 if is_static_build and cc.get_id() == 'msvc'
+  # Use -Db_vscrt=static_from_buildtype to avoid warnings due to multiple /M options
   add_project_arguments('/MT', language: 'c')
->>>>>>> 82a10749
 endif
 
 if cc.has_argument('--std=gnu99')
