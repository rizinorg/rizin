<<<<<<< HEAD
project('rizin', 'c', license: 'LGPL3', meson_version: '>=0.55.0', default_options: [
  'b_vscrt=from_buildtype',
])
=======
project('rizin', 'c',
  version: 'v0.2.0-git',
  license: 'LGPL3',
  meson_version: '>=0.55.0',
)
>>>>>>> 2f388f33

py3_exe = import('python').find_installation()
git_exe = find_program('git', required: false)
pkgconfig_mod = import('pkgconfig')

# Python scripts used during the build process
create_tags_rz_py = files('sys/create_tags_rz.py')
syscall_preprocessing_py = files('sys/syscall_preprocessing.py')
<<<<<<< HEAD
check_meson_subproject_py = files('sys/check_meson_subproject.py')
=======
git_exe_repo_py = files('sys/meson_git_wrapper.py')
>>>>>>> 2f388f33

# Get rizin version and compute various version parts
rizin_version = meson.project_version().split('v')[1]
if host_machine.system() == 'darwin'
  rizin_version = rizin_version.split('-')[0]
endif

rizin_version_split = rizin_version.split('.')
rizin_version_major = rizin_version_split[0].to_int()
rizin_version_minor = rizin_version_split[1].to_int()
rizin_version_patch = rizin_version_split[2].split('-')[0].to_int()
rizin_version_number = 1000000 * rizin_version_major + 1000 * rizin_version_minor + rizin_version_patch


repo = '.'
if meson.is_subproject()
  repo = meson.current_source_dir()
  if host_machine.system() == 'windows'
    py_cmd = 'print(__import__("os").readlink(r"@0@"))'.format(repo)
    py_cmd = run_command(py3_exe, '-c', py_cmd)
    if py_cmd.returncode() == 0
      repo = py_cmd.stdout().strip()
      message('rizin real path: ' + repo)
    endif
  endif
endif

# by default, not version commit is used
version_commit = '0'

gittip = ''

git_dir_exists = run_command(py3_exe, '-c', '__import__("sys").exit(0 if __import__("os").path.isdir(".git") else 1)')
if git_exe.found() and git_dir_exists.returncode() == 0
  sdb_src_exists = run_command(py3_exe, '-c', '__import__("sys").exit(0 if __import__("os").listdir("shlr/sdb/") else 1)')
  if sdb_src_exists.returncode() == 1
    error('Source code for SDB not found. Did you forget to run `git submodule update --init`?')
  endif

  # Get gittip
  git_rev_parse = run_command(py3_exe, git_exe_repo_py, git_exe, repo, 'rev-parse', 'HEAD')
  if git_rev_parse.returncode() == 0
    gittip = git_rev_parse.stdout().strip()
  endif
endif

if get_option('rizin_version_commit') != ''
  version_commit = get_option('rizin_version_commit')
endif
<<<<<<< HEAD
if get_option('rizin_gittap') != ''
  gittap = get_option('rizin_gittap')
endif
# gittap is used for the version of each rz_ library
# in case it has not been set (e.g. a release tarball) set it
if gittap == ''
  gittap = rizin_version
endif
=======
>>>>>>> 2f388f33

if get_option('rizin_gittip') != ''
  gittip = get_option('rizin_gittip')
endif

# Get current date
if host_machine.system() == 'windows'
  rizinbirth = run_command('cmd', '/c', 'echo %date%__%time%')
else
  rizinbirth = run_command('date', '+%Y-%m-%d__%H:%M:%S')
endif
if rizinbirth.returncode() != 0
  rizinbirth = ''
else
  rizinbirth = rizinbirth.stdout().strip()
endif

rizin_libversion = host_machine.system() == 'windows' ? '' : rizin_version
message('rizin lib version: ' + rizin_libversion)

# system dependencies
cc = meson.get_compiler('c')
# required for linux
ldl = cc.find_library('dl', required: false)
pth = dependency('threads', required: false)
utl = cc.find_library('util', required: false)
if host_machine.system() == 'sunos'
  # workaround for Solaris until https://github.com/mesonbuild/meson/issues/4328 is fixed
  mth = declare_dependency(link_args: '-lm')
else
  mth = cc.find_library('m', required: false)
endif

platform_deps = []
platform_inc = ['.', 'librz/include']
if host_machine.system() == 'windows'
  platform_deps = [cc.find_library('ws2_32'), cc.find_library('wininet'), cc.find_library('psapi')]
endif
platform_inc = include_directories(platform_inc)

if get_option('static_runtime')
  if cc.has_argument('/MT')
    # Use -Db_vscrt=static_from_buildtype to avoid warnings due to multiple /M options
    add_project_arguments('/MT', language: 'c')
  elif cc.has_link_argument('-static')
    add_project_link_arguments('-static', language: 'c')
  endif
endif

if cc.has_argument('--std=gnu99')
  add_project_arguments('--std=gnu99', language: ['c', 'cpp'])
elif cc.has_argument('--std=c99')
  add_project_arguments('--std=c99', language: ['c', 'cpp'])
endif

if cc.get_id() == 'clang-cl'
  add_project_arguments('-fcommon', language: 'c')
  add_project_arguments('-D__STDC__=1', language: 'c')
  add_project_arguments('-D_CRT_DECLARE_NONSTDC_NAMES ', language: 'c')
  add_project_arguments('-D_CRT_SECURE_NO_WARNINGS', language: 'c')
  add_project_arguments('-D_CRT_NONSTDC_NO_DEPRECATE', language: 'c')
endif

if get_option('default_library') == 'shared'
  if cc.has_argument('-fvisibility=hidden')
    add_project_arguments('-fvisibility=hidden', language: 'c')
  endif
endif

library_cflags = ['-DRZ_PLUGIN_INCORE=1']

rizin_prefix = get_option('prefix')
rizin_bindir = get_option('bindir')
rizin_libdir = get_option('libdir')
rizin_incdir = get_option('includedir') / 'librz'
rizin_datdir = get_option('datadir')
if host_machine.system() == 'windows'
  rizin_prefix = rizin_prefix / ''
  rizin_wwwroot = rizin_datdir / 'www'
  rizin_sdb = rizin_datdir / ''
  rizin_zigns = rizin_datdir / 'zigns'
  rizin_themes = rizin_datdir / 'cons'
  rizin_fortunes = rizin_datdir / 'fortunes'
  rizin_flags = rizin_datdir / 'flag'
  rizin_hud = rizin_datdir / 'hud'
  rizin_plugins = rizin_libdir / 'plugins'
  rizin_extras = rizin_libdir / 'extras'
  rizin_bindings = rizin_libdir / 'bindings'
else
  rizin_datdir_rz = rizin_datdir / 'rizin'
  rizin_wwwroot = rizin_datdir_rz / rizin_version / 'www'
  rizin_sdb = rizin_datdir_rz / rizin_version
  rizin_zigns = rizin_datdir_rz / rizin_version / 'zigns'
  rizin_themes = rizin_datdir_rz / rizin_version / 'cons'
  rizin_fortunes = rizin_datdir_rz / rizin_version / 'fortunes'
  rizin_flags = rizin_datdir_rz / rizin_version / 'flag'
  rizin_hud = rizin_datdir_rz / rizin_version / 'hud'
  rizin_plugins = rizin_libdir / 'rizin' / rizin_version
  rizin_extras = rizin_libdir / 'rizin-extras' / rizin_version
  rizin_bindings = rizin_libdir / 'rizin-bindings' / rizin_version
endif

opts_overwrite = [
  'rizin_wwwroot',
  'rizin_sdb',
  'rizin_zigns',
  'rizin_themes',
  'rizin_fortunes',
  'rizin_flags',
  'rizin_hud',
  'rizin_plugins',
  'rizin_extras',
  'rizin_bindings'
]
foreach opt : opts_overwrite
  val = get_option(opt)
  if val != ''
    set_variable(opt, val)
  endif
endforeach

# load plugin configuration
subdir('librz')

conf_data = configuration_data()
conf_data.set('plugins_core', '&rz_core_plugin_' + ', &rz_core_plugin_'.join(core_plugins) + ', 0')
conf_data.set('plugins_analysis', '&rz_analysis_plugin_' + ', &rz_analysis_plugin_'.join(analysis_plugins) + ', 0')
conf_data.set('plugins_asm', '&rz_asm_plugin_' + ', &rz_asm_plugin_'.join(asm_plugins) + ', 0')
conf_data.set('plugins_bp', '&rz_bp_plugin_' + ', &rz_bp_plugin_'.join(bp_plugins) + ', 0')
conf_data.set('plugins_bin', '&rz_bin_plugin_' + ', &rz_bin_plugin_'.join(bin_plugins) + ', 0')
conf_data.set('plugins_bin_ldr', '&rz_bin_ldr_plugin_' + ', &rz_bin_ldr_plugin_'.join(bin_ldr_plugins) + ', 0')
conf_data.set('plugins_bin_xtr', '&rz_bin_xtr_plugin_' + ', &rz_bin_xtr_plugin_'.join(bin_xtr_plugins) + ', 0')
conf_data.set('plugins_crypto', '&rz_crypto_plugin_' + ', &rz_crypto_plugin_'.join(crypto_plugins) + ', 0')
conf_data.set('plugins_io', '&rz_io_plugin_' + ', &rz_io_plugin_'.join(io_plugins) + ', 0')
conf_data.set('plugins_debug', '&rz_debug_plugin_' + ', &rz_debug_plugin_'.join(debug_plugins) + ', 0')
conf_data.set('plugins_egg', '&rz_egg_plugin_' + ', &rz_egg_plugin_'.join(egg_plugins) + ', 0')
conf_data.set('plugins_lang', '&rz_lang_plugin_' + ', &rz_lang_plugin_'.join(lang_plugins) + ', 0')
conf_data.set('plugins_parse', '&rz_parse_plugin_' + ', &rz_parse_plugin_'.join(parse_plugins) + ', 0')
config_h = configure_file(
  input: 'librz/config.h.in',
  output: 'config.h',
  configuration: conf_data
)

# handle magic library
sys_magic = cc.find_library('magic', required: false)
use_syslib_magic = false

if sys_magic.found() and get_option('use_sys_magic')
  use_syslib_magic = true
endif

# handle xxhash library
sys_xxhash = dependency('xxhash', required: false)
use_sys_xxhash = false
if not sys_xxhash.found()
  sys_xxhash = cc.find_library('xxhash', required: false)
endif
use_sys_xxhash = sys_xxhash.found() and get_option('use_sys_xxhash')

# handle openssl library
sys_openssl = dependency('openssl', required: false)
use_sys_openssl = sys_openssl.found() and get_option('use_sys_openssl')

# handle libuv library
if get_option('use_libuv')
  libuv_dep = dependency('libuv', version: '>=1.0.0', required: false, static: get_option('default_library') == 'static')
  use_libuv = libuv_dep.found()
  if not libuv_dep.found()
    warning('use_libuv option was set to true, but libuv was not found.')
  endif
else
  use_libuv = false
endif

has_debugger = get_option('debugger')
have_ptrace = not ['windows', 'cygwin', 'sunos'].contains(host_machine.system())
use_ptrace_wrap = ['linux'].contains(host_machine.system())

have_ptrace = have_ptrace and has_debugger
use_ptrace_wrap = use_ptrace_wrap and has_debugger

message('HAVE_PTRACE: @0@'.format(have_ptrace))
message('USE_PTRACE_WRAP: @0@'.format(use_ptrace_wrap))

checks_level = get_option('checks_level')
if checks_level == 9999
  if get_option('buildtype') == 'release'
    checks_level = 1
  else
    checks_level = 2
  endif
endif

message('RZ_CHECKS_LEVEL: @0@'.format(checks_level))

userconf = configuration_data()
userconf.set('RZ_CHECKS_LEVEL', checks_level)
userconf.set10('HAVE_LIB_MAGIC', sys_magic.found())
userconf.set10('USE_LIB_MAGIC', use_syslib_magic)
userconf.set10('HAVE_LIB_XXHASH', sys_xxhash.found())
userconf.set10('USE_LIB_XXHASH', use_sys_xxhash)
userconf.set10('DEBUGGER', has_debugger)
userconf.set('PREFIX', rizin_prefix)
if host_machine.system() == 'windows'
  userconf.set('LIBDIR', rizin_libdir)
  userconf.set('INCLUDEDIR', rizin_incdir)
  userconf.set('DATADIR_RZ', rizin_datdir)
  userconf.set10('HAVE_JEMALLOC', false)
else
  userconf.set('LIBDIR', rizin_prefix / rizin_libdir)
  userconf.set('INCLUDEDIR', rizin_prefix / rizin_incdir)
  userconf.set('DATADIR_RZ', rizin_datdir_rz)
  userconf.set10('HAVE_JEMALLOC', true)
endif
userconf.set('DATADIR', rizin_prefix / rizin_datdir)
userconf.set('WWWROOT', rizin_prefix / rizin_wwwroot)
userconf.set('SDB', rizin_sdb)
userconf.set('ZIGNS', rizin_zigns)
userconf.set('THEMES', rizin_themes)
userconf.set('FORTUNES', rizin_fortunes)
userconf.set('FLAGS', rizin_flags)
userconf.set('HUD', rizin_hud)
userconf.set('PLUGINS', rizin_plugins)
userconf.set('EXTRAS', rizin_extras)
userconf.set('BINDINGS', rizin_bindings)
userconf.set10('HAVE_OPENSSL', use_sys_openssl)
userconf.set10('HAVE_LIBUV', use_libuv)
userconf.set10('WANT_DYLINK', true)
userconf.set10('HAVE_PTRACE', have_ptrace)
userconf.set10('USE_PTRACE_WRAP', use_ptrace_wrap)
userconf.set10('WITH_GPL', true)
ok = cc.has_header_symbol('sys/personality.h', 'ADDR_NO_RANDOMIZE')
userconf.set10('HAVE_DECL_ADDR_NO_RANDOMIZE', ok)

if host_machine.system() == 'freebsd'
  add_project_link_arguments('-Wl,--unresolved-symbols,ignore-in-object-files', language: 'c')
endif

lrt = []
if not cc.has_function('clock_gettime', prefix: '#include <time.h>') and cc.has_header_symbol('features.h', '__GLIBC__')
  lrt = cc.find_library('rt', required: true)
endif

foreach item : [
    ['arc4random_uniform', '#include <stdlib.h>', []],
    ['explicit_bzero', '#include <string.h>', []],
    ['explicit_memset', '#include <string.h>', []],
    ['clock_nanosleep', '#include <time.h>', []],
    ['clock_gettime', '#include <time.h>', [lrt]],
    ['sigaction', '#include <signal.h>', []],
    ['pipe', '#include <unistd.h>', []],
    ['execv', '#include <unistd.h>', []],
    ['execve', '#include <unistd.h>', []],
    ['execvp', '#include <unistd.h>', []],
    ['execl', '#include <unistd.h>', []],
    ['system', '#include <stdlib.h>', []],
    ['fork', '#include <unistd.h>', []],
    ['pipe2', '#define _GNU_SOURCE\n#include <fcntl.h>\n#include <unistd.h>', []]
  ]
  func = item[0]
  ok = cc.has_function(func, prefix: item[1], dependencies: item[2])
  userconf.set10('HAVE_@0@'.format(func.to_upper()), ok)
endforeach

if userconf.get('HAVE_PIPE2') == 1
  add_project_arguments('-D_GNU_SOURCE', language: ['c', 'cpp'])
endif

rz_userconf_h = configure_file(
  input: 'librz/include/rz_userconf.h.acr',
  output: 'rz_userconf.h',
  configuration: userconf,
  install_dir: rizin_incdir
)

packager = get_option('packager')
packager_version = get_option('packager_version')

message('Version Major: @0@0'.format(rizin_version_major))
message('Version Minor: @0@0'.format(rizin_version_minor))
message('Version Patch: @0@0'.format(rizin_version_patch))
message('Version GitTip: @0@0'.format(gittip))

versionconf = configuration_data()
versionconf.set_quoted('MESON_VERSION', meson.version())
versionconf.set('RZ_VERSION_MAJOR', rizin_version_major)
versionconf.set('RZ_VERSION_MINOR', rizin_version_minor)
versionconf.set('RZ_VERSION_PATCH', rizin_version_patch)
versionconf.set('RZ_VERSION_NUMBER', rizin_version_number)
versionconf.set('RZ_VERSION', rizin_version)
versionconf.set('RZ_GITTIP', gittip)
versionconf.set('RZ_BIRTH', rizinbirth)
if packager_version != ''
  versionconf.set_quoted('RZ_PACKAGER_VERSION', packager_version)
  if packager != ''
    versionconf.set_quoted('RZ_PACKAGER', packager)
  endif
endif
rz_version_h = configure_file(
  input: 'librz/include/rz_version.h.in',
  output: 'rz_version.h',
  configuration: versionconf,
  install_dir: rizin_incdir
)

# Copy missing header
run_command(py3_exe, '-c', '__import__("shutil").copyfile("shlr/spp/config.def.h", "shlr/spp/config.h")')

pcconf = configuration_data()
pcconf.set('PREFIX', rizin_prefix)
pcconf.set('VERSION', rizin_version)
libr_pc = configure_file(
  input: 'librz/librz.pc.acr',
  output: 'librz.pc',
  configuration: pcconf,
  install_dir: get_option('libdir') / 'pkgconfig'
)

# handle zlib dependency
zlib_dep = dependency('zlib', required: false)
if not zlib_dep.found() or not get_option('use_sys_zlib')
  zlib_files = [
    'shlr/zip/zlib/adler32.c',
    'shlr/zip/zlib/compress.c',
    'shlr/zip/zlib/crc32.c',
    'shlr/zip/zlib/deflate.c',
    'shlr/zip/zlib/gzclose.c',
    'shlr/zip/zlib/gzlib.c',
    'shlr/zip/zlib/gzread.c',
    'shlr/zip/zlib/gzwrite.c',
    'shlr/zip/zlib/infback.c',
    'shlr/zip/zlib/inffast.c',
    'shlr/zip/zlib/inflate.c',
    'shlr/zip/zlib/inftrees.c',
    'shlr/zip/zlib/trees.c',
    'shlr/zip/zlib/uncompr.c',
    'shlr/zip/zlib/zutil.c'
  ]

  zlib_inc = [platform_inc, include_directories('shlr/zip/zlib')]

  librzzlib = static_library('rzzlib', zlib_files,
    include_directories: zlib_inc,
    implicit_include_directories: false
  )

  zlib_dep = declare_dependency(
    link_with: librzzlib,
    include_directories: zlib_inc
  )
endif

r = run_command(py3_exe, check_meson_subproject_py, 'sdb')
if r.returncode() == 1 and not get_option('no_subprojects_check')
  error('Subproject sdb is not updated. Please make sure to run `meson subprojects update` or set option `no_subprojects_check=true` if you want to compile against currently downloaded subproject.')
endif

<<<<<<< HEAD
sdb_proj = subproject('sdb', default_options: ['default_library=static'])
sdb_dep = sdb_proj.get_variable('sdb_dep')
sdb_exe  = sdb_proj.get_variable('sdb_native_exe')
=======
# handle sdb dependency
# NOTE: copying most of the stuff from sdb to here for the moment, since we
# should use subpackages to handle this well
sdb_files = [
  'shlr/sdb/src/array.c',
  'shlr/sdb/src/base64.c',
  'shlr/sdb/src/buffer.c',
  'shlr/sdb/src/set.c',
  'shlr/sdb/src/cdb.c',
  'shlr/sdb/src/cdb_make.c',
  'shlr/sdb/src/diff.c',
  'shlr/sdb/src/disk.c',
  'shlr/sdb/src/fmt.c',
  'shlr/sdb/src/ht_uu.c',
  'shlr/sdb/src/ht_up.c',
  'shlr/sdb/src/ht_pp.c',
  'shlr/sdb/src/journal.c',
  'shlr/sdb/src/json.c',
  'shlr/sdb/src/lock.c',
  'shlr/sdb/src/ls.c',
  'shlr/sdb/src/match.c',
  'shlr/sdb/src/ns.c',
  'shlr/sdb/src/num.c',
  'shlr/sdb/src/query.c',
  'shlr/sdb/src/sdb.c',
  'shlr/sdb/src/sdbht.c',
  'shlr/sdb/src/text.c',
  'shlr/sdb/src/util.c'
]

sdb_inc = [platform_inc, include_directories('shlr/sdb/src')]

# Create sdb_version.h
r = run_command(py3_exe, 'sys/sdb_version.py', 'shlr/sdb/config.mk')
if r.returncode() == 0
  sdb_version = r.stdout().strip().split('\n')[0]
else
  sdb_version = 'unknown'
endif
run_command(py3_exe, '-c', 'with open("shlr/sdb/src/sdb_version.h", "w") as f: f.write("#define SDB_VERSION \"' + sdb_version + '\"")')

sdb_inc_files = [
  'shlr/sdb/src/buffer.h',
  'shlr/sdb/src/cdb.h',
  'shlr/sdb/src/set.h',
  'shlr/sdb/src/cdb_make.h',
  'shlr/sdb/src/config.h',
  'shlr/sdb/src/ht_inc.h',
  'shlr/sdb/src/ht_pp.h',
  'shlr/sdb/src/ht_up.h',
  'shlr/sdb/src/ht_uu.h',
  'shlr/sdb/src/ls.h',
  'shlr/sdb/src/sdb.h',
  'shlr/sdb/src/sdbht.h',
  'shlr/sdb/src/sdb_version.h',
  'shlr/sdb/src/types.h'
]
install_headers(sdb_inc_files, install_dir: rizin_incdir / 'sdb')

librzsdb = static_library('rzsdb', sdb_files,
  include_directories: sdb_inc,
  implicit_include_directories: false,
)

sdb_dep = declare_dependency(
  link_whole: librzsdb,
  include_directories: sdb_inc
)

sdb_exe = executable('sdb', ['shlr/sdb/src/main.c'] + sdb_files,
  include_directories: [
    include_directories(['shlr/sdb/src'])
  ],
  implicit_include_directories: false,
  native: true,
)
>>>>>>> 2f388f33

sdb_gen_cmd = [
  sdb_exe,
  '@OUTPUT@',
  '==',
  '@INPUT@'
]

spp_files = [
  'shlr/spp/spp.c'
]

spp_inc = [platform_inc, include_directories('shlr/spp')]

librzspp = static_library('rzspp', spp_files,
  dependencies: sdb_dep,
  include_directories: spp_inc,
  c_args: ['-DHAVE_R_UTIL', '-DUSE_R2=1'],
  implicit_include_directories: false
)

spp_dep = declare_dependency(
  link_with: librzspp,
  include_directories: spp_inc
)

pkgcfg_sanitize_libs = ''
if get_option('b_sanitize').contains('address')
  pkgcfg_sanitize_libs += ' -lasan'
endif
if get_option('b_sanitize').contains('undefined')
  pkgcfg_sanitize_libs += ' -lubsan'
endif

use_rpath = false
if host_machine.system() != 'windows' and get_option('default_library') == 'shared'
  if get_option('local').enabled() or (get_option('local').auto() and get_option('prefix') != '/usr')
    use_rpath = true
  endif
endif

rpath_exe = ''
rpath_lib = ''
if use_rpath
  rpath_exe = '$ORIGIN/../' + get_option('libdir')
  rpath_lib = '$ORIGIN'
endif
# NOTE: this is to workaround an issue on Windows where unit tests don't use
# the right libraries, resulting in tests not being run properly
test_env_common_path = []
build_root = meson.current_build_dir()
if host_machine.system() == 'windows'
  test_env_common_path += [
    build_root / 'librz' / 'analysis',
    build_root / 'librz' / 'asm',
    build_root / 'librz' / 'bin',
    build_root / 'librz' / 'bp',
    build_root / 'librz' / 'config',
    build_root / 'librz' / 'cons',
    build_root / 'librz' / 'core',
    build_root / 'librz' / 'crypto',
    build_root / 'librz' / 'debug',
    build_root / 'librz' / 'egg',
    build_root / 'librz' / 'flag',
    build_root / 'librz' / 'hash',
    build_root / 'librz' / 'io',
    build_root / 'librz' / 'lang',
    build_root / 'librz' / 'magic',
    build_root / 'librz' / 'main',
    build_root / 'librz' / 'parse',
    build_root / 'librz' / 'reg',
    build_root / 'librz' / 'search',
    build_root / 'librz' / 'socket',
    build_root / 'librz' / 'syscall',
    build_root / 'librz' / 'util',
  ]
endif

subdir('librz/util')
subdir('librz/socket')
subdir('librz/hash')
subdir('librz/crypto')
subdir('shlr')

subdir('librz/cons')
subdir('shlr/gdb')
subdir('librz/io')
subdir('librz/bp')
subdir('librz/syscall')
subdir('librz/search')
subdir('librz/magic')
subdir('librz/flag')
subdir('librz/reg')
subdir('librz/bin')
subdir('librz/config')
subdir('librz/parse')
subdir('librz/lang')
subdir('librz/asm')
subdir('librz/analysis')
subdir('librz/egg')
subdir('librz/debug')
subdir('librz/core')

subdir('librz/analysis/d')
subdir('librz/asm/d')
subdir('librz/bin/d')
subdir('librz/syscall/d')
subdir('librz/cons/d')
subdir('librz/magic/d')
subdir('librz/flag/d')
subdir('librz/main')

cli_option = get_option('cli')
if cli_option.auto()
  cli_enabled = not meson.is_subproject()
else
  cli_enabled = cli_option.enabled()
endif
if cli_enabled
  if get_option('blob')
    subdir('binrz/blob')
  else
    subdir('binrz/rz-hash')
    subdir('binrz/rz-run')
    subdir('binrz/rz-asm')
    subdir('binrz/rz-bin')
    subdir('binrz/rizin')
    subdir('binrz/rz-gg')
    subdir('binrz/rz-agent')
    subdir('binrz/rz-diff')
    subdir('binrz/rz-find')
    subdir('binrz/rz-sign')
    subdir('binrz/rz-ax')
  endif
  subdir('binrz/rz-pm')
  subdir('binrz/rz-test')
endif

if meson.is_subproject()
  librz_dep = declare_dependency(
    dependencies: [
      rz_analysis_dep,
      rz_asm_dep,
      rz_bin_dep,
      rz_bp_dep,
      rz_config_dep,
      rz_cons_dep,
      rz_core_dep,
      rz_main_dep,
      rz_crypto_dep,
      rz_debug_dep,
      rz_egg_dep,
      rz_flag_dep,
      rz_hash_dep,
      rz_io_dep,
      rz_lang_dep,
      rz_magic_dep,
      rz_parse_dep,
      rz_reg_dep,
      rz_search_dep,
      rz_socket_dep,
      rz_syscall_dep,
      rz_util_dep
    ],
    include_directories: include_directories('.', 'librz/include'),
    version: rizin_version
  )
endif

if get_option('use_webui')
  install_subdir('shlr/www',
    install_dir: rizin_wwwroot,
    strip_directory: true
  )
endif

subdir('test/unit')

install_data(
  'doc/fortunes.fun',
  'doc/fortunes.tips',
  install_dir: rizin_fortunes
)

if cli_enabled
  install_man(
    'man/rz-agent.1',
    'man/rz-pm.1',
    'man/rz-bin.1',
    'man/rizin.1',
    'man/rz-diff.1',
    'man/rz-find.1',
    'man/rz-gg.1',
    'man/rz-hash.1',
    'man/rz-run.1',
    'man/rz-asm.1',
    'man/rz-ax.1',
    'man/esil.7'
  )

  install_data('doc/hud',
    install_dir: rizin_hud,
    rename: 'main'
  )
endif

summary({
  'prefix': rizin_prefix,
  'bindir': rizin_bindir,
  'libdir': rizin_libdir,
  'includedir': rizin_incdir,
  'datadir': rizin_datdir,
  'wwwroot': rizin_wwwroot,
  'sdb': rizin_sdb,
  'zigns': rizin_zigns,
  'themes': rizin_themes,
  'fortunes': rizin_fortunes,
  'flags': rizin_flags,
  'hud': rizin_hud,
  'plugins': rizin_plugins,
  'extras': rizin_extras,
  'bindings': rizin_bindings,
}, section: 'Directories')

summary({
  'Debugger enabled': has_debugger,
  'System magic library': use_syslib_magic,
  'System xxhash library': use_sys_xxhash,
  'System openssl library': use_sys_openssl,
  'System libuv library': use_libuv,
  'System capstone library': capstone_dep.type_name() != 'internal',
  'System tree-sitter library': tree_sitter_dep.type_name() != 'internal',
  'System lz4 library': lz4_dep.type_name() != 'internal',
  'System zlib library': zlib_dep.type_name() != 'internal',
  'System zip library': zip_dep.type_name() != 'internal',
  'Use ptrace-wrap': use_ptrace_wrap,
  'Use RPATH': use_rpath,
}, section: 'Configuration', bool_yn: true)

summary({
  'Analysis Plugins': analysis_plugins,
  'Assembler Plugins': asm_plugins,
  'Binary Plugins': bin_plugins,
  'BinLdr Plugins': bin_ldr_plugins,
  'BinXtr Plugins': bin_xtr_plugins,
  'Breakpoint Plugins': bp_plugins,
  'Core Plugins': core_plugins,
  'Crypto Plugins': crypto_plugins,
  'Debug Plugins': debug_plugins,
  'Egg Plugins': egg_plugins,
  'IO Plugins': io_plugins,
  'Lang Plugins': lang_plugins,
  'Parse Plugins': parse_plugins,
}, section: 'Plugins', list_sep: ', ')<|MERGE_RESOLUTION|>--- conflicted
+++ resolved
@@ -1,14 +1,11 @@
-<<<<<<< HEAD
-project('rizin', 'c', license: 'LGPL3', meson_version: '>=0.55.0', default_options: [
-  'b_vscrt=from_buildtype',
-])
-=======
 project('rizin', 'c',
   version: 'v0.2.0-git',
   license: 'LGPL3',
   meson_version: '>=0.55.0',
-)
->>>>>>> 2f388f33
+  default_options: [
+    'b_vscrt=from_buildtype',
+  ]
+)
 
 py3_exe = import('python').find_installation()
 git_exe = find_program('git', required: false)
@@ -17,11 +14,8 @@
 # Python scripts used during the build process
 create_tags_rz_py = files('sys/create_tags_rz.py')
 syscall_preprocessing_py = files('sys/syscall_preprocessing.py')
-<<<<<<< HEAD
 check_meson_subproject_py = files('sys/check_meson_subproject.py')
-=======
 git_exe_repo_py = files('sys/meson_git_wrapper.py')
->>>>>>> 2f388f33
 
 # Get rizin version and compute various version parts
 rizin_version = meson.project_version().split('v')[1]
@@ -71,17 +65,6 @@
 if get_option('rizin_version_commit') != ''
   version_commit = get_option('rizin_version_commit')
 endif
-<<<<<<< HEAD
-if get_option('rizin_gittap') != ''
-  gittap = get_option('rizin_gittap')
-endif
-# gittap is used for the version of each rz_ library
-# in case it has not been set (e.g. a release tarball) set it
-if gittap == ''
-  gittap = rizin_version
-endif
-=======
->>>>>>> 2f388f33
 
 if get_option('rizin_gittip') != ''
   gittip = get_option('rizin_gittip')
@@ -440,88 +423,9 @@
   error('Subproject sdb is not updated. Please make sure to run `meson subprojects update` or set option `no_subprojects_check=true` if you want to compile against currently downloaded subproject.')
 endif
 
-<<<<<<< HEAD
 sdb_proj = subproject('sdb', default_options: ['default_library=static'])
 sdb_dep = sdb_proj.get_variable('sdb_dep')
 sdb_exe  = sdb_proj.get_variable('sdb_native_exe')
-=======
-# handle sdb dependency
-# NOTE: copying most of the stuff from sdb to here for the moment, since we
-# should use subpackages to handle this well
-sdb_files = [
-  'shlr/sdb/src/array.c',
-  'shlr/sdb/src/base64.c',
-  'shlr/sdb/src/buffer.c',
-  'shlr/sdb/src/set.c',
-  'shlr/sdb/src/cdb.c',
-  'shlr/sdb/src/cdb_make.c',
-  'shlr/sdb/src/diff.c',
-  'shlr/sdb/src/disk.c',
-  'shlr/sdb/src/fmt.c',
-  'shlr/sdb/src/ht_uu.c',
-  'shlr/sdb/src/ht_up.c',
-  'shlr/sdb/src/ht_pp.c',
-  'shlr/sdb/src/journal.c',
-  'shlr/sdb/src/json.c',
-  'shlr/sdb/src/lock.c',
-  'shlr/sdb/src/ls.c',
-  'shlr/sdb/src/match.c',
-  'shlr/sdb/src/ns.c',
-  'shlr/sdb/src/num.c',
-  'shlr/sdb/src/query.c',
-  'shlr/sdb/src/sdb.c',
-  'shlr/sdb/src/sdbht.c',
-  'shlr/sdb/src/text.c',
-  'shlr/sdb/src/util.c'
-]
-
-sdb_inc = [platform_inc, include_directories('shlr/sdb/src')]
-
-# Create sdb_version.h
-r = run_command(py3_exe, 'sys/sdb_version.py', 'shlr/sdb/config.mk')
-if r.returncode() == 0
-  sdb_version = r.stdout().strip().split('\n')[0]
-else
-  sdb_version = 'unknown'
-endif
-run_command(py3_exe, '-c', 'with open("shlr/sdb/src/sdb_version.h", "w") as f: f.write("#define SDB_VERSION \"' + sdb_version + '\"")')
-
-sdb_inc_files = [
-  'shlr/sdb/src/buffer.h',
-  'shlr/sdb/src/cdb.h',
-  'shlr/sdb/src/set.h',
-  'shlr/sdb/src/cdb_make.h',
-  'shlr/sdb/src/config.h',
-  'shlr/sdb/src/ht_inc.h',
-  'shlr/sdb/src/ht_pp.h',
-  'shlr/sdb/src/ht_up.h',
-  'shlr/sdb/src/ht_uu.h',
-  'shlr/sdb/src/ls.h',
-  'shlr/sdb/src/sdb.h',
-  'shlr/sdb/src/sdbht.h',
-  'shlr/sdb/src/sdb_version.h',
-  'shlr/sdb/src/types.h'
-]
-install_headers(sdb_inc_files, install_dir: rizin_incdir / 'sdb')
-
-librzsdb = static_library('rzsdb', sdb_files,
-  include_directories: sdb_inc,
-  implicit_include_directories: false,
-)
-
-sdb_dep = declare_dependency(
-  link_whole: librzsdb,
-  include_directories: sdb_inc
-)
-
-sdb_exe = executable('sdb', ['shlr/sdb/src/main.c'] + sdb_files,
-  include_directories: [
-    include_directories(['shlr/sdb/src'])
-  ],
-  implicit_include_directories: false,
-  native: true,
-)
->>>>>>> 2f388f33
 
 sdb_gen_cmd = [
   sdb_exe,
