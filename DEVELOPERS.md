--- conflicted
+++ resolved
@@ -74,8 +74,6 @@
 }
 ```
 
-<<<<<<< HEAD
-=======
 * Use `rz_warn_if_reached()` macros to emit a runtime warning if the code path is reached.
   It is often useful in a switch cases handling, in the default case:
 
@@ -94,7 +92,6 @@
 }
 ```
 
->>>>>>> db04bed5
 * Split long conditional expressions into small `static inline` functions to make them more readable:
 
 ```diff
